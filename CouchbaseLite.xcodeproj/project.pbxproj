--- conflicted
+++ resolved
@@ -3539,14 +3539,10 @@
 			buildSettings = {
 				ARCHS = "$(ARCHS_STANDARD_32_64_BIT)";
 				CBL_SOURCE_REVISION = "";
-<<<<<<< HEAD
 				CBL_VERSION_STRING = 1.1;
 				CLANG_CXX_LANGUAGE_STANDARD = "gnu++0x";
 				CLANG_CXX_LIBRARY = "libc++";
-=======
-				CBL_VERSION_STRING = 1.0;
 				CLANG_ENABLE_MODULES = YES;
->>>>>>> f6a3d8e6
 				CLANG_ENABLE_OBJC_ARC = YES;
 				CLANG_WARN_DOCUMENTATION_COMMENTS = YES;
 				CLANG_WARN_EMPTY_BODY = YES;
@@ -3593,14 +3589,10 @@
 			buildSettings = {
 				ARCHS = "$(ARCHS_STANDARD_32_64_BIT)";
 				CBL_SOURCE_REVISION = "";
-<<<<<<< HEAD
 				CBL_VERSION_STRING = 1.1;
 				CLANG_CXX_LANGUAGE_STANDARD = "gnu++0x";
 				CLANG_CXX_LIBRARY = "libc++";
-=======
-				CBL_VERSION_STRING = 1.0;
 				CLANG_ENABLE_MODULES = YES;
->>>>>>> f6a3d8e6
 				CLANG_ENABLE_OBJC_ARC = YES;
 				CLANG_WARN_DOCUMENTATION_COMMENTS = YES;
 				CLANG_WARN_EMPTY_BODY = YES;
@@ -3645,11 +3637,8 @@
 				ALWAYS_SEARCH_USER_PATHS = NO;
 				ARCHS = "$(ARCHS_STANDARD_64_BIT)";
 				COMBINE_HIDPI_IMAGES = YES;
-<<<<<<< HEAD
 				DEBUG_INFORMATION_FORMAT = "dwarf-with-dsym";
-=======
 				DEFINES_MODULE = YES;
->>>>>>> f6a3d8e6
 				DYLIB_COMPATIBILITY_VERSION = 1;
 				DYLIB_CURRENT_VERSION = 1;
 				EXPORTED_SYMBOLS_FILE = "";
