--- conflicted
+++ resolved
@@ -7,16 +7,7 @@
 	objects = {
 
 /* Begin PBXBuildFile section */
-<<<<<<< HEAD
-		2700BC5114B3864B00B5B297 /* HTTPFileResponse.m in Sources */ = {isa = PBXBuildFile; fileRef = 2753156914ACEFC90065964D /* HTTPFileResponse.m */; settings = {COMPILER_FLAGS = "-fobjc-arc"; }; };
-=======
 		2700BC5114B3864B00B5B297 /* HTTPFileResponse.m in Sources */ = {isa = PBXBuildFile; fileRef = 2753156914ACEFC90065964D /* HTTPFileResponse.m */; };
-		2700BC5E14B64AA600B5B297 /* TDRouter+Handlers.m in Sources */ = {isa = PBXBuildFile; fileRef = 2700BC5B14B64AA600B5B297 /* TDRouter+Handlers.m */; };
-		2700BC5F14B64AA600B5B297 /* TDRouter+Handlers.m in Sources */ = {isa = PBXBuildFile; fileRef = 2700BC5B14B64AA600B5B297 /* TDRouter+Handlers.m */; };
-		270B3DFD1489359000E0A926 /* SenTestingKit.framework in Frameworks */ = {isa = PBXBuildFile; fileRef = 270B3DFC1489359000E0A926 /* SenTestingKit.framework */; };
-		270B3DFE1489359000E0A926 /* Cocoa.framework in Frameworks */ = {isa = PBXBuildFile; fileRef = 27C70697148864BA00F0F099 /* Cocoa.framework */; };
-		270B3E011489359000E0A926 /* TouchDB.framework in Frameworks */ = {isa = PBXBuildFile; fileRef = 270B3DEA1489359000E0A926 /* TouchDB.framework */; };
->>>>>>> 340159d3
 		270B3E111489382F00E0A926 /* TDDatabase.m in Sources */ = {isa = PBXBuildFile; fileRef = 27F0744711CD4B6D00E9A2AB /* TDDatabase.m */; };
 		270B3E121489382F00E0A926 /* TDBody.m in Sources */ = {isa = PBXBuildFile; fileRef = 27F074AA11CD5D7A00E9A2AB /* TDBody.m */; };
 		270B3E131489382F00E0A926 /* TDServer.m in Sources */ = {isa = PBXBuildFile; fileRef = 27C706411486BBD500F0F099 /* TDServer.m */; };
@@ -38,6 +29,9 @@
 		270B3E3A14898DF200E0A926 /* TDRevision.m in Sources */ = {isa = PBXBuildFile; fileRef = 270B3E3814898DF200E0A926 /* TDRevision.m */; };
 		270B3E3E148D7F0000E0A926 /* TDPusher.h in Headers */ = {isa = PBXBuildFile; fileRef = 270B3E3C148D7F0000E0A926 /* TDPusher.h */; settings = {ATTRIBUTES = (Public, ); }; };
 		270B3E3F148D7F0000E0A926 /* TDPusher.m in Sources */ = {isa = PBXBuildFile; fileRef = 270B3E3D148D7F0000E0A926 /* TDPusher.m */; };
+		270D6FC1164484190081812D /* TDSocketChangeTracker.h in Headers */ = {isa = PBXBuildFile; fileRef = 270D6FBF164484190081812D /* TDSocketChangeTracker.h */; };
+		270D6FC2164484190081812D /* TDSocketChangeTracker.m in Sources */ = {isa = PBXBuildFile; fileRef = 270D6FC0164484190081812D /* TDSocketChangeTracker.m */; };
+		270D6FC3164484190081812D /* TDSocketChangeTracker.m in Sources */ = {isa = PBXBuildFile; fileRef = 270D6FC0164484190081812D /* TDSocketChangeTracker.m */; };
 		270F5702156AD215000FEB8F /* OARequestParameter.m in Sources */ = {isa = PBXBuildFile; fileRef = 27F12862156ABE24008465C2 /* OARequestParameter.m */; settings = {COMPILER_FLAGS = "-fno-objc-arc"; }; };
 		270F5705156AE0BF000FEB8F /* TDAuthorizer.h in Headers */ = {isa = PBXBuildFile; fileRef = 270F5703156AE0BF000FEB8F /* TDAuthorizer.h */; };
 		270F5706156AE0BF000FEB8F /* TDAuthorizer.m in Sources */ = {isa = PBXBuildFile; fileRef = 270F5704156AE0BF000FEB8F /* TDAuthorizer.m */; };
@@ -111,12 +105,6 @@
 		2753160214ACF9330065964D /* Test.m in Sources */ = {isa = PBXBuildFile; fileRef = 27F0749E11CD5B4F00E9A2AB /* Test.m */; settings = {COMPILER_FLAGS = "-fno-objc-arc"; }; };
 		2753160C14ACFC2A0065964D /* TDHTTPConnection.h in Headers */ = {isa = PBXBuildFile; fileRef = 2753160A14ACFC2A0065964D /* TDHTTPConnection.h */; };
 		2753160D14ACFC2A0065964D /* TDHTTPConnection.m in Sources */ = {isa = PBXBuildFile; fileRef = 2753160B14ACFC2A0065964D /* TDHTTPConnection.m */; };
-<<<<<<< HEAD
-=======
-		275F535015C04F7B00BAF578 /* MYStreamUtils.h in Headers */ = {isa = PBXBuildFile; fileRef = 275F534E15C04F7B00BAF578 /* MYStreamUtils.h */; };
-		275F535115C04F7B00BAF578 /* MYStreamUtils.m in Sources */ = {isa = PBXBuildFile; fileRef = 275F534F15C04F7B00BAF578 /* MYStreamUtils.m */; settings = {COMPILER_FLAGS = "-fno-objc-arc"; }; };
-		275F535215C04F7B00BAF578 /* MYStreamUtils.m in Sources */ = {isa = PBXBuildFile; fileRef = 275F534F15C04F7B00BAF578 /* MYStreamUtils.m */; settings = {COMPILER_FLAGS = "-fno-objc-arc"; }; };
->>>>>>> 340159d3
 		2766EFF814DB7F9F009ECCA8 /* TDMultipartWriter.h in Headers */ = {isa = PBXBuildFile; fileRef = 2766EFF614DB7F9F009ECCA8 /* TDMultipartWriter.h */; };
 		2766EFF914DB7F9F009ECCA8 /* TDMultipartWriter.m in Sources */ = {isa = PBXBuildFile; fileRef = 2766EFF714DB7F9F009ECCA8 /* TDMultipartWriter.m */; };
 		2766EFFA14DB7F9F009ECCA8 /* TDMultipartWriter.m in Sources */ = {isa = PBXBuildFile; fileRef = 2766EFF714DB7F9F009ECCA8 /* TDMultipartWriter.m */; };
@@ -147,23 +135,17 @@
 		2773ADC714BD1EB80027A292 /* TDDatabase+LocalDocs.h in Headers */ = {isa = PBXBuildFile; fileRef = 2773ADC514BD1EB80027A292 /* TDDatabase+LocalDocs.h */; settings = {ATTRIBUTES = (Public, ); }; };
 		2773ADC814BD1EB80027A292 /* TDDatabase+LocalDocs.m in Sources */ = {isa = PBXBuildFile; fileRef = 2773ADC614BD1EB80027A292 /* TDDatabase+LocalDocs.m */; };
 		2773ADC914BD1EB80027A292 /* TDDatabase+LocalDocs.m in Sources */ = {isa = PBXBuildFile; fileRef = 2773ADC614BD1EB80027A292 /* TDDatabase+LocalDocs.m */; };
-<<<<<<< HEAD
-=======
-		2781E3C915C31FDA00E970DC /* MYRegexUtils.h in Headers */ = {isa = PBXBuildFile; fileRef = 2781E3C715C31FDA00E970DC /* MYRegexUtils.h */; };
-		2781E3CA15C31FDA00E970DC /* MYRegexUtils.m in Sources */ = {isa = PBXBuildFile; fileRef = 2781E3C815C31FDA00E970DC /* MYRegexUtils.m */; settings = {COMPILER_FLAGS = "-fno-objc-arc"; }; };
-		2781E3CB15C31FDA00E970DC /* MYRegexUtils.m in Sources */ = {isa = PBXBuildFile; fileRef = 2781E3C815C31FDA00E970DC /* MYRegexUtils.m */; settings = {COMPILER_FLAGS = "-fno-objc-arc"; }; };
->>>>>>> 340159d3
 		27821BB7148E7D6F0099B373 /* TDReplicator.h in Headers */ = {isa = PBXBuildFile; fileRef = 27821BB5148E7D6F0099B373 /* TDReplicator.h */; settings = {ATTRIBUTES = (Public, ); }; };
 		27821BB8148E7D6F0099B373 /* TDReplicator.m in Sources */ = {isa = PBXBuildFile; fileRef = 27821BB6148E7D6F0099B373 /* TDReplicator.m */; };
 		27821BBA148FF56D0099B373 /* TDDatabase_Tests.m in Sources */ = {isa = PBXBuildFile; fileRef = 27821BB9148FF56C0099B373 /* TDDatabase_Tests.m */; };
 		27821BBC149001B30099B373 /* TDReplicator_Tests.m in Sources */ = {isa = PBXBuildFile; fileRef = 27821BBB149001B20099B373 /* TDReplicator_Tests.m */; };
 		27821BBE14906FB60099B373 /* TouchDBPrefix.h in Headers */ = {isa = PBXBuildFile; fileRef = 27821BBD14906FB50099B373 /* TouchDBPrefix.h */; };
 		27846FB915D475DF0030122F /* MYRegexUtils.h in Headers */ = {isa = PBXBuildFile; fileRef = 27846FB515D475DF0030122F /* MYRegexUtils.h */; };
-		27846FBA15D475DF0030122F /* MYRegexUtils.m in Sources */ = {isa = PBXBuildFile; fileRef = 27846FB615D475DF0030122F /* MYRegexUtils.m */; };
-		27846FBB15D475DF0030122F /* MYRegexUtils.m in Sources */ = {isa = PBXBuildFile; fileRef = 27846FB615D475DF0030122F /* MYRegexUtils.m */; };
+		27846FBA15D475DF0030122F /* MYRegexUtils.m in Sources */ = {isa = PBXBuildFile; fileRef = 27846FB615D475DF0030122F /* MYRegexUtils.m */; settings = {COMPILER_FLAGS = "-fno-objc-arc"; }; };
+		27846FBB15D475DF0030122F /* MYRegexUtils.m in Sources */ = {isa = PBXBuildFile; fileRef = 27846FB615D475DF0030122F /* MYRegexUtils.m */; settings = {COMPILER_FLAGS = "-fno-objc-arc"; }; };
 		27846FBC15D475DF0030122F /* MYStreamUtils.h in Headers */ = {isa = PBXBuildFile; fileRef = 27846FB715D475DF0030122F /* MYStreamUtils.h */; };
-		27846FBD15D475DF0030122F /* MYStreamUtils.m in Sources */ = {isa = PBXBuildFile; fileRef = 27846FB815D475DF0030122F /* MYStreamUtils.m */; };
-		27846FBE15D475DF0030122F /* MYStreamUtils.m in Sources */ = {isa = PBXBuildFile; fileRef = 27846FB815D475DF0030122F /* MYStreamUtils.m */; };
+		27846FBD15D475DF0030122F /* MYStreamUtils.m in Sources */ = {isa = PBXBuildFile; fileRef = 27846FB815D475DF0030122F /* MYStreamUtils.m */; settings = {COMPILER_FLAGS = "-fno-objc-arc"; }; };
+		27846FBE15D475DF0030122F /* MYStreamUtils.m in Sources */ = {isa = PBXBuildFile; fileRef = 27846FB815D475DF0030122F /* MYStreamUtils.m */; settings = {COMPILER_FLAGS = "-fno-objc-arc"; }; };
 		27846FF115D5C8250030122F /* APITests.m in Sources */ = {isa = PBXBuildFile; fileRef = 27846FF015D5C8250030122F /* APITests.m */; };
 		278B0CA0152A8B1900577747 /* TDCanonicalJSON.h in Headers */ = {isa = PBXBuildFile; fileRef = 278B0C9E152A8B1900577747 /* TDCanonicalJSON.h */; };
 		278B0CA1152A8B1900577747 /* TDCanonicalJSON.m in Sources */ = {isa = PBXBuildFile; fileRef = 278B0C9F152A8B1900577747 /* TDCanonicalJSON.m */; };
@@ -205,7 +187,7 @@
 		27A720A2152B959100C0A0E8 /* TDAttachment.m in Sources */ = {isa = PBXBuildFile; fileRef = 27A7209F152B959100C0A0E8 /* TDAttachment.m */; };
 		27A82E3614A1145000C0B850 /* FMDatabaseAdditions.h in Headers */ = {isa = PBXBuildFile; fileRef = 27A82E3414A1145000C0B850 /* FMDatabaseAdditions.h */; };
 		27A82E3814A1145000C0B850 /* FMDatabaseAdditions.m in Sources */ = {isa = PBXBuildFile; fileRef = 27A82E3514A1145000C0B850 /* FMDatabaseAdditions.m */; settings = {COMPILER_FLAGS = "-fno-objc-arc"; }; };
-		27A82E3914A1145000C0B850 /* FMDatabaseAdditions.m in Sources */ = {isa = PBXBuildFile; fileRef = 27A82E3514A1145000C0B850 /* FMDatabaseAdditions.m */; settings = {COMPILER_FLAGS = "-fno-objc-arc"; }; };
+		27A82E3914A1145000C0B850 /* FMDatabaseAdditions.m in Sources */ = {isa = PBXBuildFile; fileRef = 27A82E3514A1145000C0B850 /* FMDatabaseAdditions.m */; };
 		27AA409D14AA86AE00E2A5FF /* TDDatabase+Insertion.m in Sources */ = {isa = PBXBuildFile; fileRef = 27AA409A14AA86AD00E2A5FF /* TDDatabase+Insertion.m */; };
 		27AA409E14AA86AE00E2A5FF /* TDDatabase+Insertion.m in Sources */ = {isa = PBXBuildFile; fileRef = 27AA409A14AA86AD00E2A5FF /* TDDatabase+Insertion.m */; };
 		27AA40A314AA8A6600E2A5FF /* TDDatabase+Replication.m in Sources */ = {isa = PBXBuildFile; fileRef = 27AA40A014AA8A6600E2A5FF /* TDDatabase+Replication.m */; };
@@ -257,16 +239,16 @@
 		27B0B81C1492C16300A817AD /* DemoAppDelegate.m in Sources */ = {isa = PBXBuildFile; fileRef = 27B0B81B1492C16300A817AD /* DemoAppDelegate.m */; };
 		27B0B82D1492C4DB00A817AD /* libsqlite3.dylib in Frameworks */ = {isa = PBXBuildFile; fileRef = 27B0B7F81492BC8000A817AD /* libsqlite3.dylib */; };
 		27B0B8531492CBE400A817AD /* libTouchDB.a in Frameworks */ = {isa = PBXBuildFile; fileRef = 27B0B7A91492B83B00A817AD /* libTouchDB.a */; };
-		27B0B8551492D0A000A817AD /* TDView_Tests.m in Sources */ = {isa = PBXBuildFile; fileRef = 27B0B77F1491E73400A817AD /* TDView_Tests.m */; settings = {COMPILER_FLAGS = "-fno-objc-arc"; }; };
-		27B0B8561492D0A400A817AD /* TDDatabase_Tests.m in Sources */ = {isa = PBXBuildFile; fileRef = 27821BB9148FF56C0099B373 /* TDDatabase_Tests.m */; settings = {COMPILER_FLAGS = "-fno-objc-arc"; }; };
-		27B0B8571492D0AA00A817AD /* TDReplicator_Tests.m in Sources */ = {isa = PBXBuildFile; fileRef = 27821BBB149001B20099B373 /* TDReplicator_Tests.m */; settings = {COMPILER_FLAGS = "-fno-objc-arc"; }; };
+		27B0B8551492D0A000A817AD /* TDView_Tests.m in Sources */ = {isa = PBXBuildFile; fileRef = 27B0B77F1491E73400A817AD /* TDView_Tests.m */; };
+		27B0B8561492D0A400A817AD /* TDDatabase_Tests.m in Sources */ = {isa = PBXBuildFile; fileRef = 27821BB9148FF56C0099B373 /* TDDatabase_Tests.m */; };
+		27B0B8571492D0AA00A817AD /* TDReplicator_Tests.m in Sources */ = {isa = PBXBuildFile; fileRef = 27821BBB149001B20099B373 /* TDReplicator_Tests.m */; };
 		27C40C7914EC58BC00994283 /* TDReplicatorManager.h in Headers */ = {isa = PBXBuildFile; fileRef = 27C40C7714EC58BC00994283 /* TDReplicatorManager.h */; };
 		27C40C7A14EC58BC00994283 /* TDReplicatorManager.m in Sources */ = {isa = PBXBuildFile; fileRef = 27C40C7814EC58BC00994283 /* TDReplicatorManager.m */; };
 		27C40C7B14EC58BC00994283 /* TDReplicatorManager.m in Sources */ = {isa = PBXBuildFile; fileRef = 27C40C7814EC58BC00994283 /* TDReplicatorManager.m */; };
 		27C5305414DF3A050078F886 /* TDMultipartUploader.h in Headers */ = {isa = PBXBuildFile; fileRef = 27C5305214DF3A050078F886 /* TDMultipartUploader.h */; };
 		27C5305514DF3A050078F886 /* TDMultipartUploader.m in Sources */ = {isa = PBXBuildFile; fileRef = 27C5305314DF3A050078F886 /* TDMultipartUploader.m */; };
 		27C5305614DF3A050078F886 /* TDMultipartUploader.m in Sources */ = {isa = PBXBuildFile; fileRef = 27C5305314DF3A050078F886 /* TDMultipartUploader.m */; };
-		27C5308414E09E2B0078F886 /* TDBlobStore_Tests.m in Sources */ = {isa = PBXBuildFile; fileRef = 279CE40414D88031009F3FA6 /* TDBlobStore_Tests.m */; settings = {COMPILER_FLAGS = "-fno-objc-arc"; }; };
+		27C5308414E09E2B0078F886 /* TDBlobStore_Tests.m in Sources */ = {isa = PBXBuildFile; fileRef = 279CE40414D88031009F3FA6 /* TDBlobStore_Tests.m */; };
 		27C5308514E09E2C0078F886 /* TDBlobStore_Tests.m in Sources */ = {isa = PBXBuildFile; fileRef = 279CE40414D88031009F3FA6 /* TDBlobStore_Tests.m */; };
 		27C70698148864BA00F0F099 /* Cocoa.framework in Frameworks */ = {isa = PBXBuildFile; fileRef = 27C70697148864BA00F0F099 /* Cocoa.framework */; };
 		27C706D31488679500F0F099 /* DemoAppController.m in Sources */ = {isa = PBXBuildFile; fileRef = 27C706CC1488679500F0F099 /* DemoAppController.m */; };
@@ -299,8 +281,8 @@
 		27DA434B15912AFD00F9E7B5 /* TouchView.m in Sources */ = {isa = PBXBuildFile; fileRef = 27DA434915912AFD00F9E7B5 /* TouchView.m */; };
 		27DA434C15912AFD00F9E7B5 /* TouchView.m in Sources */ = {isa = PBXBuildFile; fileRef = 27DA434915912AFD00F9E7B5 /* TouchView.m */; };
 		27DA435015918C0200F9E7B5 /* MYDynamicObject.h in Headers */ = {isa = PBXBuildFile; fileRef = 27DA434E15918C0200F9E7B5 /* MYDynamicObject.h */; };
-		27DA435115918C0200F9E7B5 /* MYDynamicObject.m in Sources */ = {isa = PBXBuildFile; fileRef = 27DA434F15918C0200F9E7B5 /* MYDynamicObject.m */; };
-		27DA435215918C0200F9E7B5 /* MYDynamicObject.m in Sources */ = {isa = PBXBuildFile; fileRef = 27DA434F15918C0200F9E7B5 /* MYDynamicObject.m */; };
+		27DA435115918C0200F9E7B5 /* MYDynamicObject.m in Sources */ = {isa = PBXBuildFile; fileRef = 27DA434F15918C0200F9E7B5 /* MYDynamicObject.m */; settings = {COMPILER_FLAGS = "-fno-objc-arc"; }; };
+		27DA435215918C0200F9E7B5 /* MYDynamicObject.m in Sources */ = {isa = PBXBuildFile; fileRef = 27DA434F15918C0200F9E7B5 /* MYDynamicObject.m */; settings = {COMPILER_FLAGS = "-fno-objc-arc"; }; };
 		27DA435715918C8E00F9E7B5 /* TouchModel.h in Headers */ = {isa = PBXBuildFile; fileRef = 27DA435315918C8C00F9E7B5 /* TouchModel.h */; settings = {ATTRIBUTES = (Public, ); }; };
 		27DA435815918C8E00F9E7B5 /* TouchModel.m in Sources */ = {isa = PBXBuildFile; fileRef = 27DA435415918C8C00F9E7B5 /* TouchModel.m */; };
 		27DA435915918C8E00F9E7B5 /* TouchModel.m in Sources */ = {isa = PBXBuildFile; fileRef = 27DA435415918C8C00F9E7B5 /* TouchModel.m */; };
@@ -308,9 +290,9 @@
 		27DA435B15918C8E00F9E7B5 /* TouchModelFactory.m in Sources */ = {isa = PBXBuildFile; fileRef = 27DA435615918C8E00F9E7B5 /* TouchModelFactory.m */; };
 		27DA435C15918C8E00F9E7B5 /* TouchModelFactory.m in Sources */ = {isa = PBXBuildFile; fileRef = 27DA435615918C8E00F9E7B5 /* TouchModelFactory.m */; };
 		27DA435E159230AA00F9E7B5 /* TDRouter.m in Sources */ = {isa = PBXBuildFile; fileRef = 27C706441486BE7100F0F099 /* TDRouter.m */; };
-		27DA435F159230AC00F9E7B5 /* TDRouter.m in Sources */ = {isa = PBXBuildFile; fileRef = 27C706441486BE7100F0F099 /* TDRouter.m */; settings = {COMPILER_FLAGS = "-fno-objc-arc"; }; };
+		27DA435F159230AC00F9E7B5 /* TDRouter.m in Sources */ = {isa = PBXBuildFile; fileRef = 27C706441486BE7100F0F099 /* TDRouter.m */; };
 		27DA4360159230B100F9E7B5 /* TDRouter+Handlers.m in Sources */ = {isa = PBXBuildFile; fileRef = 2700BC5B14B64AA600B5B297 /* TDRouter+Handlers.m */; };
-		27DA4361159230B200F9E7B5 /* TDRouter+Handlers.m in Sources */ = {isa = PBXBuildFile; fileRef = 2700BC5B14B64AA600B5B297 /* TDRouter+Handlers.m */; settings = {COMPILER_FLAGS = "-fno-objc-arc"; }; };
+		27DA4361159230B200F9E7B5 /* TDRouter+Handlers.m in Sources */ = {isa = PBXBuildFile; fileRef = 2700BC5B14B64AA600B5B297 /* TDRouter+Handlers.m */; };
 		27DA43621592387400F9E7B5 /* TouchDatabaseManager.h in Headers */ = {isa = PBXBuildFile; fileRef = 27DA4343159125B500F9E7B5 /* TouchDatabaseManager.h */; settings = {ATTRIBUTES = (Public, ); }; };
 		27DA43631592387400F9E7B5 /* TouchDatabase.h in Headers */ = {isa = PBXBuildFile; fileRef = 27DA42FB158E7D3500F9E7B5 /* TouchDatabase.h */; settings = {ATTRIBUTES = (Public, ); }; };
 		27DA43641592387400F9E7B5 /* TouchDocument.h in Headers */ = {isa = PBXBuildFile; fileRef = 27ED862E157D0FC600712B33 /* TouchDocument.h */; settings = {ATTRIBUTES = (Public, ); }; };
@@ -338,37 +320,21 @@
 		27E2E5CD159533A5005B9234 /* TouchReplication.h in Headers */ = {isa = PBXBuildFile; fileRef = 27E2E5CB159533A5005B9234 /* TouchReplication.h */; };
 		27E2E5CE159533A5005B9234 /* TouchReplication.m in Sources */ = {isa = PBXBuildFile; fileRef = 27E2E5CC159533A5005B9234 /* TouchReplication.m */; };
 		27E2E5CF159533A5005B9234 /* TouchReplication.m in Sources */ = {isa = PBXBuildFile; fileRef = 27E2E5CC159533A5005B9234 /* TouchReplication.m */; };
-		27E2E61715993CB4005B9234 /* TDURLProtocol.m in Sources */ = {isa = PBXBuildFile; fileRef = 27C706471487584300F0F099 /* TDURLProtocol.m */; settings = {COMPILER_FLAGS = "-fno-objc-arc"; }; };
+		27E2E61715993CB4005B9234 /* TDURLProtocol.m in Sources */ = {isa = PBXBuildFile; fileRef = 27C706471487584300F0F099 /* TDURLProtocol.m */; };
 		27E2E61815993CB6005B9234 /* TDURLProtocol.m in Sources */ = {isa = PBXBuildFile; fileRef = 27C706471487584300F0F099 /* TDURLProtocol.m */; };
 		27E4152F154F6E8500771FC5 /* TDStatus.h in Headers */ = {isa = PBXBuildFile; fileRef = 274F9807152E6E0C00247C46 /* TDStatus.h */; settings = {ATTRIBUTES = (Public, ); }; };
 		27E41530154F6E9C00771FC5 /* TDStatus.h in Headers */ = {isa = PBXBuildFile; fileRef = 274F9807152E6E0C00247C46 /* TDStatus.h */; settings = {ATTRIBUTES = (Public, ); }; };
-		27E7FAEC155D78C20025F93A /* TDChangeTracker_Tests.m in Sources */ = {isa = PBXBuildFile; fileRef = 27E7FAEA155D78C20025F93A /* TDChangeTracker_Tests.m */; settings = {COMPILER_FLAGS = "-fno-objc-arc"; }; };
+		27E7FAEC155D78C20025F93A /* TDChangeTracker_Tests.m in Sources */ = {isa = PBXBuildFile; fileRef = 27E7FAEA155D78C20025F93A /* TDChangeTracker_Tests.m */; };
 		27E7FAED155D78DA0025F93A /* TDChangeTracker_Tests.m in Sources */ = {isa = PBXBuildFile; fileRef = 27E7FAEA155D78C20025F93A /* TDChangeTracker_Tests.m */; };
 		27E7FAEE155D7F110025F93A /* CoreServices.framework in Frameworks */ = {isa = PBXBuildFile; fileRef = 275315F714ACF2500065964D /* CoreServices.framework */; };
 		27E7FAF0155D8EBA0025F93A /* CFNetwork.framework in Frameworks */ = {isa = PBXBuildFile; fileRef = 27E7FAEF155D8EBA0025F93A /* CFNetwork.framework */; };
 		27E7FAF1155D8ECE0025F93A /* CFNetwork.framework in Frameworks */ = {isa = PBXBuildFile; fileRef = 27E7FAEF155D8EBA0025F93A /* CFNetwork.framework */; };
 		27E7FB03155DBDA20025F93A /* Security.framework in Frameworks */ = {isa = PBXBuildFile; fileRef = 27E7FB02155DBDA20025F93A /* Security.framework */; };
 		27E7FB04155DBDBF0025F93A /* Security.framework in Frameworks */ = {isa = PBXBuildFile; fileRef = 275315F414ACF1CC0065964D /* Security.framework */; };
-<<<<<<< HEAD
 		27ED8630157D0FC600712B33 /* TouchDocument.h in Headers */ = {isa = PBXBuildFile; fileRef = 27ED862E157D0FC600712B33 /* TouchDocument.h */; settings = {ATTRIBUTES = (Public, ); }; };
 		27ED8631157D0FC600712B33 /* TouchDocument.m in Sources */ = {isa = PBXBuildFile; fileRef = 27ED862F157D0FC600712B33 /* TouchDocument.m */; };
 		27ED8632157D0FC600712B33 /* TouchDocument.m in Sources */ = {isa = PBXBuildFile; fileRef = 27ED862F157D0FC600712B33 /* TouchDocument.m */; };
 		27ED9A971639D8D2000C844A /* TouchServ.m in Sources */ = {isa = PBXBuildFile; fileRef = 27ED9A961639D8D2000C844A /* TouchServ.m */; };
-=======
-		27ED9AA1163B01D5000C844A /* TDSocketChangeTracker.h in Headers */ = {isa = PBXBuildFile; fileRef = 27ED9AA0163B01D5000C844A /* TDSocketChangeTracker.h */; };
-		27ED9AA3163B01E2000C844A /* TDSocketChangeTracker.m in Sources */ = {isa = PBXBuildFile; fileRef = 27ED9AA2163B01E2000C844A /* TDSocketChangeTracker.m */; };
-		27ED9AA4163B01E2000C844A /* TDSocketChangeTracker.m in Sources */ = {isa = PBXBuildFile; fileRef = 27ED9AA2163B01E2000C844A /* TDSocketChangeTracker.m */; };
-		27F0744A11CD4BA000E9A2AB /* libsqlite3.dylib in Frameworks */ = {isa = PBXBuildFile; fileRef = 27F0744911CD4BA000E9A2AB /* libsqlite3.dylib */; };
-		27F0745D11CD50A600E9A2AB /* Foundation.framework in Frameworks */ = {isa = PBXBuildFile; fileRef = 27F0745C11CD50A600E9A2AB /* Foundation.framework */; };
-		27F0747611CD51A200E9A2AB /* FMDatabase.m in Sources */ = {isa = PBXBuildFile; fileRef = 27F0747011CD51A200E9A2AB /* FMDatabase.m */; };
-		27F0747711CD51A200E9A2AB /* FMResultSet.m in Sources */ = {isa = PBXBuildFile; fileRef = 27F0747211CD51A200E9A2AB /* FMResultSet.m */; };
-		27F0749F11CD5B4F00E9A2AB /* CollectionUtils.m in Sources */ = {isa = PBXBuildFile; fileRef = 27F0749C11CD5B4F00E9A2AB /* CollectionUtils.m */; };
-		27F074A011CD5B4F00E9A2AB /* Test.m in Sources */ = {isa = PBXBuildFile; fileRef = 27F0749E11CD5B4F00E9A2AB /* Test.m */; };
-		27F074AB11CD5D7A00E9A2AB /* TDBody.m in Sources */ = {isa = PBXBuildFile; fileRef = 27F074AA11CD5D7A00E9A2AB /* TDBody.m */; };
-		27F0751311CDC7F900E9A2AB /* Logging.m in Sources */ = {isa = PBXBuildFile; fileRef = 27F0751211CDC7F900E9A2AB /* Logging.m */; };
-		27F0751811CDC80A00E9A2AB /* ExceptionUtils.m in Sources */ = {isa = PBXBuildFile; fileRef = 27F0751711CDC80A00E9A2AB /* ExceptionUtils.m */; };
-		27F08C8A15A7A30D003C3E2B /* TDDatabaseManager.h in Headers */ = {isa = PBXBuildFile; fileRef = 2751D4E2151BAE7000F7FD57 /* TDDatabaseManager.h */; settings = {ATTRIBUTES = (Public, ); }; };
->>>>>>> 340159d3
 		27F08C8B15A7A31B003C3E2B /* TDAttachment.h in Headers */ = {isa = PBXBuildFile; fileRef = 27A7209E152B959100C0A0E8 /* TDAttachment.h */; settings = {ATTRIBUTES = (Public, ); }; };
 		27F12887156ABE24008465C2 /* OAConsumer.m in Sources */ = {isa = PBXBuildFile; fileRef = 27F12856156ABE24008465C2 /* OAConsumer.m */; settings = {COMPILER_FLAGS = "-fno-objc-arc"; }; };
 		27F12890156ABE24008465C2 /* OAMutableURLRequest.m in Sources */ = {isa = PBXBuildFile; fileRef = 27F1285C156ABE24008465C2 /* OAMutableURLRequest.m */; settings = {COMPILER_FLAGS = "-fno-objc-arc"; }; };
@@ -381,19 +347,12 @@
 		27F128B1156AC1CA008465C2 /* TDOAuth1Authorizer.h in Headers */ = {isa = PBXBuildFile; fileRef = 27F128AF156AC1C8008465C2 /* TDOAuth1Authorizer.h */; };
 		27F128B2156AC1CA008465C2 /* TDOAuth1Authorizer.m in Sources */ = {isa = PBXBuildFile; fileRef = 27F128B0156AC1C9008465C2 /* TDOAuth1Authorizer.m */; };
 		27F128B3156AC1CA008465C2 /* TDOAuth1Authorizer.m in Sources */ = {isa = PBXBuildFile; fileRef = 27F128B0156AC1C9008465C2 /* TDOAuth1Authorizer.m */; };
-<<<<<<< HEAD
-		27F128B5156AC8B7008465C2 /* OAToken.m in Sources */ = {isa = PBXBuildFile; fileRef = 27F12868156ABE24008465C2 /* OAToken.m */; };
-		27F128B7156AC8C5008465C2 /* OAPlaintextSignatureProvider.m in Sources */ = {isa = PBXBuildFile; fileRef = 27F1285E156ABE24008465C2 /* OAPlaintextSignatureProvider.m */; };
-		27F128B8156AC8EC008465C2 /* OAConsumer.m in Sources */ = {isa = PBXBuildFile; fileRef = 27F12856156ABE24008465C2 /* OAConsumer.m */; };
-		27F128B9156AC8F0008465C2 /* OAMutableURLRequest.m in Sources */ = {isa = PBXBuildFile; fileRef = 27F1285C156ABE24008465C2 /* OAMutableURLRequest.m */; };
-		27F3A5D015ED427200263663 /* MYRegexUtils.m in Sources */ = {isa = PBXBuildFile; fileRef = 27846FB615D475DF0030122F /* MYRegexUtils.m */; };
-		27F3A5DD15ED496900263663 /* APITests.m in Sources */ = {isa = PBXBuildFile; fileRef = 27846FF015D5C8250030122F /* APITests.m */; };
-=======
 		27F128B5156AC8B7008465C2 /* OAToken.m in Sources */ = {isa = PBXBuildFile; fileRef = 27F12868156ABE24008465C2 /* OAToken.m */; settings = {COMPILER_FLAGS = "-fno-objc-arc"; }; };
 		27F128B7156AC8C5008465C2 /* OAPlaintextSignatureProvider.m in Sources */ = {isa = PBXBuildFile; fileRef = 27F1285E156ABE24008465C2 /* OAPlaintextSignatureProvider.m */; settings = {COMPILER_FLAGS = "-fno-objc-arc"; }; };
 		27F128B8156AC8EC008465C2 /* OAConsumer.m in Sources */ = {isa = PBXBuildFile; fileRef = 27F12856156ABE24008465C2 /* OAConsumer.m */; settings = {COMPILER_FLAGS = "-fno-objc-arc"; }; };
 		27F128B9156AC8F0008465C2 /* OAMutableURLRequest.m in Sources */ = {isa = PBXBuildFile; fileRef = 27F1285C156ABE24008465C2 /* OAMutableURLRequest.m */; settings = {COMPILER_FLAGS = "-fno-objc-arc"; }; };
->>>>>>> 340159d3
+		27F3A5D015ED427200263663 /* MYRegexUtils.m in Sources */ = {isa = PBXBuildFile; fileRef = 27846FB615D475DF0030122F /* MYRegexUtils.m */; settings = {COMPILER_FLAGS = "-fno-objc-arc"; }; };
+		27F3A5DD15ED496900263663 /* APITests.m in Sources */ = {isa = PBXBuildFile; fileRef = 27846FF015D5C8250030122F /* APITests.m */; };
 		DA023B4614BCA94C008184BB /* Foundation.framework in Frameworks */ = {isa = PBXBuildFile; fileRef = 27F0745C11CD50A600E9A2AB /* Foundation.framework */; };
 		DA147C0C14BCA98A0052DA4D /* TDListener.m in Sources */ = {isa = PBXBuildFile; fileRef = 275315DF14ACF0A20065964D /* TDListener.m */; };
 		DA147C0D14BCA98A0052DA4D /* TDHTTPConnection.m in Sources */ = {isa = PBXBuildFile; fileRef = 2753160B14ACFC2A0065964D /* TDHTTPConnection.m */; };
@@ -510,6 +469,8 @@
 		270B3E3C148D7F0000E0A926 /* TDPusher.h */ = {isa = PBXFileReference; fileEncoding = 4; lastKnownFileType = sourcecode.c.h; path = TDPusher.h; sourceTree = "<group>"; };
 		270B3E3D148D7F0000E0A926 /* TDPusher.m */ = {isa = PBXFileReference; fileEncoding = 4; lastKnownFileType = sourcecode.c.objc; path = TDPusher.m; sourceTree = "<group>"; };
 		270BDD6815644EA8007D52F6 /* BuildFatLibrary.sh */ = {isa = PBXFileReference; lastKnownFileType = text.script.sh; path = BuildFatLibrary.sh; sourceTree = "<group>"; };
+		270D6FBF164484190081812D /* TDSocketChangeTracker.h */ = {isa = PBXFileReference; fileEncoding = 4; lastKnownFileType = sourcecode.c.h; path = TDSocketChangeTracker.h; sourceTree = "<group>"; };
+		270D6FC0164484190081812D /* TDSocketChangeTracker.m */ = {isa = PBXFileReference; fileEncoding = 4; lastKnownFileType = sourcecode.c.objc; path = TDSocketChangeTracker.m; sourceTree = "<group>"; };
 		270F5703156AE0BF000FEB8F /* TDAuthorizer.h */ = {isa = PBXFileReference; fileEncoding = 4; lastKnownFileType = sourcecode.c.h; path = TDAuthorizer.h; sourceTree = "<group>"; };
 		270F5704156AE0BF000FEB8F /* TDAuthorizer.m */ = {isa = PBXFileReference; fileEncoding = 4; lastKnownFileType = sourcecode.c.objc; path = TDAuthorizer.m; sourceTree = "<group>"; };
 		270FE0C814C5008C005FF647 /* TouchServ */ = {isa = PBXFileReference; explicitFileType = "compiled.mach-o.executable"; includeInIndex = 0; path = TouchServ; sourceTree = BUILT_PRODUCTS_DIR; };
@@ -644,8 +605,6 @@
 		27B0B77F1491E73400A817AD /* TDView_Tests.m */ = {isa = PBXFileReference; lastKnownFileType = sourcecode.c.objc; path = TDView_Tests.m; sourceTree = "<group>"; };
 		27B0B790149290AB00A817AD /* TDChangeTracker.h */ = {isa = PBXFileReference; fileEncoding = 4; lastKnownFileType = sourcecode.c.h; path = TDChangeTracker.h; sourceTree = "<group>"; };
 		27B0B791149290AB00A817AD /* TDChangeTracker.m */ = {isa = PBXFileReference; fileEncoding = 4; lastKnownFileType = sourcecode.c.objc; path = TDChangeTracker.m; sourceTree = "<group>"; };
-		27B0B792149290AB00A817AD /* TDConnectionChangeTracker.h */ = {isa = PBXFileReference; fileEncoding = 4; lastKnownFileType = sourcecode.c.h; path = TDConnectionChangeTracker.h; sourceTree = "<group>"; };
-		27B0B793149290AB00A817AD /* TDConnectionChangeTracker.m */ = {isa = PBXFileReference; fileEncoding = 4; lastKnownFileType = sourcecode.c.objc; path = TDConnectionChangeTracker.m; sourceTree = "<group>"; };
 		27B0B79C1492932700A817AD /* TDBase64.h */ = {isa = PBXFileReference; fileEncoding = 4; lastKnownFileType = sourcecode.c.h; path = TDBase64.h; sourceTree = "<group>"; };
 		27B0B79D1492932700A817AD /* TDBase64.m */ = {isa = PBXFileReference; fileEncoding = 4; lastKnownFileType = sourcecode.c.objc; path = TDBase64.m; sourceTree = "<group>"; };
 		27B0B7A91492B83B00A817AD /* libTouchDB.a */ = {isa = PBXFileReference; explicitFileType = archive.ar; includeInIndex = 0; path = libTouchDB.a; sourceTree = BUILT_PRODUCTS_DIR; };
@@ -727,14 +686,9 @@
 		27E7FAEA155D78C20025F93A /* TDChangeTracker_Tests.m */ = {isa = PBXFileReference; fileEncoding = 4; lastKnownFileType = sourcecode.c.objc; path = TDChangeTracker_Tests.m; sourceTree = "<group>"; };
 		27E7FAEF155D8EBA0025F93A /* CFNetwork.framework */ = {isa = PBXFileReference; lastKnownFileType = wrapper.framework; name = CFNetwork.framework; path = Platforms/iPhoneOS.platform/Developer/SDKs/iPhoneOS5.1.sdk/System/Library/Frameworks/CFNetwork.framework; sourceTree = DEVELOPER_DIR; };
 		27E7FB02155DBDA20025F93A /* Security.framework */ = {isa = PBXFileReference; lastKnownFileType = wrapper.framework; name = Security.framework; path = Platforms/iPhoneOS.platform/Developer/SDKs/iPhoneOS5.1.sdk/System/Library/Frameworks/Security.framework; sourceTree = DEVELOPER_DIR; };
-<<<<<<< HEAD
 		27ED862E157D0FC600712B33 /* TouchDocument.h */ = {isa = PBXFileReference; fileEncoding = 4; lastKnownFileType = sourcecode.c.h; path = TouchDocument.h; sourceTree = "<group>"; };
 		27ED862F157D0FC600712B33 /* TouchDocument.m */ = {isa = PBXFileReference; fileEncoding = 4; lastKnownFileType = sourcecode.c.objc; path = TouchDocument.m; sourceTree = "<group>"; };
 		27ED9A961639D8D2000C844A /* TouchServ.m */ = {isa = PBXFileReference; fileEncoding = 4; lastKnownFileType = sourcecode.c.objc; path = TouchServ.m; sourceTree = "<group>"; };
-=======
-		27ED9AA0163B01D5000C844A /* TDSocketChangeTracker.h */ = {isa = PBXFileReference; fileEncoding = 4; lastKnownFileType = sourcecode.c.h; path = TDSocketChangeTracker.h; sourceTree = "<group>"; };
-		27ED9AA2163B01E2000C844A /* TDSocketChangeTracker.m */ = {isa = PBXFileReference; fileEncoding = 4; lastKnownFileType = sourcecode.c.objc; path = TDSocketChangeTracker.m; sourceTree = "<group>"; };
->>>>>>> 340159d3
 		27F0744611CD4B6D00E9A2AB /* TDDatabase.h */ = {isa = PBXFileReference; fileEncoding = 4; lastKnownFileType = sourcecode.c.h; path = TDDatabase.h; sourceTree = "<group>"; };
 		27F0744711CD4B6D00E9A2AB /* TDDatabase.m */ = {isa = PBXFileReference; fileEncoding = 4; lastKnownFileType = sourcecode.c.objc; path = TDDatabase.m; sourceTree = "<group>"; };
 		27F0744911CD4BA000E9A2AB /* libsqlite3.dylib */ = {isa = PBXFileReference; lastKnownFileType = "compiled.mach-o.dylib"; name = libsqlite3.dylib; path = usr/lib/libsqlite3.dylib; sourceTree = SDKROOT; };
@@ -1197,10 +1151,8 @@
 			children = (
 				27B0B790149290AB00A817AD /* TDChangeTracker.h */,
 				27B0B791149290AB00A817AD /* TDChangeTracker.m */,
-				27B0B792149290AB00A817AD /* TDConnectionChangeTracker.h */,
-				27B0B793149290AB00A817AD /* TDConnectionChangeTracker.m */,
-				27ED9AA0163B01D5000C844A /* TDSocketChangeTracker.h */,
-				27ED9AA2163B01E2000C844A /* TDSocketChangeTracker.m */,
+				270D6FBF164484190081812D /* TDSocketChangeTracker.h */,
+				270D6FC0164484190081812D /* TDSocketChangeTracker.m */,
 			);
 			path = ChangeTracker;
 			sourceTree = "<group>";
@@ -1518,7 +1470,6 @@
 				27F128AB156AC004008465C2 /* NSMutableURLRequest+Parameters.h in Headers */,
 				27F128B1156AC1CA008465C2 /* TDOAuth1Authorizer.h in Headers */,
 				270F5705156AE0BF000FEB8F /* TDAuthorizer.h in Headers */,
-<<<<<<< HEAD
 				27ED8630157D0FC600712B33 /* TouchDocument.h in Headers */,
 				27DA42F8158E66DD00F9E7B5 /* TouchRevision.h in Headers */,
 				27DA42FD158E7D3500F9E7B5 /* TouchDatabase.h in Headers */,
@@ -1533,11 +1484,7 @@
 				27E2E5CD159533A5005B9234 /* TouchReplication.h in Headers */,
 				27846FB915D475DF0030122F /* MYRegexUtils.h in Headers */,
 				27846FBC15D475DF0030122F /* MYStreamUtils.h in Headers */,
-=======
-				275F535015C04F7B00BAF578 /* MYStreamUtils.h in Headers */,
-				2781E3C915C31FDA00E970DC /* MYRegexUtils.h in Headers */,
-				27ED9AA1163B01D5000C844A /* TDSocketChangeTracker.h in Headers */,
->>>>>>> 340159d3
+				270D6FC1164484190081812D /* TDSocketChangeTracker.h in Headers */,
 			);
 			runOnlyForDeploymentPostprocessing = 0;
 		};
@@ -1941,8 +1888,8 @@
 				279EB2CF149140DE00E74185 /* TDView.m in Sources */,
 				279EB2DC1491C34300E74185 /* TDCollateJSON.m in Sources */,
 				27B0B7801491E76200A817AD /* TDView_Tests.m in Sources */,
+				27846FF115D5C8250030122F /* APITests.m in Sources */,
 				27B0B797149290AB00A817AD /* TDChangeTracker.m in Sources */,
-				27ED9AA3163B01E2000C844A /* TDSocketChangeTracker.m in Sources */,
 				27B0B79F1492932800A817AD /* TDBase64.m in Sources */,
 				27731F001493FA3100815D67 /* TDBlobStore.m in Sources */,
 				279906E5149A65B8003D4338 /* TDRemoteRequest.m in Sources */,
@@ -1950,14 +1897,6 @@
 				274C391E149FAE0000A5E89B /* TDDatabase+Attachments.m in Sources */,
 				27AA409D14AA86AE00E2A5FF /* TDDatabase+Insertion.m in Sources */,
 				27AA40A314AA8A6600E2A5FF /* TDDatabase+Replication.m in Sources */,
-<<<<<<< HEAD
-				275315FF14ACF9330065964D /* ExceptionUtils.m in Sources */,
-				2753160014ACF9330065964D /* Logging.m in Sources */,
-				2753160114ACF9330065964D /* CollectionUtils.m in Sources */,
-				2753160214ACF9330065964D /* Test.m in Sources */,
-=======
-				2700BC5E14B64AA600B5B297 /* TDRouter+Handlers.m in Sources */,
->>>>>>> 340159d3
 				2773ADC814BD1EB80027A292 /* TDDatabase+LocalDocs.m in Sources */,
 				27A073ED14C0BB6200F52FE7 /* TDMisc.m in Sources */,
 				279CE40114D749A7009F3FA6 /* TDMultipartReader.m in Sources */,
@@ -1976,8 +1915,19 @@
 				27A720A1152B959100C0A0E8 /* TDAttachment.m in Sources */,
 				27CF5D2D152F514A0015D7A9 /* TDStatus.m in Sources */,
 				27E7FAED155D78DA0025F93A /* TDChangeTracker_Tests.m in Sources */,
+				27F128B2156AC1CA008465C2 /* TDOAuth1Authorizer.m in Sources */,
 				270F5706156AE0BF000FEB8F /* TDAuthorizer.m in Sources */,
-				27F128B2156AC1CA008465C2 /* TDOAuth1Authorizer.m in Sources */,
+				27ED8631157D0FC600712B33 /* TouchDocument.m in Sources */,
+				27DA42F9158E66DD00F9E7B5 /* TouchRevision.m in Sources */,
+				27DA42FE158E7D3500F9E7B5 /* TouchDatabase.m in Sources */,
+				27DA4309158FA35600F9E7B5 /* TDCache.m in Sources */,
+				27DA4313158FB79F00F9E7B5 /* TouchQuery.m in Sources */,
+				27DA4346159125B500F9E7B5 /* TouchDatabaseManager.m in Sources */,
+				27DA434B15912AFD00F9E7B5 /* TouchView.m in Sources */,
+				27DA435815918C8E00F9E7B5 /* TouchModel.m in Sources */,
+				27DA435B15918C8E00F9E7B5 /* TouchModelFactory.m in Sources */,
+				27E2E5A4159383E9005B9234 /* TouchAttachment.m in Sources */,
+				27E2E5CE159533A5005B9234 /* TouchReplication.m in Sources */,
 				270B3E161489382F00E0A926 /* FMDatabase.m in Sources */,
 				27A82E3814A1145000C0B850 /* FMDatabaseAdditions.m in Sources */,
 				270B3E181489382F00E0A926 /* FMResultSet.m in Sources */,
@@ -1986,43 +1936,19 @@
 				2753160114ACF9330065964D /* CollectionUtils.m in Sources */,
 				2753160214ACF9330065964D /* Test.m in Sources */,
 				279CE3B914D4A885009F3FA6 /* MYBlockUtils.m in Sources */,
+				27DB90D814DB249700FC7118 /* GTMNSData+zlib.m in Sources */,
 				27D90B1815601C340000735E /* MYErrorUtils.m in Sources */,
 				278E4DD91562B40B00DDCEF9 /* MYURLUtils.m in Sources */,
-				275F535115C04F7B00BAF578 /* MYStreamUtils.m in Sources */,
-				2781E3CA15C31FDA00E970DC /* MYRegexUtils.m in Sources */,
-				27DB90D814DB249700FC7118 /* GTMNSData+zlib.m in Sources */,
 				27F128A8156ABFE0008465C2 /* NSMutableURLRequest+Parameters.m in Sources */,
 				27F128B5156AC8B7008465C2 /* OAToken.m in Sources */,
 				27F128B7156AC8C5008465C2 /* OAPlaintextSignatureProvider.m in Sources */,
 				27F128B8156AC8EC008465C2 /* OAConsumer.m in Sources */,
 				27F128B9156AC8F0008465C2 /* OAMutableURLRequest.m in Sources */,
 				270F5702156AD215000FEB8F /* OARequestParameter.m in Sources */,
-<<<<<<< HEAD
-				270F5706156AE0BF000FEB8F /* TDAuthorizer.m in Sources */,
-				27ED8631157D0FC600712B33 /* TouchDocument.m in Sources */,
-				27DA42F9158E66DD00F9E7B5 /* TouchRevision.m in Sources */,
-				27DA42FE158E7D3500F9E7B5 /* TouchDatabase.m in Sources */,
-				27DA4309158FA35600F9E7B5 /* TDCache.m in Sources */,
-				27DA4313158FB79F00F9E7B5 /* TouchQuery.m in Sources */,
-				27DA4346159125B500F9E7B5 /* TouchDatabaseManager.m in Sources */,
-				27DA434B15912AFD00F9E7B5 /* TouchView.m in Sources */,
 				27DA435115918C0200F9E7B5 /* MYDynamicObject.m in Sources */,
-				27DA435815918C8E00F9E7B5 /* TouchModel.m in Sources */,
-				27DA435B15918C8E00F9E7B5 /* TouchModelFactory.m in Sources */,
-				27E2E5A4159383E9005B9234 /* TouchAttachment.m in Sources */,
-				27E2E5CE159533A5005B9234 /* TouchReplication.m in Sources */,
 				27846FBA15D475DF0030122F /* MYRegexUtils.m in Sources */,
 				27846FBD15D475DF0030122F /* MYStreamUtils.m in Sources */,
-				27846FF115D5C8250030122F /* APITests.m in Sources */,
-=======
-			);
-			runOnlyForDeploymentPostprocessing = 0;
-		};
-		270B3DF61489359000E0A926 /* Sources */ = {
-			isa = PBXSourcesBuildPhase;
-			buildActionMask = 2147483647;
-			files = (
->>>>>>> 340159d3
+				270D6FC2164484190081812D /* TDSocketChangeTracker.m in Sources */,
 			);
 			runOnlyForDeploymentPostprocessing = 0;
 		};
@@ -2045,7 +1971,6 @@
 				275315F214ACF1130065964D /* DDLog.m in Sources */,
 				275315E514ACF1130065964D /* DDNumber.m in Sources */,
 				275315E614ACF1130065964D /* DDRange.m in Sources */,
-				275315F114ACF1130065964D /* GCDAsyncSocket.m in Sources */,
 				275315EA14ACF1130065964D /* HTTPServer.m in Sources */,
 				275315E914ACF1130065964D /* HTTPMessage.m in Sources */,
 				275315E714ACF1130065964D /* HTTPAuthenticationRequest.m in Sources */,
@@ -2053,12 +1978,13 @@
 				275315EC14ACF1130065964D /* HTTPDataResponse.m in Sources */,
 				2700BC5114B3864B00B5B297 /* HTTPFileResponse.m in Sources */,
 				275315F014ACF1130065964D /* WebSocket.m in Sources */,
+				27DA435E159230AA00F9E7B5 /* TDRouter.m in Sources */,
+				27DA4360159230B100F9E7B5 /* TDRouter+Handlers.m in Sources */,
+				27E2E61815993CB6005B9234 /* TDURLProtocol.m in Sources */,
+				275315F114ACF1130065964D /* GCDAsyncSocket.m in Sources */,
 				2767D7DF14C8D3E500ED0F26 /* Logging.m in Sources */,
 				2767D7E014C8D3EA00ED0F26 /* CollectionUtils.m in Sources */,
 				279CE39014D1EDA0009F3FA6 /* Test.m in Sources */,
-				27DA435E159230AA00F9E7B5 /* TDRouter.m in Sources */,
-				27DA4360159230B100F9E7B5 /* TDRouter+Handlers.m in Sources */,
-				27E2E61815993CB6005B9234 /* TDURLProtocol.m in Sources */,
 				27F3A5D015ED427200263663 /* MYRegexUtils.m in Sources */,
 			);
 			runOnlyForDeploymentPostprocessing = 0;
@@ -2094,6 +2020,7 @@
 				279906E6149A65B8003D4338 /* TDRemoteRequest.m in Sources */,
 				279906F1149ABFC2003D4338 /* TDBatcher.m in Sources */,
 				274C391F149FAE0000A5E89B /* TDDatabase+Attachments.m in Sources */,
+				27A82E3914A1145000C0B850 /* FMDatabaseAdditions.m in Sources */,
 				27AA409E14AA86AE00E2A5FF /* TDDatabase+Insertion.m in Sources */,
 				27AA40A414AA8A6600E2A5FF /* TDDatabase+Replication.m in Sources */,
 				2773ADC914BD1EB80027A292 /* TDDatabase+LocalDocs.m in Sources */,
@@ -2114,14 +2041,26 @@
 				27CF5D2E152F514A0015D7A9 /* TDStatus.m in Sources */,
 				27F128B3156AC1CA008465C2 /* TDOAuth1Authorizer.m in Sources */,
 				270F5707156AE0BF000FEB8F /* TDAuthorizer.m in Sources */,
-				27ED9AA4163B01E2000C844A /* TDSocketChangeTracker.m in Sources */,
+				27ED8632157D0FC600712B33 /* TouchDocument.m in Sources */,
+				27DA42FA158E66DD00F9E7B5 /* TouchRevision.m in Sources */,
+				27DA42FF158E7D3500F9E7B5 /* TouchDatabase.m in Sources */,
+				27DA430A158FA35600F9E7B5 /* TDCache.m in Sources */,
+				27DA4314158FB79F00F9E7B5 /* TouchQuery.m in Sources */,
+				27DA4319158FD9B400F9E7B5 /* TouchUITableSource.m in Sources */,
+				27DA4347159125B500F9E7B5 /* TouchDatabaseManager.m in Sources */,
+				27DA434C15912AFD00F9E7B5 /* TouchView.m in Sources */,
+				27DA435915918C8E00F9E7B5 /* TouchModel.m in Sources */,
+				27DA435C15918C8E00F9E7B5 /* TouchModelFactory.m in Sources */,
+				27E2E5A5159383E9005B9234 /* TouchAttachment.m in Sources */,
+				27E2E5CF159533A5005B9234 /* TouchReplication.m in Sources */,
+				27F3A5DD15ED496900263663 /* APITests.m in Sources */,
+				270D6FC3164484190081812D /* TDSocketChangeTracker.m in Sources */,
 				27B0B7DC1492B8B200A817AD /* FMDatabase.m in Sources */,
 				27B0B7DD1492B8B200A817AD /* FMResultSet.m in Sources */,
 				27B0B7DE1492B8C100A817AD /* ExceptionUtils.m in Sources */,
 				27B0B7DF1492B8C100A817AD /* Logging.m in Sources */,
 				27B0B7E01492B8C100A817AD /* CollectionUtils.m in Sources */,
 				27B0B7E11492B8C100A817AD /* Test.m in Sources */,
-				27A82E3914A1145000C0B850 /* FMDatabaseAdditions.m in Sources */,
 				279CE3BA14D4A886009F3FA6 /* MYBlockUtils.m in Sources */,
 				27DB90D914DB249700FC7118 /* GTMNSData+zlib.m in Sources */,
 				27D90B1915601C350000735E /* MYErrorUtils.m in Sources */,
@@ -2132,36 +2071,9 @@
 				27F12899156ABE24008465C2 /* OARequestParameter.m in Sources */,
 				27F128A1156ABE24008465C2 /* OAToken.m in Sources */,
 				27F128A9156ABFE0008465C2 /* NSMutableURLRequest+Parameters.m in Sources */,
-<<<<<<< HEAD
-				27F128B3156AC1CA008465C2 /* TDOAuth1Authorizer.m in Sources */,
-				270F5707156AE0BF000FEB8F /* TDAuthorizer.m in Sources */,
-				27ED8632157D0FC600712B33 /* TouchDocument.m in Sources */,
-				27DA42FA158E66DD00F9E7B5 /* TouchRevision.m in Sources */,
-				27DA42FF158E7D3500F9E7B5 /* TouchDatabase.m in Sources */,
-				27DA430A158FA35600F9E7B5 /* TDCache.m in Sources */,
-				27DA4314158FB79F00F9E7B5 /* TouchQuery.m in Sources */,
-				27DA4319158FD9B400F9E7B5 /* TouchUITableSource.m in Sources */,
-				27DA4347159125B500F9E7B5 /* TouchDatabaseManager.m in Sources */,
-				27DA434C15912AFD00F9E7B5 /* TouchView.m in Sources */,
 				27DA435215918C0200F9E7B5 /* MYDynamicObject.m in Sources */,
-				27DA435915918C8E00F9E7B5 /* TouchModel.m in Sources */,
-				27DA435C15918C8E00F9E7B5 /* TouchModelFactory.m in Sources */,
-				27E2E5A5159383E9005B9234 /* TouchAttachment.m in Sources */,
-				27E2E5CF159533A5005B9234 /* TouchReplication.m in Sources */,
 				27846FBB15D475DF0030122F /* MYRegexUtils.m in Sources */,
 				27846FBE15D475DF0030122F /* MYStreamUtils.m in Sources */,
-				27F3A5DD15ED496900263663 /* APITests.m in Sources */,
-=======
-				275F535215C04F7B00BAF578 /* MYStreamUtils.m in Sources */,
-				2781E3CB15C31FDA00E970DC /* MYRegexUtils.m in Sources */,
-			);
-			runOnlyForDeploymentPostprocessing = 0;
-		};
-		27B0B7B11492B83B00A817AD /* Sources */ = {
-			isa = PBXSourcesBuildPhase;
-			buildActionMask = 2147483647;
-			files = (
->>>>>>> 340159d3
 			);
 			runOnlyForDeploymentPostprocessing = 0;
 		};
@@ -2362,9 +2274,7 @@
 			buildSettings = {
 				ALWAYS_SEARCH_USER_PATHS = NO;
 				ARCHS = "$(ARCHS_STANDARD_64_BIT)";
-				CLANG_ENABLE_OBJC_ARC = YES;
 				COMBINE_HIDPI_IMAGES = YES;
-				DEBUG_INFORMATION_FORMAT = "dwarf-with-dsym";
 				DYLIB_COMPATIBILITY_VERSION = 1;
 				DYLIB_CURRENT_VERSION = 1;
 				EXPORTED_SYMBOLS_FILE = "";
@@ -2386,7 +2296,6 @@
 			buildSettings = {
 				ALWAYS_SEARCH_USER_PATHS = NO;
 				ARCHS = "$(ARCHS_STANDARD_64_BIT)";
-				CLANG_ENABLE_OBJC_ARC = YES;
 				COMBINE_HIDPI_IMAGES = YES;
 				DEPLOYMENT_POSTPROCESSING = YES;
 				DYLIB_COMPATIBILITY_VERSION = 1;
