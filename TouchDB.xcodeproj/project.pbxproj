// !$*UTF8*$!
{
	archiveVersion = 1;
	classes = {
	};
	objectVersion = 46;
	objects = {

/* Begin PBXBuildFile section */
		2700BC5114B3864B00B5B297 /* HTTPFileResponse.m in Sources */ = {isa = PBXBuildFile; fileRef = 2753156914ACEFC90065964D /* HTTPFileResponse.m */; settings = {COMPILER_FLAGS = "-fobjc-arc"; }; };
		270B3E111489382F00E0A926 /* TDDatabase.m in Sources */ = {isa = PBXBuildFile; fileRef = 27F0744711CD4B6D00E9A2AB /* TDDatabase.m */; };
		270B3E121489382F00E0A926 /* TDBody.m in Sources */ = {isa = PBXBuildFile; fileRef = 27F074AA11CD5D7A00E9A2AB /* TDBody.m */; };
		270B3E131489382F00E0A926 /* TDServer.m in Sources */ = {isa = PBXBuildFile; fileRef = 27C706411486BBD500F0F099 /* TDServer.m */; };
		270B3E161489382F00E0A926 /* FMDatabase.m in Sources */ = {isa = PBXBuildFile; fileRef = 27F0747011CD51A200E9A2AB /* FMDatabase.m */; settings = {COMPILER_FLAGS = "-fno-objc-arc"; }; };
		270B3E181489382F00E0A926 /* FMResultSet.m in Sources */ = {isa = PBXBuildFile; fileRef = 27F0747211CD51A200E9A2AB /* FMResultSet.m */; settings = {COMPILER_FLAGS = "-fno-objc-arc"; }; };
		270B3E1D1489384700E0A926 /* libsqlite3.dylib in Frameworks */ = {isa = PBXBuildFile; fileRef = 27F0744911CD4BA000E9A2AB /* libsqlite3.dylib */; };
		270B3E1E1489385C00E0A926 /* Foundation.framework in Frameworks */ = {isa = PBXBuildFile; fileRef = 27F0745C11CD50A600E9A2AB /* Foundation.framework */; };
		270B3E201489390000E0A926 /* TouchDB.h in Headers */ = {isa = PBXBuildFile; fileRef = 270B3E1F148938D800E0A926 /* TouchDB.h */; settings = {ATTRIBUTES = (Public, ); }; };
		270B3E211489390F00E0A926 /* TDURLProtocol.h in Headers */ = {isa = PBXBuildFile; fileRef = 27C706461487584300F0F099 /* TDURLProtocol.h */; settings = {ATTRIBUTES = (Public, ); }; };
		270B3E221489391E00E0A926 /* TDDatabase.h in Headers */ = {isa = PBXBuildFile; fileRef = 27F0744611CD4B6D00E9A2AB /* TDDatabase.h */; settings = {ATTRIBUTES = (Public, ); }; };
		270B3E231489392100E0A926 /* TDBody.h in Headers */ = {isa = PBXBuildFile; fileRef = 27F074A911CD5D7A00E9A2AB /* TDBody.h */; settings = {ATTRIBUTES = (Public, ); }; };
		270B3E241489392600E0A926 /* TDServer.h in Headers */ = {isa = PBXBuildFile; fileRef = 27C706401486BBD500F0F099 /* TDServer.h */; settings = {ATTRIBUTES = (Public, ); }; };
		270B3E251489392C00E0A926 /* TDRouter.h in Headers */ = {isa = PBXBuildFile; fileRef = 27C706431486BE7100F0F099 /* TDRouter.h */; settings = {ATTRIBUTES = (Public, ); }; };
		270B3E26148939BD00E0A926 /* TouchDB.framework in Frameworks */ = {isa = PBXBuildFile; fileRef = 270B3DEA1489359000E0A926 /* TouchDB.framework */; };
		270B3E27148939C500E0A926 /* TouchDB.framework in CopyFiles */ = {isa = PBXBuildFile; fileRef = 270B3DEA1489359000E0A926 /* TouchDB.framework */; };
		270B3E2B1489581E00E0A926 /* TDPuller.h in Headers */ = {isa = PBXBuildFile; fileRef = 270B3E291489581E00E0A926 /* TDPuller.h */; settings = {ATTRIBUTES = (Public, ); }; };
		270B3E2C1489581E00E0A926 /* TDPuller.m in Sources */ = {isa = PBXBuildFile; fileRef = 270B3E2A1489581E00E0A926 /* TDPuller.m */; };
		270B3E3914898DF200E0A926 /* TDRevision.h in Headers */ = {isa = PBXBuildFile; fileRef = 270B3E3714898DF200E0A926 /* TDRevision.h */; settings = {ATTRIBUTES = (Public, ); }; };
		270B3E3A14898DF200E0A926 /* TDRevision.m in Sources */ = {isa = PBXBuildFile; fileRef = 270B3E3814898DF200E0A926 /* TDRevision.m */; };
		270B3E3E148D7F0000E0A926 /* TDPusher.h in Headers */ = {isa = PBXBuildFile; fileRef = 270B3E3C148D7F0000E0A926 /* TDPusher.h */; settings = {ATTRIBUTES = (Public, ); }; };
		270B3E3F148D7F0000E0A926 /* TDPusher.m in Sources */ = {isa = PBXBuildFile; fileRef = 270B3E3D148D7F0000E0A926 /* TDPusher.m */; };
		270F5702156AD215000FEB8F /* OARequestParameter.m in Sources */ = {isa = PBXBuildFile; fileRef = 27F12862156ABE24008465C2 /* OARequestParameter.m */; };
		270F5705156AE0BF000FEB8F /* TDAuthorizer.h in Headers */ = {isa = PBXBuildFile; fileRef = 270F5703156AE0BF000FEB8F /* TDAuthorizer.h */; };
		270F5706156AE0BF000FEB8F /* TDAuthorizer.m in Sources */ = {isa = PBXBuildFile; fileRef = 270F5704156AE0BF000FEB8F /* TDAuthorizer.m */; };
		270F5707156AE0BF000FEB8F /* TDAuthorizer.m in Sources */ = {isa = PBXBuildFile; fileRef = 270F5704156AE0BF000FEB8F /* TDAuthorizer.m */; };
		270FE0CA14C5008C005FF647 /* Foundation.framework in Frameworks */ = {isa = PBXBuildFile; fileRef = 27F0745C11CD50A600E9A2AB /* Foundation.framework */; };
		270FE0D514C50134005FF647 /* TouchDB.framework in Frameworks */ = {isa = PBXBuildFile; fileRef = 270B3DEA1489359000E0A926 /* TouchDB.framework */; };
		270FE0D614C50134005FF647 /* TouchDBListener-Mac.framework in Frameworks */ = {isa = PBXBuildFile; fileRef = 275315D514ACF0A10065964D /* TouchDBListener-Mac.framework */; };
		270FE0DE14C50390005FF647 /* TouchServ.m in Sources */ = {isa = PBXBuildFile; fileRef = 270FE0DC14C50382005FF647 /* TouchServ.m */; };
		27103F8314E9CE4400DF7209 /* TDReachability.h in Headers */ = {isa = PBXBuildFile; fileRef = 27103F8114E9CE4400DF7209 /* TDReachability.h */; };
		27103F8414E9CE4400DF7209 /* TDReachability.m in Sources */ = {isa = PBXBuildFile; fileRef = 27103F8214E9CE4400DF7209 /* TDReachability.m */; };
		27103F8514E9CE4400DF7209 /* TDReachability.m in Sources */ = {isa = PBXBuildFile; fileRef = 27103F8214E9CE4400DF7209 /* TDReachability.m */; };
		27103F8814EA076600DF7209 /* SystemConfiguration.framework in Frameworks */ = {isa = PBXBuildFile; fileRef = 27103F8714EA076600DF7209 /* SystemConfiguration.framework */; };
		2711CDDE14C6584A00505D55 /* TouchDBListener-Mac.framework in CopyFiles */ = {isa = PBXBuildFile; fileRef = 275315D514ACF0A10065964D /* TouchDBListener-Mac.framework */; };
		2711CDFD14C7590A00505D55 /* TDDatabase+Attachments.h in Headers */ = {isa = PBXBuildFile; fileRef = 2711CDFC14C7590A00505D55 /* TDDatabase+Attachments.h */; settings = {ATTRIBUTES = (Public, ); }; };
		2711CDFE14C7590A00505D55 /* TDDatabase+Attachments.h in Headers */ = {isa = PBXBuildFile; fileRef = 2711CDFC14C7590A00505D55 /* TDDatabase+Attachments.h */; settings = {ATTRIBUTES = (Public, ); }; };
		2711CE0014C7595900505D55 /* TDDatabase+Insertion.h in Headers */ = {isa = PBXBuildFile; fileRef = 2711CDFF14C7595900505D55 /* TDDatabase+Insertion.h */; settings = {ATTRIBUTES = (Public, ); }; };
		2711CE0114C7595900505D55 /* TDDatabase+Insertion.h in Headers */ = {isa = PBXBuildFile; fileRef = 2711CDFF14C7595900505D55 /* TDDatabase+Insertion.h */; settings = {ATTRIBUTES = (Public, ); }; };
		2711CE0314C759BD00505D55 /* TDDatabase+Replication.h in Headers */ = {isa = PBXBuildFile; fileRef = 2711CE0214C759BD00505D55 /* TDDatabase+Replication.h */; settings = {ATTRIBUTES = (Public, ); }; };
		2711CE0414C759BD00505D55 /* TDDatabase+Replication.h in Headers */ = {isa = PBXBuildFile; fileRef = 2711CE0214C759BD00505D55 /* TDDatabase+Replication.h */; settings = {ATTRIBUTES = (Public, ); }; };
		2711CE1414C75B6E00505D55 /* TDDatabase+LocalDocs.h in Headers */ = {isa = PBXBuildFile; fileRef = 2773ADC514BD1EB80027A292 /* TDDatabase+LocalDocs.h */; settings = {ATTRIBUTES = (Public, ); }; };
		272B85141523691700A90CB2 /* TDJSON.h in Headers */ = {isa = PBXBuildFile; fileRef = 272B85121523691700A90CB2 /* TDJSON.h */; };
		272B85151523691700A90CB2 /* TDJSON.m in Sources */ = {isa = PBXBuildFile; fileRef = 272B85131523691700A90CB2 /* TDJSON.m */; };
		272B85161523691700A90CB2 /* TDJSON.m in Sources */ = {isa = PBXBuildFile; fileRef = 272B85131523691700A90CB2 /* TDJSON.m */; };
		274C3919149E6B0900A5E89B /* EmptyAppDelegate.m in Sources */ = {isa = PBXBuildFile; fileRef = 274C3918149E6B0900A5E89B /* EmptyAppDelegate.m */; };
		274C391E149FAE0000A5E89B /* TDDatabase+Attachments.m in Sources */ = {isa = PBXBuildFile; fileRef = 274C391B149FAE0000A5E89B /* TDDatabase+Attachments.m */; };
		274C391F149FAE0000A5E89B /* TDDatabase+Attachments.m in Sources */ = {isa = PBXBuildFile; fileRef = 274C391B149FAE0000A5E89B /* TDDatabase+Attachments.m */; };
		2751D4E4151BAE7000F7FD57 /* TDDatabaseManager.h in Headers */ = {isa = PBXBuildFile; fileRef = 2751D4E2151BAE7000F7FD57 /* TDDatabaseManager.h */; settings = {ATTRIBUTES = (Public, ); }; };
		2751D4E5151BAE7000F7FD57 /* TDDatabaseManager.m in Sources */ = {isa = PBXBuildFile; fileRef = 2751D4E3151BAE7000F7FD57 /* TDDatabaseManager.m */; };
		2751D4E6151BAE7000F7FD57 /* TDDatabaseManager.m in Sources */ = {isa = PBXBuildFile; fileRef = 2751D4E3151BAE7000F7FD57 /* TDDatabaseManager.m */; };
		2753156E14ACEFC90065964D /* DDData.h in Headers */ = {isa = PBXBuildFile; fileRef = 2753155114ACEFC90065964D /* DDData.h */; };
		2753157214ACEFC90065964D /* DDNumber.h in Headers */ = {isa = PBXBuildFile; fileRef = 2753155314ACEFC90065964D /* DDNumber.h */; };
		2753157614ACEFC90065964D /* DDRange.h in Headers */ = {isa = PBXBuildFile; fileRef = 2753155514ACEFC90065964D /* DDRange.h */; };
		2753157A14ACEFC90065964D /* HTTPAuthenticationRequest.h in Headers */ = {isa = PBXBuildFile; fileRef = 2753155714ACEFC90065964D /* HTTPAuthenticationRequest.h */; };
		2753157E14ACEFC90065964D /* HTTPConnection.h in Headers */ = {isa = PBXBuildFile; fileRef = 2753155914ACEFC90065964D /* HTTPConnection.h */; };
		2753158214ACEFC90065964D /* HTTPLogging.h in Headers */ = {isa = PBXBuildFile; fileRef = 2753155B14ACEFC90065964D /* HTTPLogging.h */; };
		2753158414ACEFC90065964D /* HTTPMessage.h in Headers */ = {isa = PBXBuildFile; fileRef = 2753155C14ACEFC90065964D /* HTTPMessage.h */; };
		2753158814ACEFC90065964D /* HTTPResponse.h in Headers */ = {isa = PBXBuildFile; fileRef = 2753155E14ACEFC90065964D /* HTTPResponse.h */; };
		2753158A14ACEFC90065964D /* HTTPServer.h in Headers */ = {isa = PBXBuildFile; fileRef = 2753155F14ACEFC90065964D /* HTTPServer.h */; };
		2753158E14ACEFC90065964D /* HTTPAsyncFileResponse.h in Headers */ = {isa = PBXBuildFile; fileRef = 2753156214ACEFC90065964D /* HTTPAsyncFileResponse.h */; };
		2753159214ACEFC90065964D /* HTTPDataResponse.h in Headers */ = {isa = PBXBuildFile; fileRef = 2753156414ACEFC90065964D /* HTTPDataResponse.h */; };
		2753159614ACEFC90065964D /* HTTPDynamicFileResponse.h in Headers */ = {isa = PBXBuildFile; fileRef = 2753156614ACEFC90065964D /* HTTPDynamicFileResponse.h */; };
		2753159A14ACEFC90065964D /* HTTPFileResponse.h in Headers */ = {isa = PBXBuildFile; fileRef = 2753156814ACEFC90065964D /* HTTPFileResponse.h */; };
		2753159E14ACEFC90065964D /* HTTPRedirectResponse.h in Headers */ = {isa = PBXBuildFile; fileRef = 2753156A14ACEFC90065964D /* HTTPRedirectResponse.h */; };
		275315A214ACEFC90065964D /* WebSocket.h in Headers */ = {isa = PBXBuildFile; fileRef = 2753156C14ACEFC90065964D /* WebSocket.h */; };
		275315AB14ACF00B0065964D /* GCDAsyncSocket.h in Headers */ = {isa = PBXBuildFile; fileRef = 275315A814ACF00B0065964D /* GCDAsyncSocket.h */; };
		275315BC14ACF0330065964D /* DDAbstractDatabaseLogger.h in Headers */ = {isa = PBXBuildFile; fileRef = 275315B114ACF0330065964D /* DDAbstractDatabaseLogger.h */; };
		275315C014ACF0330065964D /* DDASLLogger.h in Headers */ = {isa = PBXBuildFile; fileRef = 275315B314ACF0330065964D /* DDASLLogger.h */; };
		275315C414ACF0330065964D /* DDFileLogger.h in Headers */ = {isa = PBXBuildFile; fileRef = 275315B514ACF0330065964D /* DDFileLogger.h */; };
		275315C814ACF0330065964D /* DDLog.h in Headers */ = {isa = PBXBuildFile; fileRef = 275315B714ACF0330065964D /* DDLog.h */; };
		275315CC14ACF0330065964D /* DDTTYLogger.h in Headers */ = {isa = PBXBuildFile; fileRef = 275315B914ACF0330065964D /* DDTTYLogger.h */; };
		275315DC14ACF0A20065964D /* InfoPlist.strings in Resources */ = {isa = PBXBuildFile; fileRef = 275315DA14ACF0A20065964D /* InfoPlist.strings */; };
		275315E014ACF0A20065964D /* TDListener.m in Sources */ = {isa = PBXBuildFile; fileRef = 275315DF14ACF0A20065964D /* TDListener.m */; };
		275315E414ACF1130065964D /* DDData.m in Sources */ = {isa = PBXBuildFile; fileRef = 2753155214ACEFC90065964D /* DDData.m */; };
		275315E514ACF1130065964D /* DDNumber.m in Sources */ = {isa = PBXBuildFile; fileRef = 2753155414ACEFC90065964D /* DDNumber.m */; };
		275315E614ACF1130065964D /* DDRange.m in Sources */ = {isa = PBXBuildFile; fileRef = 2753155614ACEFC90065964D /* DDRange.m */; };
		275315E714ACF1130065964D /* HTTPAuthenticationRequest.m in Sources */ = {isa = PBXBuildFile; fileRef = 2753155814ACEFC90065964D /* HTTPAuthenticationRequest.m */; settings = {COMPILER_FLAGS = "-fobjc-arc"; }; };
		275315E814ACF1130065964D /* HTTPConnection.m in Sources */ = {isa = PBXBuildFile; fileRef = 2753155A14ACEFC90065964D /* HTTPConnection.m */; settings = {COMPILER_FLAGS = "-fobjc-arc"; }; };
		275315E914ACF1130065964D /* HTTPMessage.m in Sources */ = {isa = PBXBuildFile; fileRef = 2753155D14ACEFC90065964D /* HTTPMessage.m */; settings = {COMPILER_FLAGS = "-fobjc-arc"; }; };
		275315EA14ACF1130065964D /* HTTPServer.m in Sources */ = {isa = PBXBuildFile; fileRef = 2753156014ACEFC90065964D /* HTTPServer.m */; settings = {COMPILER_FLAGS = "-fobjc-arc -Wno-undeclared-selector"; }; };
		275315EC14ACF1130065964D /* HTTPDataResponse.m in Sources */ = {isa = PBXBuildFile; fileRef = 2753156514ACEFC90065964D /* HTTPDataResponse.m */; settings = {COMPILER_FLAGS = "-fobjc-arc"; }; };
		275315F014ACF1130065964D /* WebSocket.m in Sources */ = {isa = PBXBuildFile; fileRef = 2753156D14ACEFC90065964D /* WebSocket.m */; settings = {COMPILER_FLAGS = "-fobjc-arc"; }; };
		275315F114ACF1130065964D /* GCDAsyncSocket.m in Sources */ = {isa = PBXBuildFile; fileRef = 275315A914ACF00B0065964D /* GCDAsyncSocket.m */; settings = {COMPILER_FLAGS = "-fobjc-arc"; }; };
		275315F214ACF1130065964D /* DDLog.m in Sources */ = {isa = PBXBuildFile; fileRef = 275315B814ACF0330065964D /* DDLog.m */; settings = {COMPILER_FLAGS = "-fobjc-arc"; }; };
		275315F314ACF1C20065964D /* Foundation.framework in Frameworks */ = {isa = PBXBuildFile; fileRef = 27C7069C148864BA00F0F099 /* Foundation.framework */; };
		275315F514ACF1CC0065964D /* Security.framework in Frameworks */ = {isa = PBXBuildFile; fileRef = 275315F414ACF1CC0065964D /* Security.framework */; };
		275315F814ACF2500065964D /* CoreServices.framework in Frameworks */ = {isa = PBXBuildFile; fileRef = 275315F714ACF2500065964D /* CoreServices.framework */; };
		275315F914ACF2D70065964D /* TDListener.h in Headers */ = {isa = PBXBuildFile; fileRef = 275315DE14ACF0A20065964D /* TDListener.h */; settings = {ATTRIBUTES = (Public, ); }; };
		275315FC14ACF83C0065964D /* TouchDB.framework in Frameworks */ = {isa = PBXBuildFile; fileRef = 270B3DEA1489359000E0A926 /* TouchDB.framework */; };
		275315FF14ACF9330065964D /* ExceptionUtils.m in Sources */ = {isa = PBXBuildFile; fileRef = 27F0751711CDC80A00E9A2AB /* ExceptionUtils.m */; };
		2753160014ACF9330065964D /* Logging.m in Sources */ = {isa = PBXBuildFile; fileRef = 27F0751211CDC7F900E9A2AB /* Logging.m */; };
		2753160114ACF9330065964D /* CollectionUtils.m in Sources */ = {isa = PBXBuildFile; fileRef = 27F0749C11CD5B4F00E9A2AB /* CollectionUtils.m */; };
		2753160214ACF9330065964D /* Test.m in Sources */ = {isa = PBXBuildFile; fileRef = 27F0749E11CD5B4F00E9A2AB /* Test.m */; };
		2753160C14ACFC2A0065964D /* TDHTTPConnection.h in Headers */ = {isa = PBXBuildFile; fileRef = 2753160A14ACFC2A0065964D /* TDHTTPConnection.h */; };
		2753160D14ACFC2A0065964D /* TDHTTPConnection.m in Sources */ = {isa = PBXBuildFile; fileRef = 2753160B14ACFC2A0065964D /* TDHTTPConnection.m */; };
		2766EFF814DB7F9F009ECCA8 /* TDMultipartWriter.h in Headers */ = {isa = PBXBuildFile; fileRef = 2766EFF614DB7F9F009ECCA8 /* TDMultipartWriter.h */; };
		2766EFF914DB7F9F009ECCA8 /* TDMultipartWriter.m in Sources */ = {isa = PBXBuildFile; fileRef = 2766EFF714DB7F9F009ECCA8 /* TDMultipartWriter.m */; };
		2766EFFA14DB7F9F009ECCA8 /* TDMultipartWriter.m in Sources */ = {isa = PBXBuildFile; fileRef = 2766EFF714DB7F9F009ECCA8 /* TDMultipartWriter.m */; };
		2766EFFD14DC7B37009ECCA8 /* TDMultiStreamWriter.h in Headers */ = {isa = PBXBuildFile; fileRef = 2766EFFB14DC7B37009ECCA8 /* TDMultiStreamWriter.h */; };
		2766EFFE14DC7B37009ECCA8 /* TDMultiStreamWriter.m in Sources */ = {isa = PBXBuildFile; fileRef = 2766EFFC14DC7B37009ECCA8 /* TDMultiStreamWriter.m */; };
		2766EFFF14DC7B37009ECCA8 /* TDMultiStreamWriter.m in Sources */ = {isa = PBXBuildFile; fileRef = 2766EFFC14DC7B37009ECCA8 /* TDMultiStreamWriter.m */; };
		2767D7DF14C8D3E500ED0F26 /* Logging.m in Sources */ = {isa = PBXBuildFile; fileRef = 27F0751211CDC7F900E9A2AB /* Logging.m */; };
		2767D7E014C8D3EA00ED0F26 /* CollectionUtils.m in Sources */ = {isa = PBXBuildFile; fileRef = 27F0749C11CD5B4F00E9A2AB /* CollectionUtils.m */; };
		27731EFF1493FA3100815D67 /* TDBlobStore.h in Headers */ = {isa = PBXBuildFile; fileRef = 27731EFD1493FA3100815D67 /* TDBlobStore.h */; };
		27731F001493FA3100815D67 /* TDBlobStore.m in Sources */ = {isa = PBXBuildFile; fileRef = 27731EFE1493FA3100815D67 /* TDBlobStore.m */; };
		27731F061495335B00815D67 /* TDBlobStore.m in Sources */ = {isa = PBXBuildFile; fileRef = 27731EFE1493FA3100815D67 /* TDBlobStore.m */; };
		27731F1A1495CFEF00815D67 /* TDView_Tests.m in Sources */ = {isa = PBXBuildFile; fileRef = 27B0B77F1491E73400A817AD /* TDView_Tests.m */; };
		27731F1B1495CFEF00815D67 /* TDDatabase_Tests.m in Sources */ = {isa = PBXBuildFile; fileRef = 27821BB9148FF56C0099B373 /* TDDatabase_Tests.m */; };
		27731F1C1495CFEF00815D67 /* TDReplicator_Tests.m in Sources */ = {isa = PBXBuildFile; fileRef = 27821BBB149001B20099B373 /* TDReplicator_Tests.m */; };
		27731F1E1495CFEF00815D67 /* libTouchDB.a in Frameworks */ = {isa = PBXBuildFile; fileRef = 27B0B7A91492B83B00A817AD /* libTouchDB.a */; };
		27731F1F1495CFEF00815D67 /* libsqlite3.dylib in Frameworks */ = {isa = PBXBuildFile; fileRef = 27B0B7F81492BC8000A817AD /* libsqlite3.dylib */; };
		27731F201495CFEF00815D67 /* UIKit.framework in Frameworks */ = {isa = PBXBuildFile; fileRef = 27B0B7B81492B83C00A817AD /* UIKit.framework */; };
		27731F211495CFEF00815D67 /* Foundation.framework in Frameworks */ = {isa = PBXBuildFile; fileRef = 27F0745C11CD50A600E9A2AB /* Foundation.framework */; };
		27731F221495CFEF00815D67 /* CoreGraphics.framework in Frameworks */ = {isa = PBXBuildFile; fileRef = 27B0B80F1492C16300A817AD /* CoreGraphics.framework */; };
		27731F241495CFEF00815D67 /* InfoPlist.strings in Resources */ = {isa = PBXBuildFile; fileRef = 27B0B8141492C16300A817AD /* InfoPlist.strings */; };
		27731F3714967A5F00815D67 /* RootViewController.m in Sources */ = {isa = PBXBuildFile; fileRef = 27731F3414967A5F00815D67 /* RootViewController.m */; };
		27731F3814967A5F00815D67 /* ConfigViewController.m in Sources */ = {isa = PBXBuildFile; fileRef = 27731F3614967A5F00815D67 /* ConfigViewController.m */; };
		27731F3C14967A8400815D67 /* RootViewController.xib in Resources */ = {isa = PBXBuildFile; fileRef = 27731F3914967A8400815D67 /* RootViewController.xib */; };
		27731F3D14967A8400815D67 /* MainWindow.xib in Resources */ = {isa = PBXBuildFile; fileRef = 27731F3A14967A8400815D67 /* MainWindow.xib */; };
		27731F3E14967A8400815D67 /* ConfigViewController.xib in Resources */ = {isa = PBXBuildFile; fileRef = 27731F3B14967A8400815D67 /* ConfigViewController.xib */; };
		27731F41149685A100815D67 /* list_area___checkbox___checked.png in Resources */ = {isa = PBXBuildFile; fileRef = 27731F3F149685A000815D67 /* list_area___checkbox___checked.png */; };
		27731F42149685A100815D67 /* list_area___checkbox___unchecked.png in Resources */ = {isa = PBXBuildFile; fileRef = 27731F40149685A100815D67 /* list_area___checkbox___unchecked.png */; };
		2773ADC714BD1EB80027A292 /* TDDatabase+LocalDocs.h in Headers */ = {isa = PBXBuildFile; fileRef = 2773ADC514BD1EB80027A292 /* TDDatabase+LocalDocs.h */; settings = {ATTRIBUTES = (Public, ); }; };
		2773ADC814BD1EB80027A292 /* TDDatabase+LocalDocs.m in Sources */ = {isa = PBXBuildFile; fileRef = 2773ADC614BD1EB80027A292 /* TDDatabase+LocalDocs.m */; };
		2773ADC914BD1EB80027A292 /* TDDatabase+LocalDocs.m in Sources */ = {isa = PBXBuildFile; fileRef = 2773ADC614BD1EB80027A292 /* TDDatabase+LocalDocs.m */; };
		27821BB7148E7D6F0099B373 /* TDReplicator.h in Headers */ = {isa = PBXBuildFile; fileRef = 27821BB5148E7D6F0099B373 /* TDReplicator.h */; settings = {ATTRIBUTES = (Public, ); }; };
		27821BB8148E7D6F0099B373 /* TDReplicator.m in Sources */ = {isa = PBXBuildFile; fileRef = 27821BB6148E7D6F0099B373 /* TDReplicator.m */; };
		27821BBA148FF56D0099B373 /* TDDatabase_Tests.m in Sources */ = {isa = PBXBuildFile; fileRef = 27821BB9148FF56C0099B373 /* TDDatabase_Tests.m */; };
		27821BBC149001B30099B373 /* TDReplicator_Tests.m in Sources */ = {isa = PBXBuildFile; fileRef = 27821BBB149001B20099B373 /* TDReplicator_Tests.m */; };
		27821BBE14906FB60099B373 /* TouchDBPrefix.h in Headers */ = {isa = PBXBuildFile; fileRef = 27821BBD14906FB50099B373 /* TouchDBPrefix.h */; };
		27846FB915D475DF0030122F /* MYRegexUtils.h in Headers */ = {isa = PBXBuildFile; fileRef = 27846FB515D475DF0030122F /* MYRegexUtils.h */; };
		27846FBA15D475DF0030122F /* MYRegexUtils.m in Sources */ = {isa = PBXBuildFile; fileRef = 27846FB615D475DF0030122F /* MYRegexUtils.m */; };
		27846FBB15D475DF0030122F /* MYRegexUtils.m in Sources */ = {isa = PBXBuildFile; fileRef = 27846FB615D475DF0030122F /* MYRegexUtils.m */; };
		27846FBC15D475DF0030122F /* MYStreamUtils.h in Headers */ = {isa = PBXBuildFile; fileRef = 27846FB715D475DF0030122F /* MYStreamUtils.h */; };
		27846FBD15D475DF0030122F /* MYStreamUtils.m in Sources */ = {isa = PBXBuildFile; fileRef = 27846FB815D475DF0030122F /* MYStreamUtils.m */; };
		27846FBE15D475DF0030122F /* MYStreamUtils.m in Sources */ = {isa = PBXBuildFile; fileRef = 27846FB815D475DF0030122F /* MYStreamUtils.m */; };
		27846FF115D5C8250030122F /* APITests.m in Sources */ = {isa = PBXBuildFile; fileRef = 27846FF015D5C8250030122F /* APITests.m */; };
		278B0CA0152A8B1900577747 /* TDCanonicalJSON.h in Headers */ = {isa = PBXBuildFile; fileRef = 278B0C9E152A8B1900577747 /* TDCanonicalJSON.h */; };
		278B0CA1152A8B1900577747 /* TDCanonicalJSON.m in Sources */ = {isa = PBXBuildFile; fileRef = 278B0C9F152A8B1900577747 /* TDCanonicalJSON.m */; };
		278B0CA2152A8B1900577747 /* TDCanonicalJSON.m in Sources */ = {isa = PBXBuildFile; fileRef = 278B0C9F152A8B1900577747 /* TDCanonicalJSON.m */; };
		278E4DD81562B40B00DDCEF9 /* MYURLUtils.h in Headers */ = {isa = PBXBuildFile; fileRef = 278E4DD61562B40B00DDCEF9 /* MYURLUtils.h */; };
		278E4DD91562B40B00DDCEF9 /* MYURLUtils.m in Sources */ = {isa = PBXBuildFile; fileRef = 278E4DD71562B40B00DDCEF9 /* MYURLUtils.m */; };
		278E4DDA1562B40B00DDCEF9 /* MYURLUtils.m in Sources */ = {isa = PBXBuildFile; fileRef = 278E4DD71562B40B00DDCEF9 /* MYURLUtils.m */; };
		279906E3149A65B8003D4338 /* TDRemoteRequest.h in Headers */ = {isa = PBXBuildFile; fileRef = 279906E1149A65B7003D4338 /* TDRemoteRequest.h */; };
		279906E5149A65B8003D4338 /* TDRemoteRequest.m in Sources */ = {isa = PBXBuildFile; fileRef = 279906E2149A65B8003D4338 /* TDRemoteRequest.m */; };
		279906E6149A65B8003D4338 /* TDRemoteRequest.m in Sources */ = {isa = PBXBuildFile; fileRef = 279906E2149A65B8003D4338 /* TDRemoteRequest.m */; };
		279906EE149ABFC2003D4338 /* TDBatcher.h in Headers */ = {isa = PBXBuildFile; fileRef = 279906EC149ABFC1003D4338 /* TDBatcher.h */; };
		279906F0149ABFC2003D4338 /* TDBatcher.m in Sources */ = {isa = PBXBuildFile; fileRef = 279906ED149ABFC2003D4338 /* TDBatcher.m */; };
		279906F1149ABFC2003D4338 /* TDBatcher.m in Sources */ = {isa = PBXBuildFile; fileRef = 279906ED149ABFC2003D4338 /* TDBatcher.m */; };
		279C7E2E14F424090004A1E8 /* TDSequenceMap.h in Headers */ = {isa = PBXBuildFile; fileRef = 279C7E2C14F424090004A1E8 /* TDSequenceMap.h */; };
		279C7E2F14F424090004A1E8 /* TDSequenceMap.m in Sources */ = {isa = PBXBuildFile; fileRef = 279C7E2D14F424090004A1E8 /* TDSequenceMap.m */; };
		279C7E3014F424090004A1E8 /* TDSequenceMap.m in Sources */ = {isa = PBXBuildFile; fileRef = 279C7E2D14F424090004A1E8 /* TDSequenceMap.m */; };
		279CE39014D1EDA0009F3FA6 /* Test.m in Sources */ = {isa = PBXBuildFile; fileRef = 27F0749E11CD5B4F00E9A2AB /* Test.m */; };
		279CE3B814D4A885009F3FA6 /* MYBlockUtils.h in Headers */ = {isa = PBXBuildFile; fileRef = 279CE3B614D4A885009F3FA6 /* MYBlockUtils.h */; };
		279CE3B914D4A885009F3FA6 /* MYBlockUtils.m in Sources */ = {isa = PBXBuildFile; fileRef = 279CE3B714D4A885009F3FA6 /* MYBlockUtils.m */; };
		279CE3BA14D4A886009F3FA6 /* MYBlockUtils.m in Sources */ = {isa = PBXBuildFile; fileRef = 279CE3B714D4A885009F3FA6 /* MYBlockUtils.m */; };
		279CE3BB14D4C775009F3FA6 /* MYBlockUtils.m in Sources */ = {isa = PBXBuildFile; fileRef = 279CE3B714D4A885009F3FA6 /* MYBlockUtils.m */; };
		279CE40014D749A7009F3FA6 /* TDMultipartReader.h in Headers */ = {isa = PBXBuildFile; fileRef = 279CE3FE14D749A7009F3FA6 /* TDMultipartReader.h */; };
		279CE40114D749A7009F3FA6 /* TDMultipartReader.m in Sources */ = {isa = PBXBuildFile; fileRef = 279CE3FF14D749A7009F3FA6 /* TDMultipartReader.m */; };
		279CE40214D749A7009F3FA6 /* TDMultipartReader.m in Sources */ = {isa = PBXBuildFile; fileRef = 279CE3FF14D749A7009F3FA6 /* TDMultipartReader.m */; };
		279CE40614D88032009F3FA6 /* TDBlobStore_Tests.m in Sources */ = {isa = PBXBuildFile; fileRef = 279CE40414D88031009F3FA6 /* TDBlobStore_Tests.m */; };
		279CE40A14D8AA23009F3FA6 /* TDMultipartDownloader.h in Headers */ = {isa = PBXBuildFile; fileRef = 279CE40814D8AA23009F3FA6 /* TDMultipartDownloader.h */; };
		279CE40B14D8AA23009F3FA6 /* TDMultipartDownloader.m in Sources */ = {isa = PBXBuildFile; fileRef = 279CE40914D8AA23009F3FA6 /* TDMultipartDownloader.m */; };
		279CE40C14D8AA23009F3FA6 /* TDMultipartDownloader.m in Sources */ = {isa = PBXBuildFile; fileRef = 279CE40914D8AA23009F3FA6 /* TDMultipartDownloader.m */; };
		279EB2CE149140DE00E74185 /* TDView.h in Headers */ = {isa = PBXBuildFile; fileRef = 279EB2CC149140DE00E74185 /* TDView.h */; settings = {ATTRIBUTES = (Public, ); }; };
		279EB2CF149140DE00E74185 /* TDView.m in Sources */ = {isa = PBXBuildFile; fileRef = 279EB2CD149140DE00E74185 /* TDView.m */; };
		279EB2D11491442500E74185 /* TDInternal.h in Headers */ = {isa = PBXBuildFile; fileRef = 279EB2D01491442500E74185 /* TDInternal.h */; };
		279EB2DB1491C34300E74185 /* TDCollateJSON.h in Headers */ = {isa = PBXBuildFile; fileRef = 279EB2D91491C34300E74185 /* TDCollateJSON.h */; };
		279EB2DC1491C34300E74185 /* TDCollateJSON.m in Sources */ = {isa = PBXBuildFile; fileRef = 279EB2DA1491C34300E74185 /* TDCollateJSON.m */; };
		27A073EC14C0BB6200F52FE7 /* TDMisc.h in Headers */ = {isa = PBXBuildFile; fileRef = 27A073EA14C0BB6200F52FE7 /* TDMisc.h */; };
		27A073ED14C0BB6200F52FE7 /* TDMisc.m in Sources */ = {isa = PBXBuildFile; fileRef = 27A073EB14C0BB6200F52FE7 /* TDMisc.m */; };
		27A073EE14C0BB6200F52FE7 /* TDMisc.m in Sources */ = {isa = PBXBuildFile; fileRef = 27A073EB14C0BB6200F52FE7 /* TDMisc.m */; };
		27A720A0152B959100C0A0E8 /* TDAttachment.h in Headers */ = {isa = PBXBuildFile; fileRef = 27A7209E152B959100C0A0E8 /* TDAttachment.h */; settings = {ATTRIBUTES = (Public, ); }; };
		27A720A1152B959100C0A0E8 /* TDAttachment.m in Sources */ = {isa = PBXBuildFile; fileRef = 27A7209F152B959100C0A0E8 /* TDAttachment.m */; };
		27A720A2152B959100C0A0E8 /* TDAttachment.m in Sources */ = {isa = PBXBuildFile; fileRef = 27A7209F152B959100C0A0E8 /* TDAttachment.m */; };
		27A82E3614A1145000C0B850 /* FMDatabaseAdditions.h in Headers */ = {isa = PBXBuildFile; fileRef = 27A82E3414A1145000C0B850 /* FMDatabaseAdditions.h */; };
		27A82E3814A1145000C0B850 /* FMDatabaseAdditions.m in Sources */ = {isa = PBXBuildFile; fileRef = 27A82E3514A1145000C0B850 /* FMDatabaseAdditions.m */; settings = {COMPILER_FLAGS = "-fno-objc-arc"; }; };
		27A82E3914A1145000C0B850 /* FMDatabaseAdditions.m in Sources */ = {isa = PBXBuildFile; fileRef = 27A82E3514A1145000C0B850 /* FMDatabaseAdditions.m */; };
		27AA409D14AA86AE00E2A5FF /* TDDatabase+Insertion.m in Sources */ = {isa = PBXBuildFile; fileRef = 27AA409A14AA86AD00E2A5FF /* TDDatabase+Insertion.m */; };
		27AA409E14AA86AE00E2A5FF /* TDDatabase+Insertion.m in Sources */ = {isa = PBXBuildFile; fileRef = 27AA409A14AA86AD00E2A5FF /* TDDatabase+Insertion.m */; };
		27AA40A314AA8A6600E2A5FF /* TDDatabase+Replication.m in Sources */ = {isa = PBXBuildFile; fileRef = 27AA40A014AA8A6600E2A5FF /* TDDatabase+Replication.m */; };
		27AA40A414AA8A6600E2A5FF /* TDDatabase+Replication.m in Sources */ = {isa = PBXBuildFile; fileRef = 27AA40A014AA8A6600E2A5FF /* TDDatabase+Replication.m */; };
		27ADC079152502EE001ABC1D /* TDMultipartDocumentReader.h in Headers */ = {isa = PBXBuildFile; fileRef = 27ADC077152502EE001ABC1D /* TDMultipartDocumentReader.h */; };
		27ADC07A152502EE001ABC1D /* TDMultipartDocumentReader.m in Sources */ = {isa = PBXBuildFile; fileRef = 27ADC078152502EE001ABC1D /* TDMultipartDocumentReader.m */; };
		27ADC07B152502EE001ABC1D /* TDMultipartDocumentReader.m in Sources */ = {isa = PBXBuildFile; fileRef = 27ADC078152502EE001ABC1D /* TDMultipartDocumentReader.m */; };
		27B0B7801491E76200A817AD /* TDView_Tests.m in Sources */ = {isa = PBXBuildFile; fileRef = 27B0B77F1491E73400A817AD /* TDView_Tests.m */; };
		27B0B796149290AB00A817AD /* TDChangeTracker.h in Headers */ = {isa = PBXBuildFile; fileRef = 27B0B790149290AB00A817AD /* TDChangeTracker.h */; };
		27B0B797149290AB00A817AD /* TDChangeTracker.m in Sources */ = {isa = PBXBuildFile; fileRef = 27B0B791149290AB00A817AD /* TDChangeTracker.m */; };
		27B0B798149290AB00A817AD /* TDConnectionChangeTracker.h in Headers */ = {isa = PBXBuildFile; fileRef = 27B0B792149290AB00A817AD /* TDConnectionChangeTracker.h */; };
		27B0B799149290AB00A817AD /* TDConnectionChangeTracker.m in Sources */ = {isa = PBXBuildFile; fileRef = 27B0B793149290AB00A817AD /* TDConnectionChangeTracker.m */; };
		27B0B79E1492932800A817AD /* TDBase64.h in Headers */ = {isa = PBXBuildFile; fileRef = 27B0B79C1492932700A817AD /* TDBase64.h */; };
		27B0B79F1492932800A817AD /* TDBase64.m in Sources */ = {isa = PBXBuildFile; fileRef = 27B0B79D1492932700A817AD /* TDBase64.m */; };
		27B0B7AA1492B83B00A817AD /* Foundation.framework in Frameworks */ = {isa = PBXBuildFile; fileRef = 27F0745C11CD50A600E9A2AB /* Foundation.framework */; };
		27B0B7CD1492B86C00A817AD /* TDDatabase.m in Sources */ = {isa = PBXBuildFile; fileRef = 27F0744711CD4B6D00E9A2AB /* TDDatabase.m */; };
		27B0B7CE1492B86F00A817AD /* TDView.m in Sources */ = {isa = PBXBuildFile; fileRef = 279EB2CD149140DE00E74185 /* TDView.m */; };
		27B0B7CF1492B87200A817AD /* TDBody.m in Sources */ = {isa = PBXBuildFile; fileRef = 27F074AA11CD5D7A00E9A2AB /* TDBody.m */; };
		27B0B7D01492B87500A817AD /* TDRevision.m in Sources */ = {isa = PBXBuildFile; fileRef = 270B3E3814898DF200E0A926 /* TDRevision.m */; };
		27B0B7D11492B87800A817AD /* TDServer.m in Sources */ = {isa = PBXBuildFile; fileRef = 27C706411486BBD500F0F099 /* TDServer.m */; };
		27B0B7D21492B87D00A817AD /* TDCollateJSON.m in Sources */ = {isa = PBXBuildFile; fileRef = 279EB2DA1491C34300E74185 /* TDCollateJSON.m */; };
		27B0B7D51492B88F00A817AD /* TDReplicator.m in Sources */ = {isa = PBXBuildFile; fileRef = 27821BB6148E7D6F0099B373 /* TDReplicator.m */; };
		27B0B7D61492B8A200A817AD /* TDPuller.m in Sources */ = {isa = PBXBuildFile; fileRef = 270B3E2A1489581E00E0A926 /* TDPuller.m */; };
		27B0B7D71492B8A200A817AD /* TDPusher.m in Sources */ = {isa = PBXBuildFile; fileRef = 270B3E3D148D7F0000E0A926 /* TDPusher.m */; };
		27B0B7D81492B8A200A817AD /* TDChangeTracker.m in Sources */ = {isa = PBXBuildFile; fileRef = 27B0B791149290AB00A817AD /* TDChangeTracker.m */; };
		27B0B7D91492B8A200A817AD /* TDConnectionChangeTracker.m in Sources */ = {isa = PBXBuildFile; fileRef = 27B0B793149290AB00A817AD /* TDConnectionChangeTracker.m */; };
		27B0B7DB1492B8A200A817AD /* TDBase64.m in Sources */ = {isa = PBXBuildFile; fileRef = 27B0B79D1492932700A817AD /* TDBase64.m */; };
		27B0B7DC1492B8B200A817AD /* FMDatabase.m in Sources */ = {isa = PBXBuildFile; fileRef = 27F0747011CD51A200E9A2AB /* FMDatabase.m */; };
		27B0B7DD1492B8B200A817AD /* FMResultSet.m in Sources */ = {isa = PBXBuildFile; fileRef = 27F0747211CD51A200E9A2AB /* FMResultSet.m */; };
		27B0B7DE1492B8C100A817AD /* ExceptionUtils.m in Sources */ = {isa = PBXBuildFile; fileRef = 27F0751711CDC80A00E9A2AB /* ExceptionUtils.m */; };
		27B0B7DF1492B8C100A817AD /* Logging.m in Sources */ = {isa = PBXBuildFile; fileRef = 27F0751211CDC7F900E9A2AB /* Logging.m */; };
		27B0B7E01492B8C100A817AD /* CollectionUtils.m in Sources */ = {isa = PBXBuildFile; fileRef = 27F0749C11CD5B4F00E9A2AB /* CollectionUtils.m */; };
		27B0B7E11492B8C100A817AD /* Test.m in Sources */ = {isa = PBXBuildFile; fileRef = 27F0749E11CD5B4F00E9A2AB /* Test.m */; };
		27B0B7F71492BC7A00A817AD /* Foundation.framework in Frameworks */ = {isa = PBXBuildFile; fileRef = 27B0B7F61492BC7A00A817AD /* Foundation.framework */; };
		27B0B7F91492BC8100A817AD /* libsqlite3.dylib in Frameworks */ = {isa = PBXBuildFile; fileRef = 27B0B7F81492BC8000A817AD /* libsqlite3.dylib */; };
		27B0B7FB1492BDE800A817AD /* TDDatabase.h in Headers */ = {isa = PBXBuildFile; fileRef = 27F0744611CD4B6D00E9A2AB /* TDDatabase.h */; settings = {ATTRIBUTES = (Public, ); }; };
		27B0B7FC1492BDE800A817AD /* TDView.h in Headers */ = {isa = PBXBuildFile; fileRef = 279EB2CC149140DE00E74185 /* TDView.h */; settings = {ATTRIBUTES = (Public, ); }; };
		27B0B7FD1492BDE800A817AD /* TDBody.h in Headers */ = {isa = PBXBuildFile; fileRef = 27F074A911CD5D7A00E9A2AB /* TDBody.h */; settings = {ATTRIBUTES = (Public, ); }; };
		27B0B7FE1492BDE800A817AD /* TDRevision.h in Headers */ = {isa = PBXBuildFile; fileRef = 270B3E3714898DF200E0A926 /* TDRevision.h */; settings = {ATTRIBUTES = (Public, ); }; };
		27B0B7FF1492BDE800A817AD /* TDServer.h in Headers */ = {isa = PBXBuildFile; fileRef = 27C706401486BBD500F0F099 /* TDServer.h */; settings = {ATTRIBUTES = (Public, ); }; };
		27B0B8001492BDE800A817AD /* TDRouter.h in Headers */ = {isa = PBXBuildFile; fileRef = 27C706431486BE7100F0F099 /* TDRouter.h */; settings = {ATTRIBUTES = (Public, ); }; };
		27B0B8011492BDE800A817AD /* TDURLProtocol.h in Headers */ = {isa = PBXBuildFile; fileRef = 27C706461487584300F0F099 /* TDURLProtocol.h */; settings = {ATTRIBUTES = (Public, ); }; };
		27B0B8021492BDE800A817AD /* TDReplicator.h in Headers */ = {isa = PBXBuildFile; fileRef = 27821BB5148E7D6F0099B373 /* TDReplicator.h */; settings = {ATTRIBUTES = (Public, ); }; };
		27B0B8031492BDE800A817AD /* TDPuller.h in Headers */ = {isa = PBXBuildFile; fileRef = 270B3E291489581E00E0A926 /* TDPuller.h */; settings = {ATTRIBUTES = (Public, ); }; };
		27B0B8041492BDE800A817AD /* TDPusher.h in Headers */ = {isa = PBXBuildFile; fileRef = 270B3E3C148D7F0000E0A926 /* TDPusher.h */; settings = {ATTRIBUTES = (Public, ); }; };
		27B0B8051492BDE800A817AD /* TouchDB.h in Headers */ = {isa = PBXBuildFile; fileRef = 270B3E1F148938D800E0A926 /* TouchDB.h */; settings = {ATTRIBUTES = (Public, ); }; };
		27B0B80D1492C16300A817AD /* UIKit.framework in Frameworks */ = {isa = PBXBuildFile; fileRef = 27B0B7B81492B83C00A817AD /* UIKit.framework */; };
		27B0B80E1492C16300A817AD /* Foundation.framework in Frameworks */ = {isa = PBXBuildFile; fileRef = 27F0745C11CD50A600E9A2AB /* Foundation.framework */; };
		27B0B8101492C16300A817AD /* CoreGraphics.framework in Frameworks */ = {isa = PBXBuildFile; fileRef = 27B0B80F1492C16300A817AD /* CoreGraphics.framework */; };
		27B0B8161492C16300A817AD /* InfoPlist.strings in Resources */ = {isa = PBXBuildFile; fileRef = 27B0B8141492C16300A817AD /* InfoPlist.strings */; };
		27B0B8181492C16300A817AD /* main.m in Sources */ = {isa = PBXBuildFile; fileRef = 27B0B8171492C16300A817AD /* main.m */; };
		27B0B81C1492C16300A817AD /* DemoAppDelegate.m in Sources */ = {isa = PBXBuildFile; fileRef = 27B0B81B1492C16300A817AD /* DemoAppDelegate.m */; };
		27B0B82D1492C4DB00A817AD /* libsqlite3.dylib in Frameworks */ = {isa = PBXBuildFile; fileRef = 27B0B7F81492BC8000A817AD /* libsqlite3.dylib */; };
		27B0B8531492CBE400A817AD /* libTouchDB.a in Frameworks */ = {isa = PBXBuildFile; fileRef = 27B0B7A91492B83B00A817AD /* libTouchDB.a */; };
		27B0B8551492D0A000A817AD /* TDView_Tests.m in Sources */ = {isa = PBXBuildFile; fileRef = 27B0B77F1491E73400A817AD /* TDView_Tests.m */; settings = {COMPILER_FLAGS = "-fno-objc-arc"; }; };
		27B0B8561492D0A400A817AD /* TDDatabase_Tests.m in Sources */ = {isa = PBXBuildFile; fileRef = 27821BB9148FF56C0099B373 /* TDDatabase_Tests.m */; settings = {COMPILER_FLAGS = "-fno-objc-arc"; }; };
		27B0B8571492D0AA00A817AD /* TDReplicator_Tests.m in Sources */ = {isa = PBXBuildFile; fileRef = 27821BBB149001B20099B373 /* TDReplicator_Tests.m */; settings = {COMPILER_FLAGS = "-fno-objc-arc"; }; };
		27C40C7914EC58BC00994283 /* TDReplicatorManager.h in Headers */ = {isa = PBXBuildFile; fileRef = 27C40C7714EC58BC00994283 /* TDReplicatorManager.h */; };
		27C40C7A14EC58BC00994283 /* TDReplicatorManager.m in Sources */ = {isa = PBXBuildFile; fileRef = 27C40C7814EC58BC00994283 /* TDReplicatorManager.m */; };
		27C40C7B14EC58BC00994283 /* TDReplicatorManager.m in Sources */ = {isa = PBXBuildFile; fileRef = 27C40C7814EC58BC00994283 /* TDReplicatorManager.m */; };
		27C5305414DF3A050078F886 /* TDMultipartUploader.h in Headers */ = {isa = PBXBuildFile; fileRef = 27C5305214DF3A050078F886 /* TDMultipartUploader.h */; };
		27C5305514DF3A050078F886 /* TDMultipartUploader.m in Sources */ = {isa = PBXBuildFile; fileRef = 27C5305314DF3A050078F886 /* TDMultipartUploader.m */; };
		27C5305614DF3A050078F886 /* TDMultipartUploader.m in Sources */ = {isa = PBXBuildFile; fileRef = 27C5305314DF3A050078F886 /* TDMultipartUploader.m */; };
		27C5308414E09E2B0078F886 /* TDBlobStore_Tests.m in Sources */ = {isa = PBXBuildFile; fileRef = 279CE40414D88031009F3FA6 /* TDBlobStore_Tests.m */; settings = {COMPILER_FLAGS = "-fno-objc-arc"; }; };
		27C5308514E09E2C0078F886 /* TDBlobStore_Tests.m in Sources */ = {isa = PBXBuildFile; fileRef = 279CE40414D88031009F3FA6 /* TDBlobStore_Tests.m */; };
		27C70698148864BA00F0F099 /* Cocoa.framework in Frameworks */ = {isa = PBXBuildFile; fileRef = 27C70697148864BA00F0F099 /* Cocoa.framework */; };
		27C706D31488679500F0F099 /* DemoAppController.m in Sources */ = {isa = PBXBuildFile; fileRef = 27C706CC1488679500F0F099 /* DemoAppController.m */; };
		27C706D41488679500F0F099 /* DemoQuery.m in Sources */ = {isa = PBXBuildFile; fileRef = 27C706CE1488679500F0F099 /* DemoQuery.m */; };
		27C706D61488679500F0F099 /* ShoppingDemo.xib in Resources */ = {isa = PBXBuildFile; fileRef = 27C706D01488679500F0F099 /* ShoppingDemo.xib */; };
		27C706D71488679500F0F099 /* ShoppingItem.m in Sources */ = {isa = PBXBuildFile; fileRef = 27C706D21488679500F0F099 /* ShoppingItem.m */; };
		27CF5D2D152F514A0015D7A9 /* TDStatus.m in Sources */ = {isa = PBXBuildFile; fileRef = 27CF5D2C152F514A0015D7A9 /* TDStatus.m */; };
		27CF5D2E152F514A0015D7A9 /* TDStatus.m in Sources */ = {isa = PBXBuildFile; fileRef = 27CF5D2C152F514A0015D7A9 /* TDStatus.m */; };
		27D895CB14E4EF9E00AC701E /* Entitlements.plist in Resources */ = {isa = PBXBuildFile; fileRef = 2714CF511496AE5B00E03341 /* Entitlements.plist */; };
		27D90B1815601C340000735E /* MYErrorUtils.m in Sources */ = {isa = PBXBuildFile; fileRef = 27D90B1715601C2F0000735E /* MYErrorUtils.m */; };
		27D90B1915601C350000735E /* MYErrorUtils.m in Sources */ = {isa = PBXBuildFile; fileRef = 27D90B1715601C2F0000735E /* MYErrorUtils.m */; };
		27D90B1A15601F8C0000735E /* Security.framework in Frameworks */ = {isa = PBXBuildFile; fileRef = 27E7FB02155DBDA20025F93A /* Security.framework */; };
		27DA42F8158E66DD00F9E7B5 /* TouchRevision.h in Headers */ = {isa = PBXBuildFile; fileRef = 27DA42F6158E66DD00F9E7B5 /* TouchRevision.h */; settings = {ATTRIBUTES = (Public, ); }; };
		27DA42F9158E66DD00F9E7B5 /* TouchRevision.m in Sources */ = {isa = PBXBuildFile; fileRef = 27DA42F7158E66DD00F9E7B5 /* TouchRevision.m */; };
		27DA42FA158E66DD00F9E7B5 /* TouchRevision.m in Sources */ = {isa = PBXBuildFile; fileRef = 27DA42F7158E66DD00F9E7B5 /* TouchRevision.m */; };
		27DA42FD158E7D3500F9E7B5 /* TouchDatabase.h in Headers */ = {isa = PBXBuildFile; fileRef = 27DA42FB158E7D3500F9E7B5 /* TouchDatabase.h */; settings = {ATTRIBUTES = (Public, ); }; };
		27DA42FE158E7D3500F9E7B5 /* TouchDatabase.m in Sources */ = {isa = PBXBuildFile; fileRef = 27DA42FC158E7D3500F9E7B5 /* TouchDatabase.m */; };
		27DA42FF158E7D3500F9E7B5 /* TouchDatabase.m in Sources */ = {isa = PBXBuildFile; fileRef = 27DA42FC158E7D3500F9E7B5 /* TouchDatabase.m */; };
		27DA4308158FA35600F9E7B5 /* TDCache.h in Headers */ = {isa = PBXBuildFile; fileRef = 27DA4306158FA35600F9E7B5 /* TDCache.h */; };
		27DA4309158FA35600F9E7B5 /* TDCache.m in Sources */ = {isa = PBXBuildFile; fileRef = 27DA4307158FA35600F9E7B5 /* TDCache.m */; };
		27DA430A158FA35600F9E7B5 /* TDCache.m in Sources */ = {isa = PBXBuildFile; fileRef = 27DA4307158FA35600F9E7B5 /* TDCache.m */; };
		27DA4312158FB79F00F9E7B5 /* TouchQuery.h in Headers */ = {isa = PBXBuildFile; fileRef = 27DA4310158FB79E00F9E7B5 /* TouchQuery.h */; settings = {ATTRIBUTES = (Public, ); }; };
		27DA4313158FB79F00F9E7B5 /* TouchQuery.m in Sources */ = {isa = PBXBuildFile; fileRef = 27DA4311158FB79E00F9E7B5 /* TouchQuery.m */; };
		27DA4314158FB79F00F9E7B5 /* TouchQuery.m in Sources */ = {isa = PBXBuildFile; fileRef = 27DA4311158FB79E00F9E7B5 /* TouchQuery.m */; };
		27DA4319158FD9B400F9E7B5 /* TouchUITableSource.m in Sources */ = {isa = PBXBuildFile; fileRef = 27DA4318158FD9B400F9E7B5 /* TouchUITableSource.m */; };
		27DA4345159125B500F9E7B5 /* TouchDatabaseManager.h in Headers */ = {isa = PBXBuildFile; fileRef = 27DA4343159125B500F9E7B5 /* TouchDatabaseManager.h */; settings = {ATTRIBUTES = (Public, ); }; };
		27DA4346159125B500F9E7B5 /* TouchDatabaseManager.m in Sources */ = {isa = PBXBuildFile; fileRef = 27DA4344159125B500F9E7B5 /* TouchDatabaseManager.m */; };
		27DA4347159125B500F9E7B5 /* TouchDatabaseManager.m in Sources */ = {isa = PBXBuildFile; fileRef = 27DA4344159125B500F9E7B5 /* TouchDatabaseManager.m */; };
		27DA434A15912AFD00F9E7B5 /* TouchView.h in Headers */ = {isa = PBXBuildFile; fileRef = 27DA434815912AFD00F9E7B5 /* TouchView.h */; settings = {ATTRIBUTES = (Public, ); }; };
		27DA434B15912AFD00F9E7B5 /* TouchView.m in Sources */ = {isa = PBXBuildFile; fileRef = 27DA434915912AFD00F9E7B5 /* TouchView.m */; };
		27DA434C15912AFD00F9E7B5 /* TouchView.m in Sources */ = {isa = PBXBuildFile; fileRef = 27DA434915912AFD00F9E7B5 /* TouchView.m */; };
		27DA435015918C0200F9E7B5 /* MYDynamicObject.h in Headers */ = {isa = PBXBuildFile; fileRef = 27DA434E15918C0200F9E7B5 /* MYDynamicObject.h */; };
		27DA435115918C0200F9E7B5 /* MYDynamicObject.m in Sources */ = {isa = PBXBuildFile; fileRef = 27DA434F15918C0200F9E7B5 /* MYDynamicObject.m */; };
		27DA435215918C0200F9E7B5 /* MYDynamicObject.m in Sources */ = {isa = PBXBuildFile; fileRef = 27DA434F15918C0200F9E7B5 /* MYDynamicObject.m */; };
		27DA435715918C8E00F9E7B5 /* TouchModel.h in Headers */ = {isa = PBXBuildFile; fileRef = 27DA435315918C8C00F9E7B5 /* TouchModel.h */; settings = {ATTRIBUTES = (Public, ); }; };
		27DA435815918C8E00F9E7B5 /* TouchModel.m in Sources */ = {isa = PBXBuildFile; fileRef = 27DA435415918C8C00F9E7B5 /* TouchModel.m */; };
		27DA435915918C8E00F9E7B5 /* TouchModel.m in Sources */ = {isa = PBXBuildFile; fileRef = 27DA435415918C8C00F9E7B5 /* TouchModel.m */; };
		27DA435A15918C8E00F9E7B5 /* TouchModelFactory.h in Headers */ = {isa = PBXBuildFile; fileRef = 27DA435515918C8D00F9E7B5 /* TouchModelFactory.h */; settings = {ATTRIBUTES = (Public, ); }; };
		27DA435B15918C8E00F9E7B5 /* TouchModelFactory.m in Sources */ = {isa = PBXBuildFile; fileRef = 27DA435615918C8E00F9E7B5 /* TouchModelFactory.m */; };
		27DA435C15918C8E00F9E7B5 /* TouchModelFactory.m in Sources */ = {isa = PBXBuildFile; fileRef = 27DA435615918C8E00F9E7B5 /* TouchModelFactory.m */; };
		27DA435E159230AA00F9E7B5 /* TDRouter.m in Sources */ = {isa = PBXBuildFile; fileRef = 27C706441486BE7100F0F099 /* TDRouter.m */; };
		27DA435F159230AC00F9E7B5 /* TDRouter.m in Sources */ = {isa = PBXBuildFile; fileRef = 27C706441486BE7100F0F099 /* TDRouter.m */; };
		27DA4360159230B100F9E7B5 /* TDRouter+Handlers.m in Sources */ = {isa = PBXBuildFile; fileRef = 2700BC5B14B64AA600B5B297 /* TDRouter+Handlers.m */; };
		27DA4361159230B200F9E7B5 /* TDRouter+Handlers.m in Sources */ = {isa = PBXBuildFile; fileRef = 2700BC5B14B64AA600B5B297 /* TDRouter+Handlers.m */; };
		27DA43621592387400F9E7B5 /* TouchDatabaseManager.h in Headers */ = {isa = PBXBuildFile; fileRef = 27DA4343159125B500F9E7B5 /* TouchDatabaseManager.h */; settings = {ATTRIBUTES = (Public, ); }; };
		27DA43631592387400F9E7B5 /* TouchDatabase.h in Headers */ = {isa = PBXBuildFile; fileRef = 27DA42FB158E7D3500F9E7B5 /* TouchDatabase.h */; settings = {ATTRIBUTES = (Public, ); }; };
		27DA43641592387400F9E7B5 /* TouchDocument.h in Headers */ = {isa = PBXBuildFile; fileRef = 27ED862E157D0FC600712B33 /* TouchDocument.h */; settings = {ATTRIBUTES = (Public, ); }; };
		27DA43651592387400F9E7B5 /* TouchRevision.h in Headers */ = {isa = PBXBuildFile; fileRef = 27DA42F6158E66DD00F9E7B5 /* TouchRevision.h */; settings = {ATTRIBUTES = (Public, ); }; };
		27DA43661592387400F9E7B5 /* TouchView.h in Headers */ = {isa = PBXBuildFile; fileRef = 27DA434815912AFD00F9E7B5 /* TouchView.h */; settings = {ATTRIBUTES = (Public, ); }; };
		27DA43671592387400F9E7B5 /* TouchQuery.h in Headers */ = {isa = PBXBuildFile; fileRef = 27DA4310158FB79E00F9E7B5 /* TouchQuery.h */; settings = {ATTRIBUTES = (Public, ); }; };
		27DA43681592387400F9E7B5 /* TouchModel.h in Headers */ = {isa = PBXBuildFile; fileRef = 27DA435315918C8C00F9E7B5 /* TouchModel.h */; settings = {ATTRIBUTES = (Public, ); }; };
		27DA43691592387400F9E7B5 /* TouchModelFactory.h in Headers */ = {isa = PBXBuildFile; fileRef = 27DA435515918C8D00F9E7B5 /* TouchModelFactory.h */; settings = {ATTRIBUTES = (Public, ); }; };
		27DB90D714DB249700FC7118 /* GTMNSData+zlib.h in Headers */ = {isa = PBXBuildFile; fileRef = 27DB90D514DB249700FC7118 /* GTMNSData+zlib.h */; };
		27DB90D814DB249700FC7118 /* GTMNSData+zlib.m in Sources */ = {isa = PBXBuildFile; fileRef = 27DB90D614DB249700FC7118 /* GTMNSData+zlib.m */; };
		27DB90D914DB249700FC7118 /* GTMNSData+zlib.m in Sources */ = {isa = PBXBuildFile; fileRef = 27DB90D614DB249700FC7118 /* GTMNSData+zlib.m */; };
		27DB90DB14DB24E800FC7118 /* GTMDefines.h in Headers */ = {isa = PBXBuildFile; fileRef = 27DB90DA14DB24E800FC7118 /* GTMDefines.h */; };
		27DB90DD14DB250500FC7118 /* libz.dylib in Frameworks */ = {isa = PBXBuildFile; fileRef = 27DB90DC14DB250500FC7118 /* libz.dylib */; };
		27DB90DF14DB4B0100FC7118 /* libz.dylib in Frameworks */ = {isa = PBXBuildFile; fileRef = 27DB90DE14DB4B0100FC7118 /* libz.dylib */; };
		27DB90E014DB4B0A00FC7118 /* libz.dylib in Frameworks */ = {isa = PBXBuildFile; fileRef = 27DB90DE14DB4B0100FC7118 /* libz.dylib */; };
		27E00C8E14EC2C74004BCBA9 /* SystemConfiguration.framework in Frameworks */ = {isa = PBXBuildFile; fileRef = 27E00C8D14EC2C74004BCBA9 /* SystemConfiguration.framework */; };
		27E00C8F14EC2CAB004BCBA9 /* SystemConfiguration.framework in Frameworks */ = {isa = PBXBuildFile; fileRef = 27E00C8D14EC2C74004BCBA9 /* SystemConfiguration.framework */; };
		27E11F0D14ACFFC60006B340 /* TDHTTPServer.h in Headers */ = {isa = PBXBuildFile; fileRef = 27E11F0C14ACFFC60006B340 /* TDHTTPServer.h */; };
		27E11F1014AD15940006B340 /* TDHTTPResponse.h in Headers */ = {isa = PBXBuildFile; fileRef = 27E11F0E14AD15940006B340 /* TDHTTPResponse.h */; };
		27E11F1114AD15940006B340 /* TDHTTPResponse.m in Sources */ = {isa = PBXBuildFile; fileRef = 27E11F0F14AD15940006B340 /* TDHTTPResponse.m */; };
		27E11F1214AD172F0006B340 /* TouchDBListener-Mac.framework in Frameworks */ = {isa = PBXBuildFile; fileRef = 275315D514ACF0A10065964D /* TouchDBListener-Mac.framework */; };
		27E2E5A3159383E9005B9234 /* TouchAttachment.h in Headers */ = {isa = PBXBuildFile; fileRef = 27E2E5A1159383E9005B9234 /* TouchAttachment.h */; };
		27E2E5A4159383E9005B9234 /* TouchAttachment.m in Sources */ = {isa = PBXBuildFile; fileRef = 27E2E5A2159383E9005B9234 /* TouchAttachment.m */; };
		27E2E5A5159383E9005B9234 /* TouchAttachment.m in Sources */ = {isa = PBXBuildFile; fileRef = 27E2E5A2159383E9005B9234 /* TouchAttachment.m */; };
		27E2E5CD159533A5005B9234 /* TouchReplication.h in Headers */ = {isa = PBXBuildFile; fileRef = 27E2E5CB159533A5005B9234 /* TouchReplication.h */; };
		27E2E5CE159533A5005B9234 /* TouchReplication.m in Sources */ = {isa = PBXBuildFile; fileRef = 27E2E5CC159533A5005B9234 /* TouchReplication.m */; };
		27E2E5CF159533A5005B9234 /* TouchReplication.m in Sources */ = {isa = PBXBuildFile; fileRef = 27E2E5CC159533A5005B9234 /* TouchReplication.m */; };
		27E2E61715993CB4005B9234 /* TDURLProtocol.m in Sources */ = {isa = PBXBuildFile; fileRef = 27C706471487584300F0F099 /* TDURLProtocol.m */; };
		27E2E61815993CB6005B9234 /* TDURLProtocol.m in Sources */ = {isa = PBXBuildFile; fileRef = 27C706471487584300F0F099 /* TDURLProtocol.m */; };
		27E4152F154F6E8500771FC5 /* TDStatus.h in Headers */ = {isa = PBXBuildFile; fileRef = 274F9807152E6E0C00247C46 /* TDStatus.h */; settings = {ATTRIBUTES = (Public, ); }; };
		27E41530154F6E9C00771FC5 /* TDStatus.h in Headers */ = {isa = PBXBuildFile; fileRef = 274F9807152E6E0C00247C46 /* TDStatus.h */; settings = {ATTRIBUTES = (Public, ); }; };
		27E7FAEC155D78C20025F93A /* TDChangeTracker_Tests.m in Sources */ = {isa = PBXBuildFile; fileRef = 27E7FAEA155D78C20025F93A /* TDChangeTracker_Tests.m */; settings = {COMPILER_FLAGS = "-fno-objc-arc"; }; };
		27E7FAED155D78DA0025F93A /* TDChangeTracker_Tests.m in Sources */ = {isa = PBXBuildFile; fileRef = 27E7FAEA155D78C20025F93A /* TDChangeTracker_Tests.m */; };
		27E7FAEE155D7F110025F93A /* CoreServices.framework in Frameworks */ = {isa = PBXBuildFile; fileRef = 275315F714ACF2500065964D /* CoreServices.framework */; };
		27E7FAF0155D8EBA0025F93A /* CFNetwork.framework in Frameworks */ = {isa = PBXBuildFile; fileRef = 27E7FAEF155D8EBA0025F93A /* CFNetwork.framework */; };
		27E7FAF1155D8ECE0025F93A /* CFNetwork.framework in Frameworks */ = {isa = PBXBuildFile; fileRef = 27E7FAEF155D8EBA0025F93A /* CFNetwork.framework */; };
		27E7FB03155DBDA20025F93A /* Security.framework in Frameworks */ = {isa = PBXBuildFile; fileRef = 27E7FB02155DBDA20025F93A /* Security.framework */; };
		27E7FB04155DBDBF0025F93A /* Security.framework in Frameworks */ = {isa = PBXBuildFile; fileRef = 275315F414ACF1CC0065964D /* Security.framework */; };
		27ED8630157D0FC600712B33 /* TouchDocument.h in Headers */ = {isa = PBXBuildFile; fileRef = 27ED862E157D0FC600712B33 /* TouchDocument.h */; settings = {ATTRIBUTES = (Public, ); }; };
		27ED8631157D0FC600712B33 /* TouchDocument.m in Sources */ = {isa = PBXBuildFile; fileRef = 27ED862F157D0FC600712B33 /* TouchDocument.m */; };
		27ED8632157D0FC600712B33 /* TouchDocument.m in Sources */ = {isa = PBXBuildFile; fileRef = 27ED862F157D0FC600712B33 /* TouchDocument.m */; };
		27F08C8B15A7A31B003C3E2B /* TDAttachment.h in Headers */ = {isa = PBXBuildFile; fileRef = 27A7209E152B959100C0A0E8 /* TDAttachment.h */; settings = {ATTRIBUTES = (Public, ); }; };
		27F12887156ABE24008465C2 /* OAConsumer.m in Sources */ = {isa = PBXBuildFile; fileRef = 27F12856156ABE24008465C2 /* OAConsumer.m */; };
		27F12890156ABE24008465C2 /* OAMutableURLRequest.m in Sources */ = {isa = PBXBuildFile; fileRef = 27F1285C156ABE24008465C2 /* OAMutableURLRequest.m */; };
		27F12893156ABE24008465C2 /* OAPlaintextSignatureProvider.m in Sources */ = {isa = PBXBuildFile; fileRef = 27F1285E156ABE24008465C2 /* OAPlaintextSignatureProvider.m */; };
		27F12899156ABE24008465C2 /* OARequestParameter.m in Sources */ = {isa = PBXBuildFile; fileRef = 27F12862156ABE24008465C2 /* OARequestParameter.m */; };
		27F128A1156ABE24008465C2 /* OAToken.m in Sources */ = {isa = PBXBuildFile; fileRef = 27F12868156ABE24008465C2 /* OAToken.m */; };
		27F128A8156ABFE0008465C2 /* NSMutableURLRequest+Parameters.m in Sources */ = {isa = PBXBuildFile; fileRef = 27F128A7156ABFE0008465C2 /* NSMutableURLRequest+Parameters.m */; };
		27F128A9156ABFE0008465C2 /* NSMutableURLRequest+Parameters.m in Sources */ = {isa = PBXBuildFile; fileRef = 27F128A7156ABFE0008465C2 /* NSMutableURLRequest+Parameters.m */; };
		27F128AB156AC004008465C2 /* NSMutableURLRequest+Parameters.h in Headers */ = {isa = PBXBuildFile; fileRef = 27F128AA156AC004008465C2 /* NSMutableURLRequest+Parameters.h */; };
		27F128B1156AC1CA008465C2 /* TDOAuth1Authorizer.h in Headers */ = {isa = PBXBuildFile; fileRef = 27F128AF156AC1C8008465C2 /* TDOAuth1Authorizer.h */; };
		27F128B2156AC1CA008465C2 /* TDOAuth1Authorizer.m in Sources */ = {isa = PBXBuildFile; fileRef = 27F128B0156AC1C9008465C2 /* TDOAuth1Authorizer.m */; };
		27F128B3156AC1CA008465C2 /* TDOAuth1Authorizer.m in Sources */ = {isa = PBXBuildFile; fileRef = 27F128B0156AC1C9008465C2 /* TDOAuth1Authorizer.m */; };
		27F128B5156AC8B7008465C2 /* OAToken.m in Sources */ = {isa = PBXBuildFile; fileRef = 27F12868156ABE24008465C2 /* OAToken.m */; };
		27F128B7156AC8C5008465C2 /* OAPlaintextSignatureProvider.m in Sources */ = {isa = PBXBuildFile; fileRef = 27F1285E156ABE24008465C2 /* OAPlaintextSignatureProvider.m */; };
		27F128B8156AC8EC008465C2 /* OAConsumer.m in Sources */ = {isa = PBXBuildFile; fileRef = 27F12856156ABE24008465C2 /* OAConsumer.m */; };
		27F128B9156AC8F0008465C2 /* OAMutableURLRequest.m in Sources */ = {isa = PBXBuildFile; fileRef = 27F1285C156ABE24008465C2 /* OAMutableURLRequest.m */; };
		27F3A5D015ED427200263663 /* MYRegexUtils.m in Sources */ = {isa = PBXBuildFile; fileRef = 27846FB615D475DF0030122F /* MYRegexUtils.m */; };
		27F3A5DD15ED496900263663 /* APITests.m in Sources */ = {isa = PBXBuildFile; fileRef = 27846FF015D5C8250030122F /* APITests.m */; };
		DA023B4614BCA94C008184BB /* Foundation.framework in Frameworks */ = {isa = PBXBuildFile; fileRef = 27F0745C11CD50A600E9A2AB /* Foundation.framework */; };
		DA147C0C14BCA98A0052DA4D /* TDListener.m in Sources */ = {isa = PBXBuildFile; fileRef = 275315DF14ACF0A20065964D /* TDListener.m */; settings = {COMPILER_FLAGS = "-fno-objc-arc"; }; };
		DA147C0D14BCA98A0052DA4D /* TDHTTPConnection.m in Sources */ = {isa = PBXBuildFile; fileRef = 2753160B14ACFC2A0065964D /* TDHTTPConnection.m */; settings = {COMPILER_FLAGS = "-fno-objc-arc"; }; };
		DA147C0E14BCA98A0052DA4D /* TDHTTPResponse.m in Sources */ = {isa = PBXBuildFile; fileRef = 27E11F0F14AD15940006B340 /* TDHTTPResponse.m */; settings = {COMPILER_FLAGS = "-fno-objc-arc"; }; };
		DA147C1314BCAA870052DA4D /* DDData.m in Sources */ = {isa = PBXBuildFile; fileRef = 2753155214ACEFC90065964D /* DDData.m */; };
		DA147C1414BCAA870052DA4D /* DDNumber.m in Sources */ = {isa = PBXBuildFile; fileRef = 2753155414ACEFC90065964D /* DDNumber.m */; };
		DA147C1514BCAA870052DA4D /* DDRange.m in Sources */ = {isa = PBXBuildFile; fileRef = 2753155614ACEFC90065964D /* DDRange.m */; };
		DA147C1614BCAA8F0052DA4D /* DDLog.m in Sources */ = {isa = PBXBuildFile; fileRef = 275315B814ACF0330065964D /* DDLog.m */; };
		DA147C1714BCAA9C0052DA4D /* GCDAsyncSocket.m in Sources */ = {isa = PBXBuildFile; fileRef = 275315A914ACF00B0065964D /* GCDAsyncSocket.m */; settings = {COMPILER_FLAGS = "-fobjc-arc -Wno-undeclared-selector"; }; };
		DA147C1814BCAAAD0052DA4D /* HTTPAuthenticationRequest.m in Sources */ = {isa = PBXBuildFile; fileRef = 2753155814ACEFC90065964D /* HTTPAuthenticationRequest.m */; };
		DA147C1914BCAAAD0052DA4D /* HTTPConnection.m in Sources */ = {isa = PBXBuildFile; fileRef = 2753155A14ACEFC90065964D /* HTTPConnection.m */; };
		DA147C1A14BCAAAD0052DA4D /* HTTPMessage.m in Sources */ = {isa = PBXBuildFile; fileRef = 2753155D14ACEFC90065964D /* HTTPMessage.m */; };
		DA147C1B14BCAAAD0052DA4D /* HTTPServer.m in Sources */ = {isa = PBXBuildFile; fileRef = 2753156014ACEFC90065964D /* HTTPServer.m */; settings = {COMPILER_FLAGS = "-fobjc-arc -Wno-undeclared-selector"; }; };
		DA147C1C14BCAABE0052DA4D /* HTTPDataResponse.m in Sources */ = {isa = PBXBuildFile; fileRef = 2753156514ACEFC90065964D /* HTTPDataResponse.m */; };
		DA147C1D14BCAABE0052DA4D /* HTTPFileResponse.m in Sources */ = {isa = PBXBuildFile; fileRef = 2753156914ACEFC90065964D /* HTTPFileResponse.m */; };
		DA147C1E14BCAABE0052DA4D /* WebSocket.m in Sources */ = {isa = PBXBuildFile; fileRef = 2753156D14ACEFC90065964D /* WebSocket.m */; };
		DA147C2514BCAC3B0052DA4D /* Foundation.framework in Frameworks */ = {isa = PBXBuildFile; fileRef = 27B0B7F61492BC7A00A817AD /* Foundation.framework */; };
		DA147C3C14BCAC780052DA4D /* MobileCoreServices.framework in Frameworks */ = {isa = PBXBuildFile; fileRef = DA147C3A14BCAC780052DA4D /* MobileCoreServices.framework */; };
		DA147C3D14BCAC780052DA4D /* Security.framework in Frameworks */ = {isa = PBXBuildFile; fileRef = DA147C3B14BCAC780052DA4D /* Security.framework */; };
		DA147C3E14BCAC9D0052DA4D /* TDListener.h in Headers */ = {isa = PBXBuildFile; fileRef = 275315DE14ACF0A20065964D /* TDListener.h */; settings = {ATTRIBUTES = (Public, ); }; };
/* End PBXBuildFile section */

/* Begin PBXContainerItemProxy section */
		270BDD6E15645127007D52F6 /* PBXContainerItemProxy */ = {
			isa = PBXContainerItemProxy;
			containerPortal = 08FB7793FE84155DC02AAC07 /* Project object */;
			proxyType = 1;
			remoteGlobalIDString = 275315D414ACF0A10065964D;
			remoteInfo = TouchDBListener;
		};
		270BDD701564512A007D52F6 /* PBXContainerItemProxy */ = {
			isa = PBXContainerItemProxy;
			containerPortal = 08FB7793FE84155DC02AAC07 /* Project object */;
			proxyType = 1;
			remoteGlobalIDString = 270B3DE91489359000E0A926;
			remoteInfo = TouchDB;
		};
		270BDD7215645147007D52F6 /* PBXContainerItemProxy */ = {
			isa = PBXContainerItemProxy;
			containerPortal = 08FB7793FE84155DC02AAC07 /* Project object */;
			proxyType = 1;
			remoteGlobalIDString = 27B0B7E61492BB6B00A817AD;
			remoteInfo = "iOS Framework";
		};
		270BDD741564514C007D52F6 /* PBXContainerItemProxy */ = {
			isa = PBXContainerItemProxy;
			containerPortal = 08FB7793FE84155DC02AAC07 /* Project object */;
			proxyType = 1;
			remoteGlobalIDString = 27B0B7E61492BB6B00A817AD;
			remoteInfo = "iOS Framework";
		};
		275315FD14ACF87F0065964D /* PBXContainerItemProxy */ = {
			isa = PBXContainerItemProxy;
			containerPortal = 08FB7793FE84155DC02AAC07 /* Project object */;
			proxyType = 1;
			remoteGlobalIDString = 270B3DE91489359000E0A926;
			remoteInfo = TouchDB;
		};
		27B0B7F41492BC5B00A817AD /* PBXContainerItemProxy */ = {
			isa = PBXContainerItemProxy;
			containerPortal = 08FB7793FE84155DC02AAC07 /* Project object */;
			proxyType = 1;
			remoteGlobalIDString = 27B0B7A81492B83B00A817AD;
			remoteInfo = "iOS Library";
		};
		27E11F1A14AD251C0006B340 /* PBXContainerItemProxy */ = {
			isa = PBXContainerItemProxy;
			containerPortal = 08FB7793FE84155DC02AAC07 /* Project object */;
			proxyType = 1;
			remoteGlobalIDString = 270B3DE91489359000E0A926;
			remoteInfo = TouchDB;
		};
		27E11F1C14AD25570006B340 /* PBXContainerItemProxy */ = {
			isa = PBXContainerItemProxy;
			containerPortal = 08FB7793FE84155DC02AAC07 /* Project object */;
			proxyType = 1;
			remoteGlobalIDString = 275315D414ACF0A10065964D;
			remoteInfo = TouchDBListener;
		};
		DA147C3814BCAC670052DA4D /* PBXContainerItemProxy */ = {
			isa = PBXContainerItemProxy;
			containerPortal = 08FB7793FE84155DC02AAC07 /* Project object */;
			proxyType = 1;
			remoteGlobalIDString = DA023B2614BCA94C008184BB;
			remoteInfo = "Listener iOS Library";
		};
/* End PBXContainerItemProxy section */

/* Begin PBXCopyFilesBuildPhase section */
		27C706C51488668A00F0F099 /* CopyFiles */ = {
			isa = PBXCopyFilesBuildPhase;
			buildActionMask = 2147483647;
			dstPath = "";
			dstSubfolderSpec = 10;
			files = (
				270B3E27148939C500E0A926 /* TouchDB.framework in CopyFiles */,
				2711CDDE14C6584A00505D55 /* TouchDBListener-Mac.framework in CopyFiles */,
			);
			runOnlyForDeploymentPostprocessing = 0;
		};
/* End PBXCopyFilesBuildPhase section */

/* Begin PBXFileReference section */
		2700BC5B14B64AA600B5B297 /* TDRouter+Handlers.m */ = {isa = PBXFileReference; fileEncoding = 4; lastKnownFileType = sourcecode.c.objc; path = "TDRouter+Handlers.m"; sourceTree = "<group>"; };
		270B3DEA1489359000E0A926 /* TouchDB.framework */ = {isa = PBXFileReference; explicitFileType = wrapper.framework; includeInIndex = 0; path = TouchDB.framework; sourceTree = BUILT_PRODUCTS_DIR; };
		270B3DEE1489359000E0A926 /* TouchDB-Info.plist */ = {isa = PBXFileReference; lastKnownFileType = text.plist.xml; path = "TouchDB-Info.plist"; sourceTree = "<group>"; };
		270B3DFC1489359000E0A926 /* SenTestingKit.framework */ = {isa = PBXFileReference; lastKnownFileType = wrapper.framework; name = SenTestingKit.framework; path = Library/Frameworks/SenTestingKit.framework; sourceTree = DEVELOPER_DIR; };
		270B3E1F148938D800E0A926 /* TouchDB.h */ = {isa = PBXFileReference; lastKnownFileType = sourcecode.c.h; path = TouchDB.h; sourceTree = "<group>"; };
		270B3E28148940C000E0A926 /* README.md */ = {isa = PBXFileReference; lastKnownFileType = text; path = README.md; sourceTree = "<group>"; };
		270B3E291489581E00E0A926 /* TDPuller.h */ = {isa = PBXFileReference; fileEncoding = 4; lastKnownFileType = sourcecode.c.h; path = TDPuller.h; sourceTree = "<group>"; };
		270B3E2A1489581E00E0A926 /* TDPuller.m */ = {isa = PBXFileReference; fileEncoding = 4; lastKnownFileType = sourcecode.c.objc; path = TDPuller.m; sourceTree = "<group>"; };
		270B3E3714898DF200E0A926 /* TDRevision.h */ = {isa = PBXFileReference; fileEncoding = 4; lastKnownFileType = sourcecode.c.h; path = TDRevision.h; sourceTree = "<group>"; };
		270B3E3814898DF200E0A926 /* TDRevision.m */ = {isa = PBXFileReference; fileEncoding = 4; lastKnownFileType = sourcecode.c.objc; path = TDRevision.m; sourceTree = "<group>"; };
		270B3E3C148D7F0000E0A926 /* TDPusher.h */ = {isa = PBXFileReference; fileEncoding = 4; lastKnownFileType = sourcecode.c.h; path = TDPusher.h; sourceTree = "<group>"; };
		270B3E3D148D7F0000E0A926 /* TDPusher.m */ = {isa = PBXFileReference; fileEncoding = 4; lastKnownFileType = sourcecode.c.objc; path = TDPusher.m; sourceTree = "<group>"; };
		270BDD6815644EA8007D52F6 /* BuildFatLibrary.sh */ = {isa = PBXFileReference; lastKnownFileType = text.script.sh; path = BuildFatLibrary.sh; sourceTree = "<group>"; };
		270F5703156AE0BF000FEB8F /* TDAuthorizer.h */ = {isa = PBXFileReference; fileEncoding = 4; lastKnownFileType = sourcecode.c.h; path = TDAuthorizer.h; sourceTree = "<group>"; };
		270F5704156AE0BF000FEB8F /* TDAuthorizer.m */ = {isa = PBXFileReference; fileEncoding = 4; lastKnownFileType = sourcecode.c.objc; path = TDAuthorizer.m; sourceTree = "<group>"; };
		270FE0C814C5008C005FF647 /* TouchServ */ = {isa = PBXFileReference; explicitFileType = "compiled.mach-o.executable"; includeInIndex = 0; path = TouchServ; sourceTree = BUILT_PRODUCTS_DIR; };
		270FE0DC14C50382005FF647 /* TouchServ.m */ = {isa = PBXFileReference; fileEncoding = 4; lastKnownFileType = sourcecode.c.objc; path = TouchServ.m; sourceTree = "<group>"; };
		27103F8114E9CE4400DF7209 /* TDReachability.h */ = {isa = PBXFileReference; fileEncoding = 4; lastKnownFileType = sourcecode.c.h; path = TDReachability.h; sourceTree = "<group>"; };
		27103F8214E9CE4400DF7209 /* TDReachability.m */ = {isa = PBXFileReference; fileEncoding = 4; lastKnownFileType = sourcecode.c.objc; path = TDReachability.m; sourceTree = "<group>"; };
		27103F8714EA076600DF7209 /* SystemConfiguration.framework */ = {isa = PBXFileReference; lastKnownFileType = wrapper.framework; name = SystemConfiguration.framework; path = System/Library/Frameworks/SystemConfiguration.framework; sourceTree = SDKROOT; };
		2711CDFC14C7590A00505D55 /* TDDatabase+Attachments.h */ = {isa = PBXFileReference; fileEncoding = 4; lastKnownFileType = sourcecode.c.h; path = "TDDatabase+Attachments.h"; sourceTree = "<group>"; };
		2711CDFF14C7595900505D55 /* TDDatabase+Insertion.h */ = {isa = PBXFileReference; fileEncoding = 4; lastKnownFileType = sourcecode.c.h; path = "TDDatabase+Insertion.h"; sourceTree = "<group>"; };
		2711CE0214C759BD00505D55 /* TDDatabase+Replication.h */ = {isa = PBXFileReference; fileEncoding = 4; lastKnownFileType = sourcecode.c.h; path = "TDDatabase+Replication.h"; sourceTree = "<group>"; };
		2714CF511496AE5B00E03341 /* Entitlements.plist */ = {isa = PBXFileReference; fileEncoding = 4; lastKnownFileType = text.plist.xml; path = Entitlements.plist; sourceTree = "<group>"; };
		272B85121523691700A90CB2 /* TDJSON.h */ = {isa = PBXFileReference; fileEncoding = 4; lastKnownFileType = sourcecode.c.h; path = TDJSON.h; sourceTree = "<group>"; };
		272B85131523691700A90CB2 /* TDJSON.m */ = {isa = PBXFileReference; fileEncoding = 4; lastKnownFileType = sourcecode.c.objc; path = TDJSON.m; sourceTree = "<group>"; };
		274C3917149E6B0900A5E89B /* EmptyAppDelegate.h */ = {isa = PBXFileReference; fileEncoding = 4; lastKnownFileType = sourcecode.c.h; path = EmptyAppDelegate.h; sourceTree = "<group>"; };
		274C3918149E6B0900A5E89B /* EmptyAppDelegate.m */ = {isa = PBXFileReference; fileEncoding = 4; lastKnownFileType = sourcecode.c.objc; path = EmptyAppDelegate.m; sourceTree = "<group>"; };
		274C391B149FAE0000A5E89B /* TDDatabase+Attachments.m */ = {isa = PBXFileReference; fileEncoding = 4; lastKnownFileType = sourcecode.c.objc; path = "TDDatabase+Attachments.m"; sourceTree = "<group>"; };
		274F9807152E6E0C00247C46 /* TDStatus.h */ = {isa = PBXFileReference; lastKnownFileType = sourcecode.c.h; path = TDStatus.h; sourceTree = "<group>"; };
		2751D4E2151BAE7000F7FD57 /* TDDatabaseManager.h */ = {isa = PBXFileReference; fileEncoding = 4; lastKnownFileType = sourcecode.c.h; path = TDDatabaseManager.h; sourceTree = "<group>"; };
		2751D4E3151BAE7000F7FD57 /* TDDatabaseManager.m */ = {isa = PBXFileReference; fileEncoding = 4; lastKnownFileType = sourcecode.c.objc; path = TDDatabaseManager.m; sourceTree = "<group>"; };
		2753155114ACEFC90065964D /* DDData.h */ = {isa = PBXFileReference; fileEncoding = 4; lastKnownFileType = sourcecode.c.h; path = DDData.h; sourceTree = "<group>"; };
		2753155214ACEFC90065964D /* DDData.m */ = {isa = PBXFileReference; fileEncoding = 4; lastKnownFileType = sourcecode.c.objc; path = DDData.m; sourceTree = "<group>"; };
		2753155314ACEFC90065964D /* DDNumber.h */ = {isa = PBXFileReference; fileEncoding = 4; lastKnownFileType = sourcecode.c.h; path = DDNumber.h; sourceTree = "<group>"; };
		2753155414ACEFC90065964D /* DDNumber.m */ = {isa = PBXFileReference; fileEncoding = 4; lastKnownFileType = sourcecode.c.objc; path = DDNumber.m; sourceTree = "<group>"; };
		2753155514ACEFC90065964D /* DDRange.h */ = {isa = PBXFileReference; fileEncoding = 4; lastKnownFileType = sourcecode.c.h; path = DDRange.h; sourceTree = "<group>"; };
		2753155614ACEFC90065964D /* DDRange.m */ = {isa = PBXFileReference; fileEncoding = 4; lastKnownFileType = sourcecode.c.objc; path = DDRange.m; sourceTree = "<group>"; };
		2753155714ACEFC90065964D /* HTTPAuthenticationRequest.h */ = {isa = PBXFileReference; fileEncoding = 4; lastKnownFileType = sourcecode.c.h; path = HTTPAuthenticationRequest.h; sourceTree = "<group>"; };
		2753155814ACEFC90065964D /* HTTPAuthenticationRequest.m */ = {isa = PBXFileReference; fileEncoding = 4; lastKnownFileType = sourcecode.c.objc; path = HTTPAuthenticationRequest.m; sourceTree = "<group>"; };
		2753155914ACEFC90065964D /* HTTPConnection.h */ = {isa = PBXFileReference; fileEncoding = 4; lastKnownFileType = sourcecode.c.h; path = HTTPConnection.h; sourceTree = "<group>"; };
		2753155A14ACEFC90065964D /* HTTPConnection.m */ = {isa = PBXFileReference; fileEncoding = 4; lastKnownFileType = sourcecode.c.objc; path = HTTPConnection.m; sourceTree = "<group>"; };
		2753155B14ACEFC90065964D /* HTTPLogging.h */ = {isa = PBXFileReference; fileEncoding = 4; lastKnownFileType = sourcecode.c.h; path = HTTPLogging.h; sourceTree = "<group>"; };
		2753155C14ACEFC90065964D /* HTTPMessage.h */ = {isa = PBXFileReference; fileEncoding = 4; lastKnownFileType = sourcecode.c.h; path = HTTPMessage.h; sourceTree = "<group>"; };
		2753155D14ACEFC90065964D /* HTTPMessage.m */ = {isa = PBXFileReference; fileEncoding = 4; lastKnownFileType = sourcecode.c.objc; path = HTTPMessage.m; sourceTree = "<group>"; };
		2753155E14ACEFC90065964D /* HTTPResponse.h */ = {isa = PBXFileReference; fileEncoding = 4; lastKnownFileType = sourcecode.c.h; path = HTTPResponse.h; sourceTree = "<group>"; };
		2753155F14ACEFC90065964D /* HTTPServer.h */ = {isa = PBXFileReference; fileEncoding = 4; lastKnownFileType = sourcecode.c.h; path = HTTPServer.h; sourceTree = "<group>"; };
		2753156014ACEFC90065964D /* HTTPServer.m */ = {isa = PBXFileReference; fileEncoding = 4; lastKnownFileType = sourcecode.c.objc; path = HTTPServer.m; sourceTree = "<group>"; };
		2753156214ACEFC90065964D /* HTTPAsyncFileResponse.h */ = {isa = PBXFileReference; fileEncoding = 4; lastKnownFileType = sourcecode.c.h; path = HTTPAsyncFileResponse.h; sourceTree = "<group>"; };
		2753156314ACEFC90065964D /* HTTPAsyncFileResponse.m */ = {isa = PBXFileReference; fileEncoding = 4; lastKnownFileType = sourcecode.c.objc; path = HTTPAsyncFileResponse.m; sourceTree = "<group>"; };
		2753156414ACEFC90065964D /* HTTPDataResponse.h */ = {isa = PBXFileReference; fileEncoding = 4; lastKnownFileType = sourcecode.c.h; path = HTTPDataResponse.h; sourceTree = "<group>"; };
		2753156514ACEFC90065964D /* HTTPDataResponse.m */ = {isa = PBXFileReference; fileEncoding = 4; lastKnownFileType = sourcecode.c.objc; path = HTTPDataResponse.m; sourceTree = "<group>"; };
		2753156614ACEFC90065964D /* HTTPDynamicFileResponse.h */ = {isa = PBXFileReference; fileEncoding = 4; lastKnownFileType = sourcecode.c.h; path = HTTPDynamicFileResponse.h; sourceTree = "<group>"; };
		2753156714ACEFC90065964D /* HTTPDynamicFileResponse.m */ = {isa = PBXFileReference; fileEncoding = 4; lastKnownFileType = sourcecode.c.objc; path = HTTPDynamicFileResponse.m; sourceTree = "<group>"; };
		2753156814ACEFC90065964D /* HTTPFileResponse.h */ = {isa = PBXFileReference; fileEncoding = 4; lastKnownFileType = sourcecode.c.h; path = HTTPFileResponse.h; sourceTree = "<group>"; };
		2753156914ACEFC90065964D /* HTTPFileResponse.m */ = {isa = PBXFileReference; fileEncoding = 4; lastKnownFileType = sourcecode.c.objc; path = HTTPFileResponse.m; sourceTree = "<group>"; };
		2753156A14ACEFC90065964D /* HTTPRedirectResponse.h */ = {isa = PBXFileReference; fileEncoding = 4; lastKnownFileType = sourcecode.c.h; path = HTTPRedirectResponse.h; sourceTree = "<group>"; };
		2753156B14ACEFC90065964D /* HTTPRedirectResponse.m */ = {isa = PBXFileReference; fileEncoding = 4; lastKnownFileType = sourcecode.c.objc; path = HTTPRedirectResponse.m; sourceTree = "<group>"; };
		2753156C14ACEFC90065964D /* WebSocket.h */ = {isa = PBXFileReference; fileEncoding = 4; lastKnownFileType = sourcecode.c.h; path = WebSocket.h; sourceTree = "<group>"; };
		2753156D14ACEFC90065964D /* WebSocket.m */ = {isa = PBXFileReference; fileEncoding = 4; lastKnownFileType = sourcecode.c.objc; path = WebSocket.m; sourceTree = "<group>"; };
		275315A814ACF00B0065964D /* GCDAsyncSocket.h */ = {isa = PBXFileReference; fileEncoding = 4; lastKnownFileType = sourcecode.c.h; path = GCDAsyncSocket.h; sourceTree = "<group>"; };
		275315A914ACF00B0065964D /* GCDAsyncSocket.m */ = {isa = PBXFileReference; fileEncoding = 4; lastKnownFileType = sourcecode.c.objc; path = GCDAsyncSocket.m; sourceTree = "<group>"; };
		275315B014ACF0330065964D /* About.txt */ = {isa = PBXFileReference; fileEncoding = 4; lastKnownFileType = text; path = About.txt; sourceTree = "<group>"; };
		275315B114ACF0330065964D /* DDAbstractDatabaseLogger.h */ = {isa = PBXFileReference; fileEncoding = 4; lastKnownFileType = sourcecode.c.h; path = DDAbstractDatabaseLogger.h; sourceTree = "<group>"; };
		275315B214ACF0330065964D /* DDAbstractDatabaseLogger.m */ = {isa = PBXFileReference; fileEncoding = 4; lastKnownFileType = sourcecode.c.objc; path = DDAbstractDatabaseLogger.m; sourceTree = "<group>"; };
		275315B314ACF0330065964D /* DDASLLogger.h */ = {isa = PBXFileReference; fileEncoding = 4; lastKnownFileType = sourcecode.c.h; path = DDASLLogger.h; sourceTree = "<group>"; };
		275315B414ACF0330065964D /* DDASLLogger.m */ = {isa = PBXFileReference; fileEncoding = 4; lastKnownFileType = sourcecode.c.objc; path = DDASLLogger.m; sourceTree = "<group>"; };
		275315B514ACF0330065964D /* DDFileLogger.h */ = {isa = PBXFileReference; fileEncoding = 4; lastKnownFileType = sourcecode.c.h; path = DDFileLogger.h; sourceTree = "<group>"; };
		275315B614ACF0330065964D /* DDFileLogger.m */ = {isa = PBXFileReference; fileEncoding = 4; lastKnownFileType = sourcecode.c.objc; path = DDFileLogger.m; sourceTree = "<group>"; };
		275315B714ACF0330065964D /* DDLog.h */ = {isa = PBXFileReference; fileEncoding = 4; lastKnownFileType = sourcecode.c.h; path = DDLog.h; sourceTree = "<group>"; };
		275315B814ACF0330065964D /* DDLog.m */ = {isa = PBXFileReference; fileEncoding = 4; lastKnownFileType = sourcecode.c.objc; path = DDLog.m; sourceTree = "<group>"; };
		275315B914ACF0330065964D /* DDTTYLogger.h */ = {isa = PBXFileReference; fileEncoding = 4; lastKnownFileType = sourcecode.c.h; path = DDTTYLogger.h; sourceTree = "<group>"; };
		275315BA14ACF0330065964D /* DDTTYLogger.m */ = {isa = PBXFileReference; fileEncoding = 4; lastKnownFileType = sourcecode.c.objc; path = DDTTYLogger.m; sourceTree = "<group>"; };
		275315D514ACF0A10065964D /* TouchDBListener-Mac.framework */ = {isa = PBXFileReference; explicitFileType = wrapper.framework; includeInIndex = 0; path = "TouchDBListener-Mac.framework"; sourceTree = BUILT_PRODUCTS_DIR; };
		275315D914ACF0A20065964D /* TouchDBListener-Info.plist */ = {isa = PBXFileReference; lastKnownFileType = text.plist.xml; path = "TouchDBListener-Info.plist"; sourceTree = "<group>"; };
		275315DB14ACF0A20065964D /* en */ = {isa = PBXFileReference; lastKnownFileType = text.plist.strings; name = en; path = en.lproj/InfoPlist.strings; sourceTree = "<group>"; };
		275315DE14ACF0A20065964D /* TDListener.h */ = {isa = PBXFileReference; lastKnownFileType = sourcecode.c.h; path = TDListener.h; sourceTree = "<group>"; };
		275315DF14ACF0A20065964D /* TDListener.m */ = {isa = PBXFileReference; lastKnownFileType = sourcecode.c.objc; path = TDListener.m; sourceTree = "<group>"; };
		275315F414ACF1CC0065964D /* Security.framework */ = {isa = PBXFileReference; lastKnownFileType = wrapper.framework; name = Security.framework; path = System/Library/Frameworks/Security.framework; sourceTree = SDKROOT; };
		275315F714ACF2500065964D /* CoreServices.framework */ = {isa = PBXFileReference; lastKnownFileType = wrapper.framework; name = CoreServices.framework; path = System/Library/Frameworks/CoreServices.framework; sourceTree = SDKROOT; };
		275315FA14ACF7FF0065964D /* TouchDBListener.exp */ = {isa = PBXFileReference; fileEncoding = 4; lastKnownFileType = sourcecode.exports; path = TouchDBListener.exp; sourceTree = "<group>"; };
		2753160A14ACFC2A0065964D /* TDHTTPConnection.h */ = {isa = PBXFileReference; fileEncoding = 4; lastKnownFileType = sourcecode.c.h; path = TDHTTPConnection.h; sourceTree = "<group>"; };
		2753160B14ACFC2A0065964D /* TDHTTPConnection.m */ = {isa = PBXFileReference; fileEncoding = 4; lastKnownFileType = sourcecode.c.objc; path = TDHTTPConnection.m; sourceTree = "<group>"; };
		2766EFF614DB7F9F009ECCA8 /* TDMultipartWriter.h */ = {isa = PBXFileReference; fileEncoding = 4; lastKnownFileType = sourcecode.c.h; path = TDMultipartWriter.h; sourceTree = "<group>"; };
		2766EFF714DB7F9F009ECCA8 /* TDMultipartWriter.m */ = {isa = PBXFileReference; fileEncoding = 4; lastKnownFileType = sourcecode.c.objc; path = TDMultipartWriter.m; sourceTree = "<group>"; };
		2766EFFB14DC7B37009ECCA8 /* TDMultiStreamWriter.h */ = {isa = PBXFileReference; fileEncoding = 4; lastKnownFileType = sourcecode.c.h; path = TDMultiStreamWriter.h; sourceTree = "<group>"; };
		2766EFFC14DC7B37009ECCA8 /* TDMultiStreamWriter.m */ = {isa = PBXFileReference; fileEncoding = 4; lastKnownFileType = sourcecode.c.objc; path = TDMultiStreamWriter.m; sourceTree = "<group>"; };
		27731EFD1493FA3100815D67 /* TDBlobStore.h */ = {isa = PBXFileReference; fileEncoding = 4; lastKnownFileType = sourcecode.c.h; path = TDBlobStore.h; sourceTree = "<group>"; };
		27731EFE1493FA3100815D67 /* TDBlobStore.m */ = {isa = PBXFileReference; fileEncoding = 4; lastKnownFileType = sourcecode.c.objc; path = TDBlobStore.m; sourceTree = "<group>"; };
		27731F2A1495CFEF00815D67 /* TouchDB Empty App.app */ = {isa = PBXFileReference; explicitFileType = wrapper.application; includeInIndex = 0; path = "TouchDB Empty App.app"; sourceTree = BUILT_PRODUCTS_DIR; };
		27731F2C1495CFF000815D67 /* iOS Empty App-Info.plist */ = {isa = PBXFileReference; lastKnownFileType = text.plist.xml; name = "iOS Empty App-Info.plist"; path = "/Volumes/HardDisk/Couchbase/TouchDB/Demo-iOS/iOS Empty App-Info.plist"; sourceTree = "<absolute>"; };
		27731F3314967A5F00815D67 /* RootViewController.h */ = {isa = PBXFileReference; fileEncoding = 4; lastKnownFileType = sourcecode.c.h; path = RootViewController.h; sourceTree = "<group>"; };
		27731F3414967A5F00815D67 /* RootViewController.m */ = {isa = PBXFileReference; fileEncoding = 4; lastKnownFileType = sourcecode.c.objc; path = RootViewController.m; sourceTree = "<group>"; };
		27731F3514967A5F00815D67 /* ConfigViewController.h */ = {isa = PBXFileReference; fileEncoding = 4; lastKnownFileType = sourcecode.c.h; path = ConfigViewController.h; sourceTree = "<group>"; };
		27731F3614967A5F00815D67 /* ConfigViewController.m */ = {isa = PBXFileReference; fileEncoding = 4; lastKnownFileType = sourcecode.c.objc; path = ConfigViewController.m; sourceTree = "<group>"; };
		27731F3914967A8400815D67 /* RootViewController.xib */ = {isa = PBXFileReference; fileEncoding = 4; lastKnownFileType = file.xib; path = RootViewController.xib; sourceTree = "<group>"; };
		27731F3A14967A8400815D67 /* MainWindow.xib */ = {isa = PBXFileReference; fileEncoding = 4; lastKnownFileType = file.xib; path = MainWindow.xib; sourceTree = "<group>"; };
		27731F3B14967A8400815D67 /* ConfigViewController.xib */ = {isa = PBXFileReference; fileEncoding = 4; lastKnownFileType = file.xib; path = ConfigViewController.xib; sourceTree = "<group>"; };
		27731F3F149685A000815D67 /* list_area___checkbox___checked.png */ = {isa = PBXFileReference; lastKnownFileType = image.png; path = "list_area___checkbox___checked.png"; sourceTree = "<group>"; };
		27731F40149685A100815D67 /* list_area___checkbox___unchecked.png */ = {isa = PBXFileReference; lastKnownFileType = image.png; path = "list_area___checkbox___unchecked.png"; sourceTree = "<group>"; };
		2773ADC514BD1EB80027A292 /* TDDatabase+LocalDocs.h */ = {isa = PBXFileReference; fileEncoding = 4; lastKnownFileType = sourcecode.c.h; path = "TDDatabase+LocalDocs.h"; sourceTree = "<group>"; };
		2773ADC614BD1EB80027A292 /* TDDatabase+LocalDocs.m */ = {isa = PBXFileReference; fileEncoding = 4; lastKnownFileType = sourcecode.c.objc; path = "TDDatabase+LocalDocs.m"; sourceTree = "<group>"; };
		27821BB5148E7D6F0099B373 /* TDReplicator.h */ = {isa = PBXFileReference; fileEncoding = 4; lastKnownFileType = sourcecode.c.h; path = TDReplicator.h; sourceTree = "<group>"; };
		27821BB6148E7D6F0099B373 /* TDReplicator.m */ = {isa = PBXFileReference; fileEncoding = 4; lastKnownFileType = sourcecode.c.objc; path = TDReplicator.m; sourceTree = "<group>"; };
		27821BB9148FF56C0099B373 /* TDDatabase_Tests.m */ = {isa = PBXFileReference; fileEncoding = 4; lastKnownFileType = sourcecode.c.objc; path = TDDatabase_Tests.m; sourceTree = "<group>"; };
		27821BBB149001B20099B373 /* TDReplicator_Tests.m */ = {isa = PBXFileReference; fileEncoding = 4; lastKnownFileType = sourcecode.c.objc; path = TDReplicator_Tests.m; sourceTree = "<group>"; };
		27821BBD14906FB50099B373 /* TouchDBPrefix.h */ = {isa = PBXFileReference; fileEncoding = 4; lastKnownFileType = sourcecode.c.h; path = TouchDBPrefix.h; sourceTree = "<group>"; };
		27821BBF149078C70099B373 /* TouchDB.exp */ = {isa = PBXFileReference; lastKnownFileType = sourcecode.exports; path = TouchDB.exp; sourceTree = "<group>"; };
		27846FB515D475DF0030122F /* MYRegexUtils.h */ = {isa = PBXFileReference; fileEncoding = 4; lastKnownFileType = sourcecode.c.h; path = MYRegexUtils.h; sourceTree = "<group>"; };
		27846FB615D475DF0030122F /* MYRegexUtils.m */ = {isa = PBXFileReference; fileEncoding = 4; lastKnownFileType = sourcecode.c.objc; path = MYRegexUtils.m; sourceTree = "<group>"; };
		27846FB715D475DF0030122F /* MYStreamUtils.h */ = {isa = PBXFileReference; fileEncoding = 4; lastKnownFileType = sourcecode.c.h; path = MYStreamUtils.h; sourceTree = "<group>"; };
		27846FB815D475DF0030122F /* MYStreamUtils.m */ = {isa = PBXFileReference; fileEncoding = 4; lastKnownFileType = sourcecode.c.objc; path = MYStreamUtils.m; sourceTree = "<group>"; };
		27846FF015D5C8250030122F /* APITests.m */ = {isa = PBXFileReference; fileEncoding = 4; lastKnownFileType = sourcecode.c.objc; path = APITests.m; sourceTree = "<group>"; };
		278B0C9E152A8B1900577747 /* TDCanonicalJSON.h */ = {isa = PBXFileReference; fileEncoding = 4; lastKnownFileType = sourcecode.c.h; path = TDCanonicalJSON.h; sourceTree = "<group>"; };
		278B0C9F152A8B1900577747 /* TDCanonicalJSON.m */ = {isa = PBXFileReference; fileEncoding = 4; lastKnownFileType = sourcecode.c.objc; path = TDCanonicalJSON.m; sourceTree = "<group>"; };
		278E4DD61562B40B00DDCEF9 /* MYURLUtils.h */ = {isa = PBXFileReference; fileEncoding = 4; lastKnownFileType = sourcecode.c.h; path = MYURLUtils.h; sourceTree = "<group>"; };
		278E4DD71562B40B00DDCEF9 /* MYURLUtils.m */ = {isa = PBXFileReference; fileEncoding = 4; lastKnownFileType = sourcecode.c.objc; path = MYURLUtils.m; sourceTree = "<group>"; };
		279906E1149A65B7003D4338 /* TDRemoteRequest.h */ = {isa = PBXFileReference; fileEncoding = 4; lastKnownFileType = sourcecode.c.h; path = TDRemoteRequest.h; sourceTree = "<group>"; };
		279906E2149A65B8003D4338 /* TDRemoteRequest.m */ = {isa = PBXFileReference; fileEncoding = 4; lastKnownFileType = sourcecode.c.objc; path = TDRemoteRequest.m; sourceTree = "<group>"; };
		279906EC149ABFC1003D4338 /* TDBatcher.h */ = {isa = PBXFileReference; fileEncoding = 4; lastKnownFileType = sourcecode.c.h; path = TDBatcher.h; sourceTree = "<group>"; };
		279906ED149ABFC2003D4338 /* TDBatcher.m */ = {isa = PBXFileReference; fileEncoding = 4; lastKnownFileType = sourcecode.c.objc; path = TDBatcher.m; sourceTree = "<group>"; };
		279C7E2C14F424090004A1E8 /* TDSequenceMap.h */ = {isa = PBXFileReference; fileEncoding = 4; lastKnownFileType = sourcecode.c.h; path = TDSequenceMap.h; sourceTree = "<group>"; };
		279C7E2D14F424090004A1E8 /* TDSequenceMap.m */ = {isa = PBXFileReference; fileEncoding = 4; lastKnownFileType = sourcecode.c.objc; path = TDSequenceMap.m; sourceTree = "<group>"; };
		279CE3B614D4A885009F3FA6 /* MYBlockUtils.h */ = {isa = PBXFileReference; fileEncoding = 4; lastKnownFileType = sourcecode.c.h; path = MYBlockUtils.h; sourceTree = "<group>"; };
		279CE3B714D4A885009F3FA6 /* MYBlockUtils.m */ = {isa = PBXFileReference; fileEncoding = 4; lastKnownFileType = sourcecode.c.objc; path = MYBlockUtils.m; sourceTree = "<group>"; };
		279CE3FE14D749A7009F3FA6 /* TDMultipartReader.h */ = {isa = PBXFileReference; fileEncoding = 4; lastKnownFileType = sourcecode.c.h; path = TDMultipartReader.h; sourceTree = "<group>"; };
		279CE3FF14D749A7009F3FA6 /* TDMultipartReader.m */ = {isa = PBXFileReference; fileEncoding = 4; lastKnownFileType = sourcecode.c.objc; path = TDMultipartReader.m; sourceTree = "<group>"; };
		279CE40414D88031009F3FA6 /* TDBlobStore_Tests.m */ = {isa = PBXFileReference; fileEncoding = 4; lastKnownFileType = sourcecode.c.objc; path = TDBlobStore_Tests.m; sourceTree = "<group>"; };
		279CE40814D8AA23009F3FA6 /* TDMultipartDownloader.h */ = {isa = PBXFileReference; fileEncoding = 4; lastKnownFileType = sourcecode.c.h; path = TDMultipartDownloader.h; sourceTree = "<group>"; };
		279CE40914D8AA23009F3FA6 /* TDMultipartDownloader.m */ = {isa = PBXFileReference; fileEncoding = 4; lastKnownFileType = sourcecode.c.objc; path = TDMultipartDownloader.m; sourceTree = "<group>"; };
		279EB2CC149140DE00E74185 /* TDView.h */ = {isa = PBXFileReference; fileEncoding = 4; lastKnownFileType = sourcecode.c.h; path = TDView.h; sourceTree = "<group>"; };
		279EB2CD149140DE00E74185 /* TDView.m */ = {isa = PBXFileReference; fileEncoding = 4; lastKnownFileType = sourcecode.c.objc; path = TDView.m; sourceTree = "<group>"; };
		279EB2D01491442500E74185 /* TDInternal.h */ = {isa = PBXFileReference; fileEncoding = 4; lastKnownFileType = sourcecode.c.h; path = TDInternal.h; sourceTree = "<group>"; };
		279EB2D91491C34300E74185 /* TDCollateJSON.h */ = {isa = PBXFileReference; fileEncoding = 4; lastKnownFileType = sourcecode.c.h; path = TDCollateJSON.h; sourceTree = "<group>"; };
		279EB2DA1491C34300E74185 /* TDCollateJSON.m */ = {isa = PBXFileReference; fileEncoding = 4; lastKnownFileType = sourcecode.c.objc; path = TDCollateJSON.m; sourceTree = "<group>"; };
		27A073EA14C0BB6200F52FE7 /* TDMisc.h */ = {isa = PBXFileReference; fileEncoding = 4; lastKnownFileType = sourcecode.c.h; path = TDMisc.h; sourceTree = "<group>"; };
		27A073EB14C0BB6200F52FE7 /* TDMisc.m */ = {isa = PBXFileReference; fileEncoding = 4; lastKnownFileType = sourcecode.c.objc; path = TDMisc.m; sourceTree = "<group>"; };
		27A7209E152B959100C0A0E8 /* TDAttachment.h */ = {isa = PBXFileReference; fileEncoding = 4; lastKnownFileType = sourcecode.c.h; path = TDAttachment.h; sourceTree = "<group>"; };
		27A7209F152B959100C0A0E8 /* TDAttachment.m */ = {isa = PBXFileReference; fileEncoding = 4; lastKnownFileType = sourcecode.c.objc; path = TDAttachment.m; sourceTree = "<group>"; };
		27A82E3414A1145000C0B850 /* FMDatabaseAdditions.h */ = {isa = PBXFileReference; fileEncoding = 4; lastKnownFileType = sourcecode.c.h; path = FMDatabaseAdditions.h; sourceTree = "<group>"; };
		27A82E3514A1145000C0B850 /* FMDatabaseAdditions.m */ = {isa = PBXFileReference; fileEncoding = 4; lastKnownFileType = sourcecode.c.objc; path = FMDatabaseAdditions.m; sourceTree = "<group>"; };
		27AA409A14AA86AD00E2A5FF /* TDDatabase+Insertion.m */ = {isa = PBXFileReference; fileEncoding = 4; lastKnownFileType = sourcecode.c.objc; path = "TDDatabase+Insertion.m"; sourceTree = "<group>"; };
		27AA40A014AA8A6600E2A5FF /* TDDatabase+Replication.m */ = {isa = PBXFileReference; fileEncoding = 4; lastKnownFileType = sourcecode.c.objc; path = "TDDatabase+Replication.m"; sourceTree = "<group>"; };
		27ADC077152502EE001ABC1D /* TDMultipartDocumentReader.h */ = {isa = PBXFileReference; fileEncoding = 4; indentWidth = 4; lastKnownFileType = sourcecode.c.h; path = TDMultipartDocumentReader.h; sourceTree = "<group>"; tabWidth = 4; usesTabs = 0; wrapsLines = 1; };
		27ADC078152502EE001ABC1D /* TDMultipartDocumentReader.m */ = {isa = PBXFileReference; fileEncoding = 4; indentWidth = 4; lastKnownFileType = sourcecode.c.objc; path = TDMultipartDocumentReader.m; sourceTree = "<group>"; tabWidth = 4; usesTabs = 0; wrapsLines = 1; };
		27B0B77F1491E73400A817AD /* TDView_Tests.m */ = {isa = PBXFileReference; lastKnownFileType = sourcecode.c.objc; path = TDView_Tests.m; sourceTree = "<group>"; };
		27B0B790149290AB00A817AD /* TDChangeTracker.h */ = {isa = PBXFileReference; fileEncoding = 4; lastKnownFileType = sourcecode.c.h; path = TDChangeTracker.h; sourceTree = "<group>"; };
		27B0B791149290AB00A817AD /* TDChangeTracker.m */ = {isa = PBXFileReference; fileEncoding = 4; lastKnownFileType = sourcecode.c.objc; path = TDChangeTracker.m; sourceTree = "<group>"; };
		27B0B792149290AB00A817AD /* TDConnectionChangeTracker.h */ = {isa = PBXFileReference; fileEncoding = 4; lastKnownFileType = sourcecode.c.h; path = TDConnectionChangeTracker.h; sourceTree = "<group>"; };
		27B0B793149290AB00A817AD /* TDConnectionChangeTracker.m */ = {isa = PBXFileReference; fileEncoding = 4; lastKnownFileType = sourcecode.c.objc; path = TDConnectionChangeTracker.m; sourceTree = "<group>"; };
		27B0B79C1492932700A817AD /* TDBase64.h */ = {isa = PBXFileReference; fileEncoding = 4; lastKnownFileType = sourcecode.c.h; path = TDBase64.h; sourceTree = "<group>"; };
		27B0B79D1492932700A817AD /* TDBase64.m */ = {isa = PBXFileReference; fileEncoding = 4; lastKnownFileType = sourcecode.c.objc; path = TDBase64.m; sourceTree = "<group>"; };
		27B0B7A91492B83B00A817AD /* libTouchDB.a */ = {isa = PBXFileReference; explicitFileType = archive.ar; includeInIndex = 0; path = libTouchDB.a; sourceTree = BUILT_PRODUCTS_DIR; };
		27B0B7B81492B83C00A817AD /* UIKit.framework */ = {isa = PBXFileReference; lastKnownFileType = wrapper.framework; name = UIKit.framework; path = Library/Frameworks/UIKit.framework; sourceTree = DEVELOPER_DIR; };
		27B0B7E71492BB6B00A817AD /* TouchDB.framework */ = {isa = PBXFileReference; explicitFileType = wrapper.cfbundle; includeInIndex = 0; path = TouchDB.framework; sourceTree = BUILT_PRODUCTS_DIR; };
		27B0B7E81492BB6B00A817AD /* CoreFoundation.framework */ = {isa = PBXFileReference; lastKnownFileType = wrapper.framework; name = CoreFoundation.framework; path = System/Library/Frameworks/CoreFoundation.framework; sourceTree = SDKROOT; };
		27B0B7F61492BC7A00A817AD /* Foundation.framework */ = {isa = PBXFileReference; lastKnownFileType = wrapper.framework; name = Foundation.framework; path = Platforms/iPhoneOS.platform/Developer/SDKs/iPhoneOS5.0.sdk/System/Library/Frameworks/Foundation.framework; sourceTree = DEVELOPER_DIR; };
		27B0B7F81492BC8000A817AD /* libsqlite3.dylib */ = {isa = PBXFileReference; lastKnownFileType = "compiled.mach-o.dylib"; name = libsqlite3.dylib; path = Platforms/iPhoneOS.platform/Developer/SDKs/iPhoneOS5.0.sdk/usr/lib/libsqlite3.dylib; sourceTree = DEVELOPER_DIR; };
		27B0B80B1492C16300A817AD /* TouchDB Demo.app */ = {isa = PBXFileReference; explicitFileType = wrapper.application; includeInIndex = 0; path = "TouchDB Demo.app"; sourceTree = BUILT_PRODUCTS_DIR; };
		27B0B80F1492C16300A817AD /* CoreGraphics.framework */ = {isa = PBXFileReference; lastKnownFileType = wrapper.framework; name = CoreGraphics.framework; path = Library/Frameworks/CoreGraphics.framework; sourceTree = DEVELOPER_DIR; };
		27B0B8131492C16300A817AD /* iOS Demo-Info.plist */ = {isa = PBXFileReference; lastKnownFileType = text.plist.xml; path = "iOS Demo-Info.plist"; sourceTree = "<group>"; };
		27B0B8151492C16300A817AD /* en */ = {isa = PBXFileReference; lastKnownFileType = text.plist.strings; name = en; path = en.lproj/InfoPlist.strings; sourceTree = "<group>"; };
		27B0B8171492C16300A817AD /* main.m */ = {isa = PBXFileReference; lastKnownFileType = sourcecode.c.objc; path = main.m; sourceTree = "<group>"; };
		27B0B8191492C16300A817AD /* iOS Demo-Prefix.pch */ = {isa = PBXFileReference; lastKnownFileType = sourcecode.c.h; path = "iOS Demo-Prefix.pch"; sourceTree = "<group>"; };
		27B0B81A1492C16300A817AD /* DemoAppDelegate.h */ = {isa = PBXFileReference; lastKnownFileType = sourcecode.c.h; path = DemoAppDelegate.h; sourceTree = "<group>"; };
		27B0B81B1492C16300A817AD /* DemoAppDelegate.m */ = {isa = PBXFileReference; lastKnownFileType = sourcecode.c.objc; path = DemoAppDelegate.m; sourceTree = "<group>"; };
		27C40C7714EC58BC00994283 /* TDReplicatorManager.h */ = {isa = PBXFileReference; fileEncoding = 4; lastKnownFileType = sourcecode.c.h; path = TDReplicatorManager.h; sourceTree = "<group>"; };
		27C40C7814EC58BC00994283 /* TDReplicatorManager.m */ = {isa = PBXFileReference; fileEncoding = 4; lastKnownFileType = sourcecode.c.objc; path = TDReplicatorManager.m; sourceTree = "<group>"; };
		27C5305214DF3A050078F886 /* TDMultipartUploader.h */ = {isa = PBXFileReference; fileEncoding = 4; lastKnownFileType = sourcecode.c.h; path = TDMultipartUploader.h; sourceTree = "<group>"; };
		27C5305314DF3A050078F886 /* TDMultipartUploader.m */ = {isa = PBXFileReference; fileEncoding = 4; lastKnownFileType = sourcecode.c.objc; path = TDMultipartUploader.m; sourceTree = "<group>"; };
		27C706401486BBD500F0F099 /* TDServer.h */ = {isa = PBXFileReference; fileEncoding = 4; lastKnownFileType = sourcecode.c.h; path = TDServer.h; sourceTree = "<group>"; };
		27C706411486BBD500F0F099 /* TDServer.m */ = {isa = PBXFileReference; fileEncoding = 4; lastKnownFileType = sourcecode.c.objc; path = TDServer.m; sourceTree = "<group>"; };
		27C706431486BE7100F0F099 /* TDRouter.h */ = {isa = PBXFileReference; fileEncoding = 4; lastKnownFileType = sourcecode.c.h; path = TDRouter.h; sourceTree = "<group>"; };
		27C706441486BE7100F0F099 /* TDRouter.m */ = {isa = PBXFileReference; fileEncoding = 4; lastKnownFileType = sourcecode.c.objc; path = TDRouter.m; sourceTree = "<group>"; };
		27C706461487584300F0F099 /* TDURLProtocol.h */ = {isa = PBXFileReference; fileEncoding = 4; lastKnownFileType = sourcecode.c.h; path = TDURLProtocol.h; sourceTree = "<group>"; };
		27C706471487584300F0F099 /* TDURLProtocol.m */ = {isa = PBXFileReference; fileEncoding = 4; lastKnownFileType = sourcecode.c.objc; path = TDURLProtocol.m; sourceTree = "<group>"; };
		27C7064A1488311100F0F099 /* TDRouter_Tests.m */ = {isa = PBXFileReference; fileEncoding = 4; lastKnownFileType = sourcecode.c.objc; path = TDRouter_Tests.m; sourceTree = "<group>"; };
		27C7066F1488634300F0F099 /* AppKit.framework */ = {isa = PBXFileReference; lastKnownFileType = wrapper.framework; name = AppKit.framework; path = System/Library/Frameworks/AppKit.framework; sourceTree = SDKROOT; };
		27C70694148864BA00F0F099 /* TouchDB Demo.app */ = {isa = PBXFileReference; explicitFileType = wrapper.application; includeInIndex = 0; path = "TouchDB Demo.app"; sourceTree = BUILT_PRODUCTS_DIR; };
		27C70697148864BA00F0F099 /* Cocoa.framework */ = {isa = PBXFileReference; lastKnownFileType = wrapper.framework; name = Cocoa.framework; path = System/Library/Frameworks/Cocoa.framework; sourceTree = SDKROOT; };
		27C7069A148864BA00F0F099 /* AppKit.framework */ = {isa = PBXFileReference; lastKnownFileType = wrapper.framework; name = AppKit.framework; path = System/Library/Frameworks/AppKit.framework; sourceTree = SDKROOT; };
		27C7069B148864BA00F0F099 /* CoreData.framework */ = {isa = PBXFileReference; lastKnownFileType = wrapper.framework; name = CoreData.framework; path = System/Library/Frameworks/CoreData.framework; sourceTree = SDKROOT; };
		27C7069C148864BA00F0F099 /* Foundation.framework */ = {isa = PBXFileReference; lastKnownFileType = wrapper.framework; name = Foundation.framework; path = System/Library/Frameworks/Foundation.framework; sourceTree = SDKROOT; };
		27C706CB1488679500F0F099 /* DemoAppController.h */ = {isa = PBXFileReference; fileEncoding = 4; lastKnownFileType = sourcecode.c.h; path = DemoAppController.h; sourceTree = "<group>"; };
		27C706CC1488679500F0F099 /* DemoAppController.m */ = {isa = PBXFileReference; fileEncoding = 4; lastKnownFileType = sourcecode.c.objc; path = DemoAppController.m; sourceTree = "<group>"; };
		27C706CD1488679500F0F099 /* DemoQuery.h */ = {isa = PBXFileReference; fileEncoding = 4; lastKnownFileType = sourcecode.c.h; path = DemoQuery.h; sourceTree = "<group>"; };
		27C706CE1488679500F0F099 /* DemoQuery.m */ = {isa = PBXFileReference; fileEncoding = 4; lastKnownFileType = sourcecode.c.objc; path = DemoQuery.m; sourceTree = "<group>"; };
		27C706CF1488679500F0F099 /* ShoppingDemo-Info.plist */ = {isa = PBXFileReference; fileEncoding = 4; lastKnownFileType = text.plist.xml; path = "ShoppingDemo-Info.plist"; sourceTree = "<group>"; };
		27C706D01488679500F0F099 /* ShoppingDemo.xib */ = {isa = PBXFileReference; fileEncoding = 4; lastKnownFileType = file.xib; path = ShoppingDemo.xib; sourceTree = "<group>"; };
		27C706D11488679500F0F099 /* ShoppingItem.h */ = {isa = PBXFileReference; fileEncoding = 4; lastKnownFileType = sourcecode.c.h; path = ShoppingItem.h; sourceTree = "<group>"; };
		27C706D21488679500F0F099 /* ShoppingItem.m */ = {isa = PBXFileReference; fileEncoding = 4; lastKnownFileType = sourcecode.c.objc; path = ShoppingItem.m; sourceTree = "<group>"; };
		27CF5D2C152F514A0015D7A9 /* TDStatus.m */ = {isa = PBXFileReference; fileEncoding = 4; lastKnownFileType = sourcecode.c.objc; path = TDStatus.m; sourceTree = "<group>"; };
		27D90B1615601C2F0000735E /* MYErrorUtils.h */ = {isa = PBXFileReference; lastKnownFileType = sourcecode.c.h; path = MYErrorUtils.h; sourceTree = "<group>"; };
		27D90B1715601C2F0000735E /* MYErrorUtils.m */ = {isa = PBXFileReference; lastKnownFileType = sourcecode.c.objc; path = MYErrorUtils.m; sourceTree = "<group>"; };
		27DA42F6158E66DD00F9E7B5 /* TouchRevision.h */ = {isa = PBXFileReference; fileEncoding = 4; lastKnownFileType = sourcecode.c.h; path = TouchRevision.h; sourceTree = "<group>"; };
		27DA42F7158E66DD00F9E7B5 /* TouchRevision.m */ = {isa = PBXFileReference; fileEncoding = 4; lastKnownFileType = sourcecode.c.objc; path = TouchRevision.m; sourceTree = "<group>"; };
		27DA42FB158E7D3500F9E7B5 /* TouchDatabase.h */ = {isa = PBXFileReference; fileEncoding = 4; lastKnownFileType = sourcecode.c.h; path = TouchDatabase.h; sourceTree = "<group>"; };
		27DA42FC158E7D3500F9E7B5 /* TouchDatabase.m */ = {isa = PBXFileReference; fileEncoding = 4; lastKnownFileType = sourcecode.c.objc; path = TouchDatabase.m; sourceTree = "<group>"; };
		27DA4306158FA35600F9E7B5 /* TDCache.h */ = {isa = PBXFileReference; fileEncoding = 4; lastKnownFileType = sourcecode.c.h; path = TDCache.h; sourceTree = "<group>"; };
		27DA4307158FA35600F9E7B5 /* TDCache.m */ = {isa = PBXFileReference; fileEncoding = 4; lastKnownFileType = sourcecode.c.objc; path = TDCache.m; sourceTree = "<group>"; };
		27DA4310158FB79E00F9E7B5 /* TouchQuery.h */ = {isa = PBXFileReference; fileEncoding = 4; lastKnownFileType = sourcecode.c.h; path = TouchQuery.h; sourceTree = "<group>"; };
		27DA4311158FB79E00F9E7B5 /* TouchQuery.m */ = {isa = PBXFileReference; fileEncoding = 4; lastKnownFileType = sourcecode.c.objc; path = TouchQuery.m; sourceTree = "<group>"; };
		27DA4317158FD9B400F9E7B5 /* TouchUITableSource.h */ = {isa = PBXFileReference; fileEncoding = 4; lastKnownFileType = sourcecode.c.h; path = TouchUITableSource.h; sourceTree = "<group>"; };
		27DA4318158FD9B400F9E7B5 /* TouchUITableSource.m */ = {isa = PBXFileReference; fileEncoding = 4; lastKnownFileType = sourcecode.c.objc; path = TouchUITableSource.m; sourceTree = "<group>"; };
		27DA4343159125B500F9E7B5 /* TouchDatabaseManager.h */ = {isa = PBXFileReference; fileEncoding = 4; lastKnownFileType = sourcecode.c.h; path = TouchDatabaseManager.h; sourceTree = "<group>"; };
		27DA4344159125B500F9E7B5 /* TouchDatabaseManager.m */ = {isa = PBXFileReference; fileEncoding = 4; lastKnownFileType = sourcecode.c.objc; path = TouchDatabaseManager.m; sourceTree = "<group>"; };
		27DA434815912AFD00F9E7B5 /* TouchView.h */ = {isa = PBXFileReference; fileEncoding = 4; lastKnownFileType = sourcecode.c.h; path = TouchView.h; sourceTree = "<group>"; };
		27DA434915912AFD00F9E7B5 /* TouchView.m */ = {isa = PBXFileReference; fileEncoding = 4; lastKnownFileType = sourcecode.c.objc; path = TouchView.m; sourceTree = "<group>"; };
		27DA434D15914F5700F9E7B5 /* TouchDBPrivate.h */ = {isa = PBXFileReference; lastKnownFileType = sourcecode.c.h; path = TouchDBPrivate.h; sourceTree = "<group>"; };
		27DA434E15918C0200F9E7B5 /* MYDynamicObject.h */ = {isa = PBXFileReference; fileEncoding = 4; lastKnownFileType = sourcecode.c.h; path = MYDynamicObject.h; sourceTree = "<group>"; };
		27DA434F15918C0200F9E7B5 /* MYDynamicObject.m */ = {isa = PBXFileReference; fileEncoding = 4; lastKnownFileType = sourcecode.c.objc; path = MYDynamicObject.m; sourceTree = "<group>"; };
		27DA435315918C8C00F9E7B5 /* TouchModel.h */ = {isa = PBXFileReference; fileEncoding = 4; lastKnownFileType = sourcecode.c.h; path = TouchModel.h; sourceTree = "<group>"; };
		27DA435415918C8C00F9E7B5 /* TouchModel.m */ = {isa = PBXFileReference; fileEncoding = 4; lastKnownFileType = sourcecode.c.objc; path = TouchModel.m; sourceTree = "<group>"; };
		27DA435515918C8D00F9E7B5 /* TouchModelFactory.h */ = {isa = PBXFileReference; fileEncoding = 4; lastKnownFileType = sourcecode.c.h; path = TouchModelFactory.h; sourceTree = "<group>"; };
		27DA435615918C8E00F9E7B5 /* TouchModelFactory.m */ = {isa = PBXFileReference; fileEncoding = 4; lastKnownFileType = sourcecode.c.objc; path = TouchModelFactory.m; sourceTree = "<group>"; };
		27DB90D514DB249700FC7118 /* GTMNSData+zlib.h */ = {isa = PBXFileReference; fileEncoding = 4; lastKnownFileType = sourcecode.c.h; path = "GTMNSData+zlib.h"; sourceTree = "<group>"; };
		27DB90D614DB249700FC7118 /* GTMNSData+zlib.m */ = {isa = PBXFileReference; fileEncoding = 4; lastKnownFileType = sourcecode.c.objc; path = "GTMNSData+zlib.m"; sourceTree = "<group>"; };
		27DB90DA14DB24E800FC7118 /* GTMDefines.h */ = {isa = PBXFileReference; fileEncoding = 4; lastKnownFileType = sourcecode.c.h; path = GTMDefines.h; sourceTree = "<group>"; };
		27DB90DC14DB250500FC7118 /* libz.dylib */ = {isa = PBXFileReference; lastKnownFileType = "compiled.mach-o.dylib"; name = libz.dylib; path = usr/lib/libz.dylib; sourceTree = SDKROOT; };
		27DB90DE14DB4B0100FC7118 /* libz.dylib */ = {isa = PBXFileReference; lastKnownFileType = "compiled.mach-o.dylib"; name = libz.dylib; path = Platforms/iPhoneOS.platform/Developer/SDKs/iPhoneOS5.0.sdk/usr/lib/libz.dylib; sourceTree = DEVELOPER_DIR; };
		27E00C8D14EC2C74004BCBA9 /* SystemConfiguration.framework */ = {isa = PBXFileReference; lastKnownFileType = wrapper.framework; name = SystemConfiguration.framework; path = Platforms/iPhoneOS.platform/Developer/SDKs/iPhoneOS5.0.sdk/System/Library/Frameworks/SystemConfiguration.framework; sourceTree = DEVELOPER_DIR; };
		27E11F0C14ACFFC60006B340 /* TDHTTPServer.h */ = {isa = PBXFileReference; fileEncoding = 4; lastKnownFileType = sourcecode.c.h; path = TDHTTPServer.h; sourceTree = "<group>"; };
		27E11F0E14AD15940006B340 /* TDHTTPResponse.h */ = {isa = PBXFileReference; fileEncoding = 4; lastKnownFileType = sourcecode.c.h; path = TDHTTPResponse.h; sourceTree = "<group>"; };
		27E11F0F14AD15940006B340 /* TDHTTPResponse.m */ = {isa = PBXFileReference; fileEncoding = 4; lastKnownFileType = sourcecode.c.objc; path = TDHTTPResponse.m; sourceTree = "<group>"; };
		27E2E5A1159383E9005B9234 /* TouchAttachment.h */ = {isa = PBXFileReference; fileEncoding = 4; lastKnownFileType = sourcecode.c.h; path = TouchAttachment.h; sourceTree = "<group>"; };
		27E2E5A2159383E9005B9234 /* TouchAttachment.m */ = {isa = PBXFileReference; fileEncoding = 4; lastKnownFileType = sourcecode.c.objc; path = TouchAttachment.m; sourceTree = "<group>"; };
		27E2E5CB159533A5005B9234 /* TouchReplication.h */ = {isa = PBXFileReference; fileEncoding = 4; lastKnownFileType = sourcecode.c.h; path = TouchReplication.h; sourceTree = "<group>"; };
		27E2E5CC159533A5005B9234 /* TouchReplication.m */ = {isa = PBXFileReference; fileEncoding = 4; lastKnownFileType = sourcecode.c.objc; path = TouchReplication.m; sourceTree = "<group>"; };
		27E7FAEA155D78C20025F93A /* TDChangeTracker_Tests.m */ = {isa = PBXFileReference; fileEncoding = 4; lastKnownFileType = sourcecode.c.objc; path = TDChangeTracker_Tests.m; sourceTree = "<group>"; };
		27E7FAEF155D8EBA0025F93A /* CFNetwork.framework */ = {isa = PBXFileReference; lastKnownFileType = wrapper.framework; name = CFNetwork.framework; path = Platforms/iPhoneOS.platform/Developer/SDKs/iPhoneOS5.1.sdk/System/Library/Frameworks/CFNetwork.framework; sourceTree = DEVELOPER_DIR; };
		27E7FB02155DBDA20025F93A /* Security.framework */ = {isa = PBXFileReference; lastKnownFileType = wrapper.framework; name = Security.framework; path = Platforms/iPhoneOS.platform/Developer/SDKs/iPhoneOS5.1.sdk/System/Library/Frameworks/Security.framework; sourceTree = DEVELOPER_DIR; };
		27ED862E157D0FC600712B33 /* TouchDocument.h */ = {isa = PBXFileReference; fileEncoding = 4; lastKnownFileType = sourcecode.c.h; path = TouchDocument.h; sourceTree = "<group>"; };
		27ED862F157D0FC600712B33 /* TouchDocument.m */ = {isa = PBXFileReference; fileEncoding = 4; lastKnownFileType = sourcecode.c.objc; path = TouchDocument.m; sourceTree = "<group>"; };
		27F0744611CD4B6D00E9A2AB /* TDDatabase.h */ = {isa = PBXFileReference; fileEncoding = 4; lastKnownFileType = sourcecode.c.h; path = TDDatabase.h; sourceTree = "<group>"; };
		27F0744711CD4B6D00E9A2AB /* TDDatabase.m */ = {isa = PBXFileReference; fileEncoding = 4; lastKnownFileType = sourcecode.c.objc; path = TDDatabase.m; sourceTree = "<group>"; };
		27F0744911CD4BA000E9A2AB /* libsqlite3.dylib */ = {isa = PBXFileReference; lastKnownFileType = "compiled.mach-o.dylib"; name = libsqlite3.dylib; path = usr/lib/libsqlite3.dylib; sourceTree = SDKROOT; };
		27F0745C11CD50A600E9A2AB /* Foundation.framework */ = {isa = PBXFileReference; lastKnownFileType = wrapper.framework; name = Foundation.framework; path = System/Library/Frameworks/Foundation.framework; sourceTree = SDKROOT; };
		27F0746F11CD51A200E9A2AB /* FMDatabase.h */ = {isa = PBXFileReference; fileEncoding = 4; lastKnownFileType = sourcecode.c.h; path = FMDatabase.h; sourceTree = "<group>"; };
		27F0747011CD51A200E9A2AB /* FMDatabase.m */ = {isa = PBXFileReference; fileEncoding = 4; lastKnownFileType = sourcecode.c.objc; path = FMDatabase.m; sourceTree = "<group>"; };
		27F0747111CD51A200E9A2AB /* FMResultSet.h */ = {isa = PBXFileReference; fileEncoding = 4; lastKnownFileType = sourcecode.c.h; path = FMResultSet.h; sourceTree = "<group>"; };
		27F0747211CD51A200E9A2AB /* FMResultSet.m */ = {isa = PBXFileReference; fileEncoding = 4; lastKnownFileType = sourcecode.c.objc; path = FMResultSet.m; sourceTree = "<group>"; };
		27F0749B11CD5B4F00E9A2AB /* CollectionUtils.h */ = {isa = PBXFileReference; fileEncoding = 4; lastKnownFileType = sourcecode.c.h; path = CollectionUtils.h; sourceTree = "<group>"; };
		27F0749C11CD5B4F00E9A2AB /* CollectionUtils.m */ = {isa = PBXFileReference; fileEncoding = 4; lastKnownFileType = sourcecode.c.objc; path = CollectionUtils.m; sourceTree = "<group>"; };
		27F0749D11CD5B4F00E9A2AB /* Test.h */ = {isa = PBXFileReference; fileEncoding = 4; lastKnownFileType = sourcecode.c.h; path = Test.h; sourceTree = "<group>"; };
		27F0749E11CD5B4F00E9A2AB /* Test.m */ = {isa = PBXFileReference; fileEncoding = 4; lastKnownFileType = sourcecode.c.objc; path = Test.m; sourceTree = "<group>"; };
		27F074A911CD5D7A00E9A2AB /* TDBody.h */ = {isa = PBXFileReference; fileEncoding = 4; lastKnownFileType = sourcecode.c.h; path = TDBody.h; sourceTree = "<group>"; };
		27F074AA11CD5D7A00E9A2AB /* TDBody.m */ = {isa = PBXFileReference; fileEncoding = 4; lastKnownFileType = sourcecode.c.objc; path = TDBody.m; sourceTree = "<group>"; };
		27F074F811CDC71800E9A2AB /* MYUtilities_Debug.xcconfig */ = {isa = PBXFileReference; fileEncoding = 4; lastKnownFileType = text.xcconfig; path = MYUtilities_Debug.xcconfig; sourceTree = "<group>"; };
		27F074F911CDC71800E9A2AB /* MYUtilities_Release.xcconfig */ = {isa = PBXFileReference; fileEncoding = 4; lastKnownFileType = text.xcconfig; path = MYUtilities_Release.xcconfig; sourceTree = "<group>"; };
		27F074FA11CDC71800E9A2AB /* MYUtilities.xcconfig */ = {isa = PBXFileReference; fileEncoding = 4; lastKnownFileType = text.xcconfig; path = MYUtilities.xcconfig; sourceTree = "<group>"; };
		27F0751111CDC7F900E9A2AB /* Logging.h */ = {isa = PBXFileReference; fileEncoding = 4; lastKnownFileType = sourcecode.c.h; path = Logging.h; sourceTree = "<group>"; };
		27F0751211CDC7F900E9A2AB /* Logging.m */ = {isa = PBXFileReference; fileEncoding = 4; lastKnownFileType = sourcecode.c.objc; path = Logging.m; sourceTree = "<group>"; };
		27F0751611CDC80A00E9A2AB /* ExceptionUtils.h */ = {isa = PBXFileReference; fileEncoding = 4; lastKnownFileType = sourcecode.c.h; path = ExceptionUtils.h; sourceTree = "<group>"; };
		27F0751711CDC80A00E9A2AB /* ExceptionUtils.m */ = {isa = PBXFileReference; fileEncoding = 4; lastKnownFileType = sourcecode.c.objc; path = ExceptionUtils.m; sourceTree = "<group>"; };
		27F12846156ABE24008465C2 /* NSString+URLEncoding.h */ = {isa = PBXFileReference; fileEncoding = 4; lastKnownFileType = sourcecode.c.h; path = "NSString+URLEncoding.h"; sourceTree = "<group>"; };
		27F12847156ABE24008465C2 /* NSString+URLEncoding.m */ = {isa = PBXFileReference; fileEncoding = 4; lastKnownFileType = sourcecode.c.objc; path = "NSString+URLEncoding.m"; sourceTree = "<group>"; };
		27F12855156ABE24008465C2 /* OAConsumer.h */ = {isa = PBXFileReference; fileEncoding = 4; lastKnownFileType = sourcecode.c.h; path = OAConsumer.h; sourceTree = "<group>"; };
		27F12856156ABE24008465C2 /* OAConsumer.m */ = {isa = PBXFileReference; fileEncoding = 4; lastKnownFileType = sourcecode.c.objc; path = OAConsumer.m; sourceTree = "<group>"; };
		27F1285B156ABE24008465C2 /* OAMutableURLRequest.h */ = {isa = PBXFileReference; fileEncoding = 4; lastKnownFileType = sourcecode.c.h; path = OAMutableURLRequest.h; sourceTree = "<group>"; };
		27F1285C156ABE24008465C2 /* OAMutableURLRequest.m */ = {isa = PBXFileReference; fileEncoding = 4; lastKnownFileType = sourcecode.c.objc; path = OAMutableURLRequest.m; sourceTree = "<group>"; };
		27F1285D156ABE24008465C2 /* OAPlaintextSignatureProvider.h */ = {isa = PBXFileReference; fileEncoding = 4; lastKnownFileType = sourcecode.c.h; path = OAPlaintextSignatureProvider.h; sourceTree = "<group>"; };
		27F1285E156ABE24008465C2 /* OAPlaintextSignatureProvider.m */ = {isa = PBXFileReference; fileEncoding = 4; lastKnownFileType = sourcecode.c.objc; path = OAPlaintextSignatureProvider.m; sourceTree = "<group>"; };
		27F12861156ABE24008465C2 /* OARequestParameter.h */ = {isa = PBXFileReference; fileEncoding = 4; lastKnownFileType = sourcecode.c.h; path = OARequestParameter.h; sourceTree = "<group>"; };
		27F12862156ABE24008465C2 /* OARequestParameter.m */ = {isa = PBXFileReference; fileEncoding = 4; lastKnownFileType = sourcecode.c.objc; path = OARequestParameter.m; sourceTree = "<group>"; };
		27F12865156ABE24008465C2 /* OASignatureProviding.h */ = {isa = PBXFileReference; fileEncoding = 4; lastKnownFileType = sourcecode.c.h; path = OASignatureProviding.h; sourceTree = "<group>"; };
		27F12867156ABE24008465C2 /* OAToken.h */ = {isa = PBXFileReference; fileEncoding = 4; lastKnownFileType = sourcecode.c.h; path = OAToken.h; sourceTree = "<group>"; };
		27F12868156ABE24008465C2 /* OAToken.m */ = {isa = PBXFileReference; fileEncoding = 4; lastKnownFileType = sourcecode.c.objc; path = OAToken.m; sourceTree = "<group>"; };
		27F128A7156ABFE0008465C2 /* NSMutableURLRequest+Parameters.m */ = {isa = PBXFileReference; fileEncoding = 4; lastKnownFileType = sourcecode.c.objc; path = "NSMutableURLRequest+Parameters.m"; sourceTree = "<group>"; };
		27F128AA156AC004008465C2 /* NSMutableURLRequest+Parameters.h */ = {isa = PBXFileReference; fileEncoding = 4; lastKnownFileType = sourcecode.c.h; path = "NSMutableURLRequest+Parameters.h"; sourceTree = "<group>"; };
		27F128AF156AC1C8008465C2 /* TDOAuth1Authorizer.h */ = {isa = PBXFileReference; fileEncoding = 4; lastKnownFileType = sourcecode.c.h; path = TDOAuth1Authorizer.h; sourceTree = "<group>"; };
		27F128B0156AC1C9008465C2 /* TDOAuth1Authorizer.m */ = {isa = PBXFileReference; fileEncoding = 4; lastKnownFileType = sourcecode.c.objc; path = TDOAuth1Authorizer.m; sourceTree = "<group>"; };
		27F87BE61558890600F0A416 /* TDGNUstep.h */ = {isa = PBXFileReference; lastKnownFileType = sourcecode.c.h; path = TDGNUstep.h; sourceTree = "<group>"; };
		27F87BE71558890700F0A416 /* TDGNUstep.m */ = {isa = PBXFileReference; lastKnownFileType = sourcecode.c.objc; path = TDGNUstep.m; sourceTree = "<group>"; };
		DA023B6414BCA94C008184BB /* libTouchDBListener.a */ = {isa = PBXFileReference; explicitFileType = archive.ar; includeInIndex = 0; path = libTouchDBListener.a; sourceTree = BUILT_PRODUCTS_DIR; };
		DA147C3614BCAC3B0052DA4D /* TouchDBListener.framework */ = {isa = PBXFileReference; explicitFileType = wrapper.cfbundle; includeInIndex = 0; path = TouchDBListener.framework; sourceTree = BUILT_PRODUCTS_DIR; };
		DA147C3A14BCAC780052DA4D /* MobileCoreServices.framework */ = {isa = PBXFileReference; lastKnownFileType = wrapper.framework; name = MobileCoreServices.framework; path = Platforms/iPhoneOS.platform/Developer/SDKs/iPhoneOS5.0.sdk/System/Library/Frameworks/MobileCoreServices.framework; sourceTree = DEVELOPER_DIR; };
		DA147C3B14BCAC780052DA4D /* Security.framework */ = {isa = PBXFileReference; lastKnownFileType = wrapper.framework; name = Security.framework; path = Platforms/iPhoneOS.platform/Developer/SDKs/iPhoneOS5.0.sdk/System/Library/Frameworks/Security.framework; sourceTree = DEVELOPER_DIR; };
/* End PBXFileReference section */

/* Begin PBXFrameworksBuildPhase section */
		270B3DE61489359000E0A926 /* Frameworks */ = {
			isa = PBXFrameworksBuildPhase;
			buildActionMask = 2147483647;
			files = (
				27E7FB04155DBDBF0025F93A /* Security.framework in Frameworks */,
				27E7FAEE155D7F110025F93A /* CoreServices.framework in Frameworks */,
				27103F8814EA076600DF7209 /* SystemConfiguration.framework in Frameworks */,
				27DB90DD14DB250500FC7118 /* libz.dylib in Frameworks */,
				270B3E1E1489385C00E0A926 /* Foundation.framework in Frameworks */,
				270B3E1D1489384700E0A926 /* libsqlite3.dylib in Frameworks */,
			);
			runOnlyForDeploymentPostprocessing = 0;
		};
		270FE0C514C5008C005FF647 /* Frameworks */ = {
			isa = PBXFrameworksBuildPhase;
			buildActionMask = 2147483647;
			files = (
				270FE0D514C50134005FF647 /* TouchDB.framework in Frameworks */,
				270FE0D614C50134005FF647 /* TouchDBListener-Mac.framework in Frameworks */,
				270FE0CA14C5008C005FF647 /* Foundation.framework in Frameworks */,
			);
			runOnlyForDeploymentPostprocessing = 0;
		};
		275315D114ACF0A10065964D /* Frameworks */ = {
			isa = PBXFrameworksBuildPhase;
			buildActionMask = 2147483647;
			files = (
				275315FC14ACF83C0065964D /* TouchDB.framework in Frameworks */,
				275315F814ACF2500065964D /* CoreServices.framework in Frameworks */,
				275315F314ACF1C20065964D /* Foundation.framework in Frameworks */,
				275315F514ACF1CC0065964D /* Security.framework in Frameworks */,
			);
			runOnlyForDeploymentPostprocessing = 0;
		};
		27731F1D1495CFEF00815D67 /* Frameworks */ = {
			isa = PBXFrameworksBuildPhase;
			buildActionMask = 2147483647;
			files = (
				27E7FB03155DBDA20025F93A /* Security.framework in Frameworks */,
				27E7FAF1155D8ECE0025F93A /* CFNetwork.framework in Frameworks */,
				27E00C8F14EC2CAB004BCBA9 /* SystemConfiguration.framework in Frameworks */,
				27DB90E014DB4B0A00FC7118 /* libz.dylib in Frameworks */,
				27731F1E1495CFEF00815D67 /* libTouchDB.a in Frameworks */,
				27731F1F1495CFEF00815D67 /* libsqlite3.dylib in Frameworks */,
				27731F201495CFEF00815D67 /* UIKit.framework in Frameworks */,
				27731F211495CFEF00815D67 /* Foundation.framework in Frameworks */,
				27731F221495CFEF00815D67 /* CoreGraphics.framework in Frameworks */,
			);
			runOnlyForDeploymentPostprocessing = 0;
		};
		27B0B7A61492B83B00A817AD /* Frameworks */ = {
			isa = PBXFrameworksBuildPhase;
			buildActionMask = 2147483647;
			files = (
				27B0B7AA1492B83B00A817AD /* Foundation.framework in Frameworks */,
			);
			runOnlyForDeploymentPostprocessing = 0;
		};
		27B0B7E41492BB6B00A817AD /* Frameworks */ = {
			isa = PBXFrameworksBuildPhase;
			buildActionMask = 2147483647;
			files = (
				27B0B7F91492BC8100A817AD /* libsqlite3.dylib in Frameworks */,
				27B0B7F71492BC7A00A817AD /* Foundation.framework in Frameworks */,
			);
			runOnlyForDeploymentPostprocessing = 0;
		};
		27B0B8081492C16300A817AD /* Frameworks */ = {
			isa = PBXFrameworksBuildPhase;
			buildActionMask = 2147483647;
			files = (
				27D90B1A15601F8C0000735E /* Security.framework in Frameworks */,
				27E7FAF0155D8EBA0025F93A /* CFNetwork.framework in Frameworks */,
				27E00C8E14EC2C74004BCBA9 /* SystemConfiguration.framework in Frameworks */,
				27DB90DF14DB4B0100FC7118 /* libz.dylib in Frameworks */,
				27B0B8531492CBE400A817AD /* libTouchDB.a in Frameworks */,
				27B0B82D1492C4DB00A817AD /* libsqlite3.dylib in Frameworks */,
				27B0B80D1492C16300A817AD /* UIKit.framework in Frameworks */,
				27B0B80E1492C16300A817AD /* Foundation.framework in Frameworks */,
				27B0B8101492C16300A817AD /* CoreGraphics.framework in Frameworks */,
			);
			runOnlyForDeploymentPostprocessing = 0;
		};
		27C70691148864BA00F0F099 /* Frameworks */ = {
			isa = PBXFrameworksBuildPhase;
			buildActionMask = 2147483647;
			files = (
				27C70698148864BA00F0F099 /* Cocoa.framework in Frameworks */,
				270B3E26148939BD00E0A926 /* TouchDB.framework in Frameworks */,
				27E11F1214AD172F0006B340 /* TouchDBListener-Mac.framework in Frameworks */,
			);
			runOnlyForDeploymentPostprocessing = 0;
		};
		DA023B4514BCA94C008184BB /* Frameworks */ = {
			isa = PBXFrameworksBuildPhase;
			buildActionMask = 2147483647;
			files = (
				DA023B4614BCA94C008184BB /* Foundation.framework in Frameworks */,
			);
			runOnlyForDeploymentPostprocessing = 0;
		};
		DA147C2314BCAC3B0052DA4D /* Frameworks */ = {
			isa = PBXFrameworksBuildPhase;
			buildActionMask = 2147483647;
			files = (
				DA147C3C14BCAC780052DA4D /* MobileCoreServices.framework in Frameworks */,
				DA147C3D14BCAC780052DA4D /* Security.framework in Frameworks */,
				DA147C2514BCAC3B0052DA4D /* Foundation.framework in Frameworks */,
			);
			runOnlyForDeploymentPostprocessing = 0;
		};
/* End PBXFrameworksBuildPhase section */

/* Begin PBXGroup section */
		08FB7794FE84155DC02AAC07 /* CouchLite */ = {
			isa = PBXGroup;
			children = (
				270B3E28148940C000E0A926 /* README.md */,
				27DA4300158F9D7A00F9E7B5 /* API */,
				08FB7795FE84155DC02AAC07 /* Source */,
				275315D714ACF0A20065964D /* Listener */,
				27C706CA1488679500F0F099 /* Demo-Mac */,
				27B0B8111492C16300A817AD /* Demo-iOS */,
				2753154D14ACEF350065964D /* vendor */,
				27C70696148864BA00F0F099 /* Frameworks */,
				1AB674ADFE9D54B511CA2CBB /* Products */,
			);
			name = CouchLite;
			sourceTree = "<group>";
		};
		08FB7795FE84155DC02AAC07 /* Source */ = {
			isa = PBXGroup;
			children = (
				270DC1A415ADE195002A2AF4 /* Database */,
				279EB2D7149192C700E74185 /* Router */,
				27821BB4148E7D590099B373 /* Replicator */,
				27E2E62E159A26A1005B9234 /* Networking */,
				279EB2D8149192DF00E74185 /* Support */,
				2713789014BCCA7B0058C5CD /* Tests */,
			);
			path = Source;
			sourceTree = "<group>";
		};
		1AB674ADFE9D54B511CA2CBB /* Products */ = {
			isa = PBXGroup;
			children = (
				27C70694148864BA00F0F099 /* TouchDB Demo.app */,
				270B3DEA1489359000E0A926 /* TouchDB.framework */,
				27B0B7A91492B83B00A817AD /* libTouchDB.a */,
				27B0B7E71492BB6B00A817AD /* TouchDB.framework */,
				27B0B80B1492C16300A817AD /* TouchDB Demo.app */,
				27731F2A1495CFEF00815D67 /* TouchDB Empty App.app */,
				275315D514ACF0A10065964D /* TouchDBListener-Mac.framework */,
				DA023B6414BCA94C008184BB /* libTouchDBListener.a */,
				DA147C3614BCAC3B0052DA4D /* TouchDBListener.framework */,
				270FE0C814C5008C005FF647 /* TouchServ */,
			);
			name = Products;
			sourceTree = "<group>";
		};
		270DC1A415ADE195002A2AF4 /* Database */ = {
			isa = PBXGroup;
			children = (
				27F0744611CD4B6D00E9A2AB /* TDDatabase.h */,
				27F0744711CD4B6D00E9A2AB /* TDDatabase.m */,
				2711CDFC14C7590A00505D55 /* TDDatabase+Attachments.h */,
				274C391B149FAE0000A5E89B /* TDDatabase+Attachments.m */,
				2711CDFF14C7595900505D55 /* TDDatabase+Insertion.h */,
				27AA409A14AA86AD00E2A5FF /* TDDatabase+Insertion.m */,
				2711CE0214C759BD00505D55 /* TDDatabase+Replication.h */,
				27AA40A014AA8A6600E2A5FF /* TDDatabase+Replication.m */,
				2773ADC514BD1EB80027A292 /* TDDatabase+LocalDocs.h */,
				2773ADC614BD1EB80027A292 /* TDDatabase+LocalDocs.m */,
				2751D4E2151BAE7000F7FD57 /* TDDatabaseManager.h */,
				2751D4E3151BAE7000F7FD57 /* TDDatabaseManager.m */,
				279EB2CC149140DE00E74185 /* TDView.h */,
				279EB2CD149140DE00E74185 /* TDView.m */,
				27F074A911CD5D7A00E9A2AB /* TDBody.h */,
				27F074AA11CD5D7A00E9A2AB /* TDBody.m */,
				270B3E3714898DF200E0A926 /* TDRevision.h */,
				270B3E3814898DF200E0A926 /* TDRevision.m */,
				27A7209E152B959100C0A0E8 /* TDAttachment.h */,
				27A7209F152B959100C0A0E8 /* TDAttachment.m */,
				27C706401486BBD500F0F099 /* TDServer.h */,
				27C706411486BBD500F0F099 /* TDServer.m */,
				27731EFD1493FA3100815D67 /* TDBlobStore.h */,
				27731EFE1493FA3100815D67 /* TDBlobStore.m */,
			);
			name = Database;
			sourceTree = "<group>";
		};
		2713789014BCCA7B0058C5CD /* Tests */ = {
			isa = PBXGroup;
			children = (
				27821BB9148FF56C0099B373 /* TDDatabase_Tests.m */,
				27B0B77F1491E73400A817AD /* TDView_Tests.m */,
				27C7064A1488311100F0F099 /* TDRouter_Tests.m */,
				27821BBB149001B20099B373 /* TDReplicator_Tests.m */,
				279CE40414D88031009F3FA6 /* TDBlobStore_Tests.m */,
				27E7FAEA155D78C20025F93A /* TDChangeTracker_Tests.m */,
			);
			name = Tests;
			sourceTree = "<group>";
		};
		2753154D14ACEF350065964D /* vendor */ = {
			isa = PBXGroup;
			children = (
				27F0746C11CD51A200E9A2AB /* FMDB */,
				27F0749A11CD5B1200E9A2AB /* MYUtilities */,
				2753154E14ACEF5C0065964D /* CocoaHTTPServer */,
				27DB90D414DB249700FC7118 /* google-toolbox-for-mac */,
				27F12842156ABE23008465C2 /* oauthconsumer */,
			);
			path = vendor;
			sourceTree = "<group>";
		};
		2753154E14ACEF5C0065964D /* CocoaHTTPServer */ = {
			isa = PBXGroup;
			children = (
				2753154F14ACEFC90065964D /* Core */,
			);
			path = CocoaHTTPServer;
			sourceTree = "<group>";
		};
		2753154F14ACEFC90065964D /* Core */ = {
			isa = PBXGroup;
			children = (
				2753155014ACEFC90065964D /* Categories */,
				2753155714ACEFC90065964D /* HTTPAuthenticationRequest.h */,
				2753155814ACEFC90065964D /* HTTPAuthenticationRequest.m */,
				2753155914ACEFC90065964D /* HTTPConnection.h */,
				2753155A14ACEFC90065964D /* HTTPConnection.m */,
				2753155B14ACEFC90065964D /* HTTPLogging.h */,
				2753155C14ACEFC90065964D /* HTTPMessage.h */,
				2753155D14ACEFC90065964D /* HTTPMessage.m */,
				2753155E14ACEFC90065964D /* HTTPResponse.h */,
				2753155F14ACEFC90065964D /* HTTPServer.h */,
				2753156014ACEFC90065964D /* HTTPServer.m */,
				2753156114ACEFC90065964D /* Responses */,
				2753156C14ACEFC90065964D /* WebSocket.h */,
				2753156D14ACEFC90065964D /* WebSocket.m */,
				275315A614ACF00B0065964D /* CocoaAsyncSocket */,
				275315AF14ACF0330065964D /* CocoaLumberjack */,
			);
			path = Core;
			sourceTree = "<group>";
		};
		2753155014ACEFC90065964D /* Categories */ = {
			isa = PBXGroup;
			children = (
				2753155114ACEFC90065964D /* DDData.h */,
				2753155214ACEFC90065964D /* DDData.m */,
				2753155314ACEFC90065964D /* DDNumber.h */,
				2753155414ACEFC90065964D /* DDNumber.m */,
				2753155514ACEFC90065964D /* DDRange.h */,
				2753155614ACEFC90065964D /* DDRange.m */,
			);
			path = Categories;
			sourceTree = "<group>";
		};
		2753156114ACEFC90065964D /* Responses */ = {
			isa = PBXGroup;
			children = (
				2753156214ACEFC90065964D /* HTTPAsyncFileResponse.h */,
				2753156314ACEFC90065964D /* HTTPAsyncFileResponse.m */,
				2753156414ACEFC90065964D /* HTTPDataResponse.h */,
				2753156514ACEFC90065964D /* HTTPDataResponse.m */,
				2753156614ACEFC90065964D /* HTTPDynamicFileResponse.h */,
				2753156714ACEFC90065964D /* HTTPDynamicFileResponse.m */,
				2753156814ACEFC90065964D /* HTTPFileResponse.h */,
				2753156914ACEFC90065964D /* HTTPFileResponse.m */,
				2753156A14ACEFC90065964D /* HTTPRedirectResponse.h */,
				2753156B14ACEFC90065964D /* HTTPRedirectResponse.m */,
			);
			path = Responses;
			sourceTree = "<group>";
		};
		275315A614ACF00B0065964D /* CocoaAsyncSocket */ = {
			isa = PBXGroup;
			children = (
				275315A814ACF00B0065964D /* GCDAsyncSocket.h */,
				275315A914ACF00B0065964D /* GCDAsyncSocket.m */,
			);
			name = CocoaAsyncSocket;
			path = vendor/CocoaHTTPServer/Vendor/CocoaAsyncSocket;
			sourceTree = SOURCE_ROOT;
		};
		275315AF14ACF0330065964D /* CocoaLumberjack */ = {
			isa = PBXGroup;
			children = (
				275315B014ACF0330065964D /* About.txt */,
				275315B114ACF0330065964D /* DDAbstractDatabaseLogger.h */,
				275315B214ACF0330065964D /* DDAbstractDatabaseLogger.m */,
				275315B314ACF0330065964D /* DDASLLogger.h */,
				275315B414ACF0330065964D /* DDASLLogger.m */,
				275315B514ACF0330065964D /* DDFileLogger.h */,
				275315B614ACF0330065964D /* DDFileLogger.m */,
				275315B714ACF0330065964D /* DDLog.h */,
				275315B814ACF0330065964D /* DDLog.m */,
				275315B914ACF0330065964D /* DDTTYLogger.h */,
				275315BA14ACF0330065964D /* DDTTYLogger.m */,
			);
			name = CocoaLumberjack;
			path = vendor/CocoaHTTPServer/Vendor/CocoaLumberjack;
			sourceTree = SOURCE_ROOT;
		};
		275315D714ACF0A20065964D /* Listener */ = {
			isa = PBXGroup;
			children = (
				275315DE14ACF0A20065964D /* TDListener.h */,
				275315DF14ACF0A20065964D /* TDListener.m */,
				27E11F0C14ACFFC60006B340 /* TDHTTPServer.h */,
				2753160A14ACFC2A0065964D /* TDHTTPConnection.h */,
				2753160B14ACFC2A0065964D /* TDHTTPConnection.m */,
				27E11F0E14AD15940006B340 /* TDHTTPResponse.h */,
				27E11F0F14AD15940006B340 /* TDHTTPResponse.m */,
				270FE0DC14C50382005FF647 /* TouchServ.m */,
				275315D814ACF0A20065964D /* Supporting Files */,
			);
			path = Listener;
			sourceTree = "<group>";
		};
		275315D814ACF0A20065964D /* Supporting Files */ = {
			isa = PBXGroup;
			children = (
				275315D914ACF0A20065964D /* TouchDBListener-Info.plist */,
				275315DA14ACF0A20065964D /* InfoPlist.strings */,
				275315FA14ACF7FF0065964D /* TouchDBListener.exp */,
			);
			name = "Supporting Files";
			sourceTree = "<group>";
		};
		27821BB4148E7D590099B373 /* Replicator */ = {
			isa = PBXGroup;
			children = (
				27821BB5148E7D6F0099B373 /* TDReplicator.h */,
				27821BB6148E7D6F0099B373 /* TDReplicator.m */,
				270B3E291489581E00E0A926 /* TDPuller.h */,
				270B3E2A1489581E00E0A926 /* TDPuller.m */,
				270B3E3C148D7F0000E0A926 /* TDPusher.h */,
				270B3E3D148D7F0000E0A926 /* TDPusher.m */,
				27ADC077152502EE001ABC1D /* TDMultipartDocumentReader.h */,
				27ADC078152502EE001ABC1D /* TDMultipartDocumentReader.m */,
				279CE40814D8AA23009F3FA6 /* TDMultipartDownloader.h */,
				279CE40914D8AA23009F3FA6 /* TDMultipartDownloader.m */,
				27C5305214DF3A050078F886 /* TDMultipartUploader.h */,
				27C5305314DF3A050078F886 /* TDMultipartUploader.m */,
				27C40C7714EC58BC00994283 /* TDReplicatorManager.h */,
				27C40C7814EC58BC00994283 /* TDReplicatorManager.m */,
				27B0B78F149290AB00A817AD /* ChangeTracker */,
			);
			name = Replicator;
			sourceTree = "<group>";
		};
		27846FEE15D5C7DE0030122F /* Tests */ = {
			isa = PBXGroup;
			children = (
				27846FF015D5C8250030122F /* APITests.m */,
			);
			name = Tests;
			sourceTree = "<group>";
		};
		279EB2D7149192C700E74185 /* Router */ = {
			isa = PBXGroup;
			children = (
				27C706431486BE7100F0F099 /* TDRouter.h */,
				27C706441486BE7100F0F099 /* TDRouter.m */,
				2700BC5B14B64AA600B5B297 /* TDRouter+Handlers.m */,
				27C706461487584300F0F099 /* TDURLProtocol.h */,
				27C706471487584300F0F099 /* TDURLProtocol.m */,
			);
			name = Router;
			sourceTree = "<group>";
		};
		279EB2D8149192DF00E74185 /* Support */ = {
			isa = PBXGroup;
			children = (
				274F9807152E6E0C00247C46 /* TDStatus.h */,
				27CF5D2C152F514A0015D7A9 /* TDStatus.m */,
				279EB2D01491442500E74185 /* TDInternal.h */,
				272B85121523691700A90CB2 /* TDJSON.h */,
				272B85131523691700A90CB2 /* TDJSON.m */,
				278B0C9E152A8B1900577747 /* TDCanonicalJSON.h */,
				278B0C9F152A8B1900577747 /* TDCanonicalJSON.m */,
				27B0B79C1492932700A817AD /* TDBase64.h */,
				27B0B79D1492932700A817AD /* TDBase64.m */,
				279EB2D91491C34300E74185 /* TDCollateJSON.h */,
				279EB2DA1491C34300E74185 /* TDCollateJSON.m */,
				279906EC149ABFC1003D4338 /* TDBatcher.h */,
				279906ED149ABFC2003D4338 /* TDBatcher.m */,
				270F5703156AE0BF000FEB8F /* TDAuthorizer.h */,
				270F5704156AE0BF000FEB8F /* TDAuthorizer.m */,
				27F128AF156AC1C8008465C2 /* TDOAuth1Authorizer.h */,
				27F128B0156AC1C9008465C2 /* TDOAuth1Authorizer.m */,
				279C7E2C14F424090004A1E8 /* TDSequenceMap.h */,
				279C7E2D14F424090004A1E8 /* TDSequenceMap.m */,
				27DA4306158FA35600F9E7B5 /* TDCache.h */,
				27DA4307158FA35600F9E7B5 /* TDCache.m */,
				27A073EA14C0BB6200F52FE7 /* TDMisc.h */,
				27A073EB14C0BB6200F52FE7 /* TDMisc.m */,
				270B3DEE1489359000E0A926 /* TouchDB-Info.plist */,
				27821BBD14906FB50099B373 /* TouchDBPrefix.h */,
				27821BBF149078C70099B373 /* TouchDB.exp */,
				27F87BE61558890600F0A416 /* TDGNUstep.h */,
				27F87BE71558890700F0A416 /* TDGNUstep.m */,
				270BDD6815644EA8007D52F6 /* BuildFatLibrary.sh */,
			);
			name = Support;
			sourceTree = "<group>";
		};
		27B0B78F149290AB00A817AD /* ChangeTracker */ = {
			isa = PBXGroup;
			children = (
				27B0B790149290AB00A817AD /* TDChangeTracker.h */,
				27B0B791149290AB00A817AD /* TDChangeTracker.m */,
				27B0B792149290AB00A817AD /* TDConnectionChangeTracker.h */,
				27B0B793149290AB00A817AD /* TDConnectionChangeTracker.m */,
			);
			path = ChangeTracker;
			sourceTree = "<group>";
		};
		27B0B8111492C16300A817AD /* Demo-iOS */ = {
			isa = PBXGroup;
			children = (
				27B0B81A1492C16300A817AD /* DemoAppDelegate.h */,
				27B0B81B1492C16300A817AD /* DemoAppDelegate.m */,
				27731F3314967A5F00815D67 /* RootViewController.h */,
				27731F3414967A5F00815D67 /* RootViewController.m */,
				27731F3514967A5F00815D67 /* ConfigViewController.h */,
				27731F3614967A5F00815D67 /* ConfigViewController.m */,
				27731F3A14967A8400815D67 /* MainWindow.xib */,
				27731F3914967A8400815D67 /* RootViewController.xib */,
				27731F3B14967A8400815D67 /* ConfigViewController.xib */,
				274C3917149E6B0900A5E89B /* EmptyAppDelegate.h */,
				274C3918149E6B0900A5E89B /* EmptyAppDelegate.m */,
				27B0B8121492C16300A817AD /* Supporting Files */,
			);
			path = "Demo-iOS";
			sourceTree = "<group>";
		};
		27B0B8121492C16300A817AD /* Supporting Files */ = {
			isa = PBXGroup;
			children = (
				27731F3F149685A000815D67 /* list_area___checkbox___checked.png */,
				27731F40149685A100815D67 /* list_area___checkbox___unchecked.png */,
				27B0B8131492C16300A817AD /* iOS Demo-Info.plist */,
				27731F2C1495CFF000815D67 /* iOS Empty App-Info.plist */,
				27B0B8141492C16300A817AD /* InfoPlist.strings */,
				2714CF511496AE5B00E03341 /* Entitlements.plist */,
				27B0B8171492C16300A817AD /* main.m */,
				27B0B8191492C16300A817AD /* iOS Demo-Prefix.pch */,
			);
			name = "Supporting Files";
			sourceTree = "<group>";
		};
		27C70696148864BA00F0F099 /* Frameworks */ = {
			isa = PBXGroup;
			children = (
				27C7066F1488634300F0F099 /* AppKit.framework */,
				27F0745C11CD50A600E9A2AB /* Foundation.framework */,
				27C70697148864BA00F0F099 /* Cocoa.framework */,
				27F0744911CD4BA000E9A2AB /* libsqlite3.dylib */,
				270B3DFC1489359000E0A926 /* SenTestingKit.framework */,
				27B0B7B81492B83C00A817AD /* UIKit.framework */,
				27B0B7E81492BB6B00A817AD /* CoreFoundation.framework */,
				27B0B80F1492C16300A817AD /* CoreGraphics.framework */,
				27C70699148864BA00F0F099 /* Other Frameworks */,
				27B0B7F81492BC8000A817AD /* libsqlite3.dylib */,
				27DB90DC14DB250500FC7118 /* libz.dylib */,
				27DB90DE14DB4B0100FC7118 /* libz.dylib */,
				27B0B7F61492BC7A00A817AD /* Foundation.framework */,
				275315F714ACF2500065964D /* CoreServices.framework */,
				275315F414ACF1CC0065964D /* Security.framework */,
				DA147C3A14BCAC780052DA4D /* MobileCoreServices.framework */,
				DA147C3B14BCAC780052DA4D /* Security.framework */,
				275315F714ACF2500065964D /* CoreServices.framework */,
				275315F414ACF1CC0065964D /* Security.framework */,
				27103F8714EA076600DF7209 /* SystemConfiguration.framework */,
				27E00C8D14EC2C74004BCBA9 /* SystemConfiguration.framework */,
				27E7FAEF155D8EBA0025F93A /* CFNetwork.framework */,
				27E7FB02155DBDA20025F93A /* Security.framework */,
			);
			name = Frameworks;
			sourceTree = "<group>";
		};
		27C70699148864BA00F0F099 /* Other Frameworks */ = {
			isa = PBXGroup;
			children = (
				27C7069A148864BA00F0F099 /* AppKit.framework */,
				27C7069B148864BA00F0F099 /* CoreData.framework */,
				27C7069C148864BA00F0F099 /* Foundation.framework */,
			);
			name = "Other Frameworks";
			sourceTree = "<group>";
		};
		27C706CA1488679500F0F099 /* Demo-Mac */ = {
			isa = PBXGroup;
			children = (
				27C706CB1488679500F0F099 /* DemoAppController.h */,
				27C706CC1488679500F0F099 /* DemoAppController.m */,
				27C706CD1488679500F0F099 /* DemoQuery.h */,
				27C706CE1488679500F0F099 /* DemoQuery.m */,
				27C706CF1488679500F0F099 /* ShoppingDemo-Info.plist */,
				27C706D01488679500F0F099 /* ShoppingDemo.xib */,
				27C706D11488679500F0F099 /* ShoppingItem.h */,
				27C706D21488679500F0F099 /* ShoppingItem.m */,
<<<<<<< HEAD
				270FE0DC14C50382005FF647 /* TouchServ.m */,
=======
				27990702149D2576003D4338 /* CouchCocoa.framework */,
>>>>>>> a4e35e56
			);
			path = "Demo-Mac";
			sourceTree = "<group>";
		};
		27DA4300158F9D7A00F9E7B5 /* API */ = {
			isa = PBXGroup;
			children = (
				270B3E1F148938D800E0A926 /* TouchDB.h */,
				27DA434D15914F5700F9E7B5 /* TouchDBPrivate.h */,
				27DA4343159125B500F9E7B5 /* TouchDatabaseManager.h */,
				27DA4344159125B500F9E7B5 /* TouchDatabaseManager.m */,
				27DA42FB158E7D3500F9E7B5 /* TouchDatabase.h */,
				27DA42FC158E7D3500F9E7B5 /* TouchDatabase.m */,
				27ED862E157D0FC600712B33 /* TouchDocument.h */,
				27ED862F157D0FC600712B33 /* TouchDocument.m */,
				27DA42F6158E66DD00F9E7B5 /* TouchRevision.h */,
				27DA42F7158E66DD00F9E7B5 /* TouchRevision.m */,
				27E2E5A1159383E9005B9234 /* TouchAttachment.h */,
				27E2E5A2159383E9005B9234 /* TouchAttachment.m */,
				27DA434815912AFD00F9E7B5 /* TouchView.h */,
				27DA434915912AFD00F9E7B5 /* TouchView.m */,
				27DA4310158FB79E00F9E7B5 /* TouchQuery.h */,
				27DA4311158FB79E00F9E7B5 /* TouchQuery.m */,
				27E2E5CB159533A5005B9234 /* TouchReplication.h */,
				27E2E5CC159533A5005B9234 /* TouchReplication.m */,
				27846FEE15D5C7DE0030122F /* Tests */,
				27DA431A158FD9BA00F9E7B5 /* iOS */,
				27DA435D15918C9600F9E7B5 /* Model */,
			);
			name = API;
			path = Source;
			sourceTree = "<group>";
		};
		27DA431A158FD9BA00F9E7B5 /* iOS */ = {
			isa = PBXGroup;
			children = (
				27DA4317158FD9B400F9E7B5 /* TouchUITableSource.h */,
				27DA4318158FD9B400F9E7B5 /* TouchUITableSource.m */,
			);
			name = iOS;
			sourceTree = "<group>";
		};
		27DA435D15918C9600F9E7B5 /* Model */ = {
			isa = PBXGroup;
			children = (
				27DA435315918C8C00F9E7B5 /* TouchModel.h */,
				27DA435415918C8C00F9E7B5 /* TouchModel.m */,
				27DA435515918C8D00F9E7B5 /* TouchModelFactory.h */,
				27DA435615918C8E00F9E7B5 /* TouchModelFactory.m */,
			);
			name = Model;
			sourceTree = "<group>";
		};
		27DB90D414DB249700FC7118 /* google-toolbox-for-mac */ = {
			isa = PBXGroup;
			children = (
				27DB90DA14DB24E800FC7118 /* GTMDefines.h */,
				27DB90D514DB249700FC7118 /* GTMNSData+zlib.h */,
				27DB90D614DB249700FC7118 /* GTMNSData+zlib.m */,
			);
			path = "google-toolbox-for-mac";
			sourceTree = "<group>";
		};
		27E2E62E159A26A1005B9234 /* Networking */ = {
			isa = PBXGroup;
			children = (
				279906E1149A65B7003D4338 /* TDRemoteRequest.h */,
				279906E2149A65B8003D4338 /* TDRemoteRequest.m */,
				279CE3FE14D749A7009F3FA6 /* TDMultipartReader.h */,
				279CE3FF14D749A7009F3FA6 /* TDMultipartReader.m */,
				2766EFFB14DC7B37009ECCA8 /* TDMultiStreamWriter.h */,
				2766EFFC14DC7B37009ECCA8 /* TDMultiStreamWriter.m */,
				2766EFF614DB7F9F009ECCA8 /* TDMultipartWriter.h */,
				2766EFF714DB7F9F009ECCA8 /* TDMultipartWriter.m */,
				27103F8114E9CE4400DF7209 /* TDReachability.h */,
				27103F8214E9CE4400DF7209 /* TDReachability.m */,
			);
			name = Networking;
			sourceTree = "<group>";
		};
		27F0746C11CD51A200E9A2AB /* FMDB */ = {
			isa = PBXGroup;
			children = (
				27F0746F11CD51A200E9A2AB /* FMDatabase.h */,
				27F0747011CD51A200E9A2AB /* FMDatabase.m */,
				27A82E3414A1145000C0B850 /* FMDatabaseAdditions.h */,
				27A82E3514A1145000C0B850 /* FMDatabaseAdditions.m */,
				27F0747111CD51A200E9A2AB /* FMResultSet.h */,
				27F0747211CD51A200E9A2AB /* FMResultSet.m */,
			);
			name = FMDB;
			path = vendor/fmdb/src;
			sourceTree = SOURCE_ROOT;
		};
		27F0749A11CD5B1200E9A2AB /* MYUtilities */ = {
			isa = PBXGroup;
			children = (
				27F0751611CDC80A00E9A2AB /* ExceptionUtils.h */,
				27F0751711CDC80A00E9A2AB /* ExceptionUtils.m */,
				27F0751111CDC7F900E9A2AB /* Logging.h */,
				27F0751211CDC7F900E9A2AB /* Logging.m */,
				27F074F811CDC71800E9A2AB /* MYUtilities_Debug.xcconfig */,
				27F074F911CDC71800E9A2AB /* MYUtilities_Release.xcconfig */,
				27F074FA11CDC71800E9A2AB /* MYUtilities.xcconfig */,
				27F0749B11CD5B4F00E9A2AB /* CollectionUtils.h */,
				27F0749C11CD5B4F00E9A2AB /* CollectionUtils.m */,
				27F0749D11CD5B4F00E9A2AB /* Test.h */,
				27F0749E11CD5B4F00E9A2AB /* Test.m */,
				279CE3B614D4A885009F3FA6 /* MYBlockUtils.h */,
				279CE3B714D4A885009F3FA6 /* MYBlockUtils.m */,
				27DA434E15918C0200F9E7B5 /* MYDynamicObject.h */,
				27DA434F15918C0200F9E7B5 /* MYDynamicObject.m */,
				27D90B1615601C2F0000735E /* MYErrorUtils.h */,
				27D90B1715601C2F0000735E /* MYErrorUtils.m */,
				27846FB515D475DF0030122F /* MYRegexUtils.h */,
				27846FB615D475DF0030122F /* MYRegexUtils.m */,
				27846FB715D475DF0030122F /* MYStreamUtils.h */,
				27846FB815D475DF0030122F /* MYStreamUtils.m */,
				278E4DD61562B40B00DDCEF9 /* MYURLUtils.h */,
				278E4DD71562B40B00DDCEF9 /* MYURLUtils.m */,
			);
			path = MYUtilities;
			sourceTree = "<group>";
		};
		27F12842156ABE23008465C2 /* oauthconsumer */ = {
			isa = PBXGroup;
			children = (
				27F12843156ABE24008465C2 /* Categories */,
				27F12855156ABE24008465C2 /* OAConsumer.h */,
				27F12856156ABE24008465C2 /* OAConsumer.m */,
				27F1285B156ABE24008465C2 /* OAMutableURLRequest.h */,
				27F1285C156ABE24008465C2 /* OAMutableURLRequest.m */,
				27F1285D156ABE24008465C2 /* OAPlaintextSignatureProvider.h */,
				27F1285E156ABE24008465C2 /* OAPlaintextSignatureProvider.m */,
				27F12861156ABE24008465C2 /* OARequestParameter.h */,
				27F12862156ABE24008465C2 /* OARequestParameter.m */,
				27F12865156ABE24008465C2 /* OASignatureProviding.h */,
				27F12867156ABE24008465C2 /* OAToken.h */,
				27F12868156ABE24008465C2 /* OAToken.m */,
			);
			path = oauthconsumer;
			sourceTree = "<group>";
		};
		27F12843156ABE24008465C2 /* Categories */ = {
			isa = PBXGroup;
			children = (
				27F128AA156AC004008465C2 /* NSMutableURLRequest+Parameters.h */,
				27F128A7156ABFE0008465C2 /* NSMutableURLRequest+Parameters.m */,
				27F12846156ABE24008465C2 /* NSString+URLEncoding.h */,
				27F12847156ABE24008465C2 /* NSString+URLEncoding.m */,
			);
			path = Categories;
			sourceTree = "<group>";
		};
/* End PBXGroup section */

/* Begin PBXHeadersBuildPhase section */
		270B3DE71489359000E0A926 /* Headers */ = {
			isa = PBXHeadersBuildPhase;
			buildActionMask = 2147483647;
			files = (
				270B3E231489392100E0A926 /* TDBody.h in Headers */,
				270B3E221489391E00E0A926 /* TDDatabase.h in Headers */,
				2711CDFD14C7590A00505D55 /* TDDatabase+Attachments.h in Headers */,
				2711CE0014C7595900505D55 /* TDDatabase+Insertion.h in Headers */,
				2773ADC714BD1EB80027A292 /* TDDatabase+LocalDocs.h in Headers */,
				2711CE0314C759BD00505D55 /* TDDatabase+Replication.h in Headers */,
				270B3E2B1489581E00E0A926 /* TDPuller.h in Headers */,
				270B3E3E148D7F0000E0A926 /* TDPusher.h in Headers */,
				27821BB7148E7D6F0099B373 /* TDReplicator.h in Headers */,
				270B3E3914898DF200E0A926 /* TDRevision.h in Headers */,
				270B3E251489392C00E0A926 /* TDRouter.h in Headers */,
				270B3E241489392600E0A926 /* TDServer.h in Headers */,
				270B3E211489390F00E0A926 /* TDURLProtocol.h in Headers */,
				279EB2CE149140DE00E74185 /* TDView.h in Headers */,
				270B3E201489390000E0A926 /* TouchDB.h in Headers */,
				27821BBE14906FB60099B373 /* TouchDBPrefix.h in Headers */,
				279EB2D11491442500E74185 /* TDInternal.h in Headers */,
				279EB2DB1491C34300E74185 /* TDCollateJSON.h in Headers */,
				27B0B796149290AB00A817AD /* TDChangeTracker.h in Headers */,
				27B0B798149290AB00A817AD /* TDConnectionChangeTracker.h in Headers */,
				27B0B79E1492932800A817AD /* TDBase64.h in Headers */,
				27731EFF1493FA3100815D67 /* TDBlobStore.h in Headers */,
				279906E3149A65B8003D4338 /* TDRemoteRequest.h in Headers */,
				279906EE149ABFC2003D4338 /* TDBatcher.h in Headers */,
				27A82E3614A1145000C0B850 /* FMDatabaseAdditions.h in Headers */,
				2753156E14ACEFC90065964D /* DDData.h in Headers */,
				2753157214ACEFC90065964D /* DDNumber.h in Headers */,
				2753157614ACEFC90065964D /* DDRange.h in Headers */,
				2753157A14ACEFC90065964D /* HTTPAuthenticationRequest.h in Headers */,
				2753157E14ACEFC90065964D /* HTTPConnection.h in Headers */,
				2753158214ACEFC90065964D /* HTTPLogging.h in Headers */,
				2753158414ACEFC90065964D /* HTTPMessage.h in Headers */,
				2753158814ACEFC90065964D /* HTTPResponse.h in Headers */,
				2753158A14ACEFC90065964D /* HTTPServer.h in Headers */,
				2753158E14ACEFC90065964D /* HTTPAsyncFileResponse.h in Headers */,
				2753159214ACEFC90065964D /* HTTPDataResponse.h in Headers */,
				2753159614ACEFC90065964D /* HTTPDynamicFileResponse.h in Headers */,
				2753159A14ACEFC90065964D /* HTTPFileResponse.h in Headers */,
				2753159E14ACEFC90065964D /* HTTPRedirectResponse.h in Headers */,
				275315A214ACEFC90065964D /* WebSocket.h in Headers */,
				275315AB14ACF00B0065964D /* GCDAsyncSocket.h in Headers */,
				275315BC14ACF0330065964D /* DDAbstractDatabaseLogger.h in Headers */,
				275315C014ACF0330065964D /* DDASLLogger.h in Headers */,
				275315C414ACF0330065964D /* DDFileLogger.h in Headers */,
				275315C814ACF0330065964D /* DDLog.h in Headers */,
				275315CC14ACF0330065964D /* DDTTYLogger.h in Headers */,
				27A073EC14C0BB6200F52FE7 /* TDMisc.h in Headers */,
				279CE3B814D4A885009F3FA6 /* MYBlockUtils.h in Headers */,
				279CE40014D749A7009F3FA6 /* TDMultipartReader.h in Headers */,
				279CE40A14D8AA23009F3FA6 /* TDMultipartDownloader.h in Headers */,
				27DB90D714DB249700FC7118 /* GTMNSData+zlib.h in Headers */,
				27DB90DB14DB24E800FC7118 /* GTMDefines.h in Headers */,
				2766EFF814DB7F9F009ECCA8 /* TDMultipartWriter.h in Headers */,
				2766EFFD14DC7B37009ECCA8 /* TDMultiStreamWriter.h in Headers */,
				27C5305414DF3A050078F886 /* TDMultipartUploader.h in Headers */,
				27103F8314E9CE4400DF7209 /* TDReachability.h in Headers */,
				27C40C7914EC58BC00994283 /* TDReplicatorManager.h in Headers */,
				279C7E2E14F424090004A1E8 /* TDSequenceMap.h in Headers */,
				2751D4E4151BAE7000F7FD57 /* TDDatabaseManager.h in Headers */,
				272B85141523691700A90CB2 /* TDJSON.h in Headers */,
				27ADC079152502EE001ABC1D /* TDMultipartDocumentReader.h in Headers */,
				278B0CA0152A8B1900577747 /* TDCanonicalJSON.h in Headers */,
				27A720A0152B959100C0A0E8 /* TDAttachment.h in Headers */,
				27E4152F154F6E8500771FC5 /* TDStatus.h in Headers */,
				278E4DD81562B40B00DDCEF9 /* MYURLUtils.h in Headers */,
				27F128AB156AC004008465C2 /* NSMutableURLRequest+Parameters.h in Headers */,
				27F128B1156AC1CA008465C2 /* TDOAuth1Authorizer.h in Headers */,
				270F5705156AE0BF000FEB8F /* TDAuthorizer.h in Headers */,
				27ED8630157D0FC600712B33 /* TouchDocument.h in Headers */,
				27DA42F8158E66DD00F9E7B5 /* TouchRevision.h in Headers */,
				27DA42FD158E7D3500F9E7B5 /* TouchDatabase.h in Headers */,
				27DA4308158FA35600F9E7B5 /* TDCache.h in Headers */,
				27DA4312158FB79F00F9E7B5 /* TouchQuery.h in Headers */,
				27DA4345159125B500F9E7B5 /* TouchDatabaseManager.h in Headers */,
				27DA434A15912AFD00F9E7B5 /* TouchView.h in Headers */,
				27DA435015918C0200F9E7B5 /* MYDynamicObject.h in Headers */,
				27DA435715918C8E00F9E7B5 /* TouchModel.h in Headers */,
				27DA435A15918C8E00F9E7B5 /* TouchModelFactory.h in Headers */,
				27E2E5A3159383E9005B9234 /* TouchAttachment.h in Headers */,
				27E2E5CD159533A5005B9234 /* TouchReplication.h in Headers */,
				27846FB915D475DF0030122F /* MYRegexUtils.h in Headers */,
				27846FBC15D475DF0030122F /* MYStreamUtils.h in Headers */,
			);
			runOnlyForDeploymentPostprocessing = 0;
		};
		275315D214ACF0A10065964D /* Headers */ = {
			isa = PBXHeadersBuildPhase;
			buildActionMask = 2147483647;
			files = (
				275315F914ACF2D70065964D /* TDListener.h in Headers */,
				2753160C14ACFC2A0065964D /* TDHTTPConnection.h in Headers */,
				27E11F0D14ACFFC60006B340 /* TDHTTPServer.h in Headers */,
				27E11F1014AD15940006B340 /* TDHTTPResponse.h in Headers */,
			);
			runOnlyForDeploymentPostprocessing = 0;
		};
		27B0B7FA1492BC9600A817AD /* Headers */ = {
			isa = PBXHeadersBuildPhase;
			buildActionMask = 2147483647;
			files = (
				27B0B7FB1492BDE800A817AD /* TDDatabase.h in Headers */,
				2711CDFE14C7590A00505D55 /* TDDatabase+Attachments.h in Headers */,
				2711CE0114C7595900505D55 /* TDDatabase+Insertion.h in Headers */,
				2711CE1414C75B6E00505D55 /* TDDatabase+LocalDocs.h in Headers */,
				2711CE0414C759BD00505D55 /* TDDatabase+Replication.h in Headers */,
				27B0B7FC1492BDE800A817AD /* TDView.h in Headers */,
				27B0B7FD1492BDE800A817AD /* TDBody.h in Headers */,
				27B0B7FE1492BDE800A817AD /* TDRevision.h in Headers */,
				27B0B7FF1492BDE800A817AD /* TDServer.h in Headers */,
				27B0B8001492BDE800A817AD /* TDRouter.h in Headers */,
				27B0B8011492BDE800A817AD /* TDURLProtocol.h in Headers */,
				27B0B8021492BDE800A817AD /* TDReplicator.h in Headers */,
				27B0B8031492BDE800A817AD /* TDPuller.h in Headers */,
				27B0B8041492BDE800A817AD /* TDPusher.h in Headers */,
				27B0B8051492BDE800A817AD /* TouchDB.h in Headers */,
				27E41530154F6E9C00771FC5 /* TDStatus.h in Headers */,
				27F08C8B15A7A31B003C3E2B /* TDAttachment.h in Headers */,
				27DA43621592387400F9E7B5 /* TouchDatabaseManager.h in Headers */,
				27DA43631592387400F9E7B5 /* TouchDatabase.h in Headers */,
				27DA43641592387400F9E7B5 /* TouchDocument.h in Headers */,
				27DA43651592387400F9E7B5 /* TouchRevision.h in Headers */,
				27DA43661592387400F9E7B5 /* TouchView.h in Headers */,
				27DA43671592387400F9E7B5 /* TouchQuery.h in Headers */,
				27DA43681592387400F9E7B5 /* TouchModel.h in Headers */,
				27DA43691592387400F9E7B5 /* TouchModelFactory.h in Headers */,
			);
			runOnlyForDeploymentPostprocessing = 0;
		};
		DA147C2614BCAC3B0052DA4D /* Headers */ = {
			isa = PBXHeadersBuildPhase;
			buildActionMask = 2147483647;
			files = (
				DA147C3E14BCAC9D0052DA4D /* TDListener.h in Headers */,
			);
			runOnlyForDeploymentPostprocessing = 0;
		};
/* End PBXHeadersBuildPhase section */

/* Begin PBXNativeTarget section */
		270B3DE91489359000E0A926 /* TouchDB-Mac */ = {
			isa = PBXNativeTarget;
			buildConfigurationList = 270B3E0B1489359100E0A926 /* Build configuration list for PBXNativeTarget "TouchDB-Mac" */;
			buildPhases = (
				270B3DE51489359000E0A926 /* Sources */,
				270B3DE61489359000E0A926 /* Frameworks */,
				270B3DE71489359000E0A926 /* Headers */,
				270B3DE81489359000E0A926 /* Resources */,
			);
			buildRules = (
			);
			dependencies = (
			);
			name = "TouchDB-Mac";
			productName = ToyCouch;
			productReference = 270B3DEA1489359000E0A926 /* TouchDB.framework */;
			productType = "com.apple.product-type.framework";
		};
		270FE0C714C5008C005FF647 /* TouchServ */ = {
			isa = PBXNativeTarget;
			buildConfigurationList = 270FE0D414C5008C005FF647 /* Build configuration list for PBXNativeTarget "TouchServ" */;
			buildPhases = (
				270FE0C414C5008C005FF647 /* Sources */,
				270FE0C514C5008C005FF647 /* Frameworks */,
			);
			buildRules = (
			);
			dependencies = (
				270BDD6F15645127007D52F6 /* PBXTargetDependency */,
				270BDD711564512A007D52F6 /* PBXTargetDependency */,
			);
			name = TouchServ;
			productName = TouchServ;
			productReference = 270FE0C814C5008C005FF647 /* TouchServ */;
			productType = "com.apple.product-type.tool";
		};
		275315D414ACF0A10065964D /* TouchDBListener-Mac */ = {
			isa = PBXNativeTarget;
			buildConfigurationList = 275315E114ACF0A20065964D /* Build configuration list for PBXNativeTarget "TouchDBListener-Mac" */;
			buildPhases = (
				275315D014ACF0A10065964D /* Sources */,
				275315D114ACF0A10065964D /* Frameworks */,
				275315D214ACF0A10065964D /* Headers */,
				275315D314ACF0A10065964D /* Resources */,
			);
			buildRules = (
			);
			dependencies = (
				275315FE14ACF87F0065964D /* PBXTargetDependency */,
			);
			name = "TouchDBListener-Mac";
			productName = TouchDBListener;
			productReference = 275315D514ACF0A10065964D /* TouchDBListener-Mac.framework */;
			productType = "com.apple.product-type.framework";
		};
		27731F131495CFEF00815D67 /* TouchDB iOS Empty App */ = {
			isa = PBXNativeTarget;
			buildConfigurationList = 27731F271495CFEF00815D67 /* Build configuration list for PBXNativeTarget "TouchDB iOS Empty App" */;
			buildPhases = (
				27731F141495CFEF00815D67 /* Sources */,
				27731F1D1495CFEF00815D67 /* Frameworks */,
				27731F231495CFEF00815D67 /* Resources */,
			);
			buildRules = (
			);
			dependencies = (
				270BDD751564514C007D52F6 /* PBXTargetDependency */,
			);
			name = "TouchDB iOS Empty App";
			productName = "iOS Demo";
			productReference = 27731F2A1495CFEF00815D67 /* TouchDB Empty App.app */;
			productType = "com.apple.product-type.application";
		};
		27B0B7A81492B83B00A817AD /* TouchDB-iOS-library */ = {
			isa = PBXNativeTarget;
			buildConfigurationList = 27B0B7C71492B83C00A817AD /* Build configuration list for PBXNativeTarget "TouchDB-iOS-library" */;
			buildPhases = (
				27B0B7A51492B83B00A817AD /* Sources */,
				27B0B7A61492B83B00A817AD /* Frameworks */,
				27B0B7E21492BA5900A817AD /* Build Fat Library */,
			);
			buildRules = (
			);
			dependencies = (
			);
			name = "TouchDB-iOS-library";
			productName = TouchDBiOS;
			productReference = 27B0B7A91492B83B00A817AD /* libTouchDB.a */;
			productType = "com.apple.product-type.library.static";
		};
		27B0B7E61492BB6B00A817AD /* TouchDB-iOS */ = {
			isa = PBXNativeTarget;
			buildConfigurationList = 27B0B7F11492BB6C00A817AD /* Build configuration list for PBXNativeTarget "TouchDB-iOS" */;
			buildPhases = (
				27B0B7E31492BB6B00A817AD /* Sources */,
				27B0B7E41492BB6B00A817AD /* Frameworks */,
				27B0B7FA1492BC9600A817AD /* Headers */,
				27B0B8061492BE2100A817AD /* Copy Library */,
			);
			buildRules = (
			);
			dependencies = (
				27B0B7F51492BC5B00A817AD /* PBXTargetDependency */,
			);
			name = "TouchDB-iOS";
			productName = iTouchDB;
			productReference = 27B0B7E71492BB6B00A817AD /* TouchDB.framework */;
			productType = "com.apple.product-type.bundle";
		};
		27B0B80A1492C16300A817AD /* TouchDB iOS Demo */ = {
			isa = PBXNativeTarget;
			buildConfigurationList = 27B0B8291492C16300A817AD /* Build configuration list for PBXNativeTarget "TouchDB iOS Demo" */;
			buildPhases = (
				27B0B8071492C16300A817AD /* Sources */,
				27B0B8081492C16300A817AD /* Frameworks */,
				27B0B8091492C16300A817AD /* Resources */,
			);
			buildRules = (
			);
			dependencies = (
				270BDD7315645147007D52F6 /* PBXTargetDependency */,
			);
			name = "TouchDB iOS Demo";
			productName = "iOS Demo";
			productReference = 27B0B80B1492C16300A817AD /* TouchDB Demo.app */;
			productType = "com.apple.product-type.application";
		};
		27C70693148864BA00F0F099 /* TouchDB Mac Demo */ = {
			isa = PBXNativeTarget;
			buildConfigurationList = 27C706AF148864BA00F0F099 /* Build configuration list for PBXNativeTarget "TouchDB Mac Demo" */;
			buildPhases = (
				27C70690148864BA00F0F099 /* Sources */,
				27C70691148864BA00F0F099 /* Frameworks */,
				27C70692148864BA00F0F099 /* Resources */,
				27C706C51488668A00F0F099 /* CopyFiles */,
			);
			buildRules = (
			);
			dependencies = (
				27E11F1D14AD25570006B340 /* PBXTargetDependency */,
				27E11F1B14AD251C0006B340 /* PBXTargetDependency */,
			);
			name = "TouchDB Mac Demo";
			productName = "ToyCouch Demo";
			productReference = 27C70694148864BA00F0F099 /* TouchDB Demo.app */;
			productType = "com.apple.product-type.application";
		};
		DA023B2614BCA94C008184BB /* Listener iOS Library */ = {
			isa = PBXNativeTarget;
			buildConfigurationList = DA023B6114BCA94C008184BB /* Build configuration list for PBXNativeTarget "Listener iOS Library" */;
			buildPhases = (
				DA023B2714BCA94C008184BB /* Sources */,
				DA023B4514BCA94C008184BB /* Frameworks */,
				DA023B6014BCA94C008184BB /* Build Fat Library */,
			);
			buildRules = (
			);
			dependencies = (
			);
			name = "Listener iOS Library";
			productName = TouchDBiOS;
			productReference = DA023B6414BCA94C008184BB /* libTouchDBListener.a */;
			productType = "com.apple.product-type.library.static";
		};
		DA147C1F14BCAC3B0052DA4D /* TouchDBListener-iOS */ = {
			isa = PBXNativeTarget;
			buildConfigurationList = DA147C3314BCAC3B0052DA4D /* Build configuration list for PBXNativeTarget "TouchDBListener-iOS" */;
			buildPhases = (
				DA147C2214BCAC3B0052DA4D /* Sources */,
				DA147C2314BCAC3B0052DA4D /* Frameworks */,
				DA147C2614BCAC3B0052DA4D /* Headers */,
				DA147C3214BCAC3B0052DA4D /* Copy Library */,
			);
			buildRules = (
			);
			dependencies = (
				DA147C3914BCAC670052DA4D /* PBXTargetDependency */,
			);
			name = "TouchDBListener-iOS";
			productName = iTouchDB;
			productReference = DA147C3614BCAC3B0052DA4D /* TouchDBListener.framework */;
			productType = "com.apple.product-type.bundle";
		};
/* End PBXNativeTarget section */

/* Begin PBXProject section */
		08FB7793FE84155DC02AAC07 /* Project object */ = {
			isa = PBXProject;
			attributes = {
				LastUpgradeCheck = 0440;
			};
			buildConfigurationList = 1DEB923508733DC60010E9CD /* Build configuration list for PBXProject "TouchDB" */;
			compatibilityVersion = "Xcode 3.2";
			developmentRegion = English;
			hasScannedForEncodings = 1;
			knownRegions = (
				en,
			);
			mainGroup = 08FB7794FE84155DC02AAC07 /* CouchLite */;
			projectDirPath = "";
			projectRoot = "";
			targets = (
				270B3DE91489359000E0A926 /* TouchDB-Mac */,
				27B0B7E61492BB6B00A817AD /* TouchDB-iOS */,
				27B0B7A81492B83B00A817AD /* TouchDB-iOS-library */,
				27C70693148864BA00F0F099 /* TouchDB Mac Demo */,
				27B0B80A1492C16300A817AD /* TouchDB iOS Demo */,
				27731F131495CFEF00815D67 /* TouchDB iOS Empty App */,
				275315D414ACF0A10065964D /* TouchDBListener-Mac */,
				DA147C1F14BCAC3B0052DA4D /* TouchDBListener-iOS */,
				DA023B2614BCA94C008184BB /* Listener iOS Library */,
				270FE0C714C5008C005FF647 /* TouchServ */,
			);
		};
/* End PBXProject section */

/* Begin PBXResourcesBuildPhase section */
		270B3DE81489359000E0A926 /* Resources */ = {
			isa = PBXResourcesBuildPhase;
			buildActionMask = 2147483647;
			files = (
			);
			runOnlyForDeploymentPostprocessing = 0;
		};
		275315D314ACF0A10065964D /* Resources */ = {
			isa = PBXResourcesBuildPhase;
			buildActionMask = 2147483647;
			files = (
				275315DC14ACF0A20065964D /* InfoPlist.strings in Resources */,
			);
			runOnlyForDeploymentPostprocessing = 0;
		};
		27731F231495CFEF00815D67 /* Resources */ = {
			isa = PBXResourcesBuildPhase;
			buildActionMask = 2147483647;
			files = (
				27731F241495CFEF00815D67 /* InfoPlist.strings in Resources */,
			);
			runOnlyForDeploymentPostprocessing = 0;
		};
		27B0B8091492C16300A817AD /* Resources */ = {
			isa = PBXResourcesBuildPhase;
			buildActionMask = 2147483647;
			files = (
				27B0B8161492C16300A817AD /* InfoPlist.strings in Resources */,
				27731F3C14967A8400815D67 /* RootViewController.xib in Resources */,
				27731F3D14967A8400815D67 /* MainWindow.xib in Resources */,
				27731F3E14967A8400815D67 /* ConfigViewController.xib in Resources */,
				27731F41149685A100815D67 /* list_area___checkbox___checked.png in Resources */,
				27731F42149685A100815D67 /* list_area___checkbox___unchecked.png in Resources */,
				27D895CB14E4EF9E00AC701E /* Entitlements.plist in Resources */,
			);
			runOnlyForDeploymentPostprocessing = 0;
		};
		27C70692148864BA00F0F099 /* Resources */ = {
			isa = PBXResourcesBuildPhase;
			buildActionMask = 2147483647;
			files = (
				27C706D61488679500F0F099 /* ShoppingDemo.xib in Resources */,
			);
			runOnlyForDeploymentPostprocessing = 0;
		};
/* End PBXResourcesBuildPhase section */

/* Begin PBXShellScriptBuildPhase section */
		27B0B7E21492BA5900A817AD /* Build Fat Library */ = {
			isa = PBXShellScriptBuildPhase;
			buildActionMask = 2147483647;
			files = (
			);
			inputPaths = (
				"$(SRCROOT)/Source/BuildFatLibrary.sh",
			);
			name = "Build Fat Library";
			outputPaths = (
			);
			runOnlyForDeploymentPostprocessing = 0;
			shellPath = /bin/sh;
			shellScript = "source \"$SCRIPT_INPUT_FILE_0\"";
			showEnvVarsInLog = 0;
		};
		27B0B8061492BE2100A817AD /* Copy Library */ = {
			isa = PBXShellScriptBuildPhase;
			buildActionMask = 2147483647;
			files = (
			);
			inputPaths = (
			);
			name = "Copy Library";
			outputPaths = (
			);
			runOnlyForDeploymentPostprocessing = 0;
			shellPath = /bin/sh;
			shellScript = "CREATING_UNIVERSAL_DIR=${SYMROOT}/${CONFIGURATION}-${PRODUCT_NAME}-ios-universal\ncp \"${CREATING_UNIVERSAL_DIR}/libTouchDB.a\" \"${CONFIGURATION_BUILD_DIR}/${EXECUTABLE_PATH}\"";
			showEnvVarsInLog = 0;
		};
		DA023B6014BCA94C008184BB /* Build Fat Library */ = {
			isa = PBXShellScriptBuildPhase;
			buildActionMask = 2147483647;
			files = (
			);
			inputPaths = (
				"$(SRCROOT)/Source/BuildFatLibrary.sh",
			);
			name = "Build Fat Library";
			outputPaths = (
			);
			runOnlyForDeploymentPostprocessing = 0;
			shellPath = /bin/sh;
			shellScript = "source \"$SCRIPT_INPUT_FILE_0\"";
			showEnvVarsInLog = 0;
		};
		DA147C3214BCAC3B0052DA4D /* Copy Library */ = {
			isa = PBXShellScriptBuildPhase;
			buildActionMask = 2147483647;
			files = (
			);
			inputPaths = (
			);
			name = "Copy Library";
			outputPaths = (
			);
			runOnlyForDeploymentPostprocessing = 0;
			shellPath = /bin/sh;
			shellScript = "CREATING_UNIVERSAL_DIR=${SYMROOT}/${CONFIGURATION}-${PRODUCT_NAME}-ios-universal\ncp \"${CREATING_UNIVERSAL_DIR}/libTouchDBListener.a\" \"${CONFIGURATION_BUILD_DIR}/${EXECUTABLE_PATH}\"";
			showEnvVarsInLog = 0;
		};
/* End PBXShellScriptBuildPhase section */

/* Begin PBXSourcesBuildPhase section */
		270B3DE51489359000E0A926 /* Sources */ = {
			isa = PBXSourcesBuildPhase;
			buildActionMask = 2147483647;
			files = (
				270B3E161489382F00E0A926 /* FMDatabase.m in Sources */,
				27A82E3814A1145000C0B850 /* FMDatabaseAdditions.m in Sources */,
				270B3E181489382F00E0A926 /* FMResultSet.m in Sources */,
				270B3E111489382F00E0A926 /* TDDatabase.m in Sources */,
				270B3E121489382F00E0A926 /* TDBody.m in Sources */,
				270B3E131489382F00E0A926 /* TDServer.m in Sources */,
				270B3E2C1489581E00E0A926 /* TDPuller.m in Sources */,
				270B3E3A14898DF200E0A926 /* TDRevision.m in Sources */,
				270B3E3F148D7F0000E0A926 /* TDPusher.m in Sources */,
				27821BB8148E7D6F0099B373 /* TDReplicator.m in Sources */,
				27821BBA148FF56D0099B373 /* TDDatabase_Tests.m in Sources */,
				27821BBC149001B30099B373 /* TDReplicator_Tests.m in Sources */,
				279EB2CF149140DE00E74185 /* TDView.m in Sources */,
				279EB2DC1491C34300E74185 /* TDCollateJSON.m in Sources */,
				27B0B7801491E76200A817AD /* TDView_Tests.m in Sources */,
				27B0B797149290AB00A817AD /* TDChangeTracker.m in Sources */,
				27B0B799149290AB00A817AD /* TDConnectionChangeTracker.m in Sources */,
				27B0B79F1492932800A817AD /* TDBase64.m in Sources */,
				27731F001493FA3100815D67 /* TDBlobStore.m in Sources */,
				279906E5149A65B8003D4338 /* TDRemoteRequest.m in Sources */,
				279906F0149ABFC2003D4338 /* TDBatcher.m in Sources */,
				274C391E149FAE0000A5E89B /* TDDatabase+Attachments.m in Sources */,
				27AA409D14AA86AE00E2A5FF /* TDDatabase+Insertion.m in Sources */,
				27AA40A314AA8A6600E2A5FF /* TDDatabase+Replication.m in Sources */,
				275315FF14ACF9330065964D /* ExceptionUtils.m in Sources */,
				2753160014ACF9330065964D /* Logging.m in Sources */,
				2753160114ACF9330065964D /* CollectionUtils.m in Sources */,
				2753160214ACF9330065964D /* Test.m in Sources */,
				2773ADC814BD1EB80027A292 /* TDDatabase+LocalDocs.m in Sources */,
				27A073ED14C0BB6200F52FE7 /* TDMisc.m in Sources */,
				279CE3B914D4A885009F3FA6 /* MYBlockUtils.m in Sources */,
				279CE40114D749A7009F3FA6 /* TDMultipartReader.m in Sources */,
				279CE40614D88032009F3FA6 /* TDBlobStore_Tests.m in Sources */,
				279CE40B14D8AA23009F3FA6 /* TDMultipartDownloader.m in Sources */,
				27DB90D814DB249700FC7118 /* GTMNSData+zlib.m in Sources */,
				2766EFF914DB7F9F009ECCA8 /* TDMultipartWriter.m in Sources */,
				2766EFFE14DC7B37009ECCA8 /* TDMultiStreamWriter.m in Sources */,
				27C5305514DF3A050078F886 /* TDMultipartUploader.m in Sources */,
				27103F8414E9CE4400DF7209 /* TDReachability.m in Sources */,
				27C40C7A14EC58BC00994283 /* TDReplicatorManager.m in Sources */,
				279C7E2F14F424090004A1E8 /* TDSequenceMap.m in Sources */,
				2751D4E5151BAE7000F7FD57 /* TDDatabaseManager.m in Sources */,
				272B85151523691700A90CB2 /* TDJSON.m in Sources */,
				27ADC07A152502EE001ABC1D /* TDMultipartDocumentReader.m in Sources */,
				278B0CA1152A8B1900577747 /* TDCanonicalJSON.m in Sources */,
				27A720A1152B959100C0A0E8 /* TDAttachment.m in Sources */,
				27CF5D2D152F514A0015D7A9 /* TDStatus.m in Sources */,
				27E7FAED155D78DA0025F93A /* TDChangeTracker_Tests.m in Sources */,
				27D90B1815601C340000735E /* MYErrorUtils.m in Sources */,
				278E4DD91562B40B00DDCEF9 /* MYURLUtils.m in Sources */,
				27F128A8156ABFE0008465C2 /* NSMutableURLRequest+Parameters.m in Sources */,
				27F128B2156AC1CA008465C2 /* TDOAuth1Authorizer.m in Sources */,
				27F128B5156AC8B7008465C2 /* OAToken.m in Sources */,
				27F128B7156AC8C5008465C2 /* OAPlaintextSignatureProvider.m in Sources */,
				27F128B8156AC8EC008465C2 /* OAConsumer.m in Sources */,
				27F128B9156AC8F0008465C2 /* OAMutableURLRequest.m in Sources */,
				270F5702156AD215000FEB8F /* OARequestParameter.m in Sources */,
				270F5706156AE0BF000FEB8F /* TDAuthorizer.m in Sources */,
				27ED8631157D0FC600712B33 /* TouchDocument.m in Sources */,
				27DA42F9158E66DD00F9E7B5 /* TouchRevision.m in Sources */,
				27DA42FE158E7D3500F9E7B5 /* TouchDatabase.m in Sources */,
				27DA4309158FA35600F9E7B5 /* TDCache.m in Sources */,
				27DA4313158FB79F00F9E7B5 /* TouchQuery.m in Sources */,
				27DA4346159125B500F9E7B5 /* TouchDatabaseManager.m in Sources */,
				27DA434B15912AFD00F9E7B5 /* TouchView.m in Sources */,
				27DA435115918C0200F9E7B5 /* MYDynamicObject.m in Sources */,
				27DA435815918C8E00F9E7B5 /* TouchModel.m in Sources */,
				27DA435B15918C8E00F9E7B5 /* TouchModelFactory.m in Sources */,
				27E2E5A4159383E9005B9234 /* TouchAttachment.m in Sources */,
				27E2E5CE159533A5005B9234 /* TouchReplication.m in Sources */,
				27846FBA15D475DF0030122F /* MYRegexUtils.m in Sources */,
				27846FBD15D475DF0030122F /* MYStreamUtils.m in Sources */,
				27846FF115D5C8250030122F /* APITests.m in Sources */,
			);
			runOnlyForDeploymentPostprocessing = 0;
		};
		270FE0C414C5008C005FF647 /* Sources */ = {
			isa = PBXSourcesBuildPhase;
			buildActionMask = 2147483647;
			files = (
				270FE0DE14C50390005FF647 /* TouchServ.m in Sources */,
			);
			runOnlyForDeploymentPostprocessing = 0;
		};
		275315D014ACF0A10065964D /* Sources */ = {
			isa = PBXSourcesBuildPhase;
			buildActionMask = 2147483647;
			files = (
				275315E014ACF0A20065964D /* TDListener.m in Sources */,
				2753160D14ACFC2A0065964D /* TDHTTPConnection.m in Sources */,
				27E11F1114AD15940006B340 /* TDHTTPResponse.m in Sources */,
				275315E414ACF1130065964D /* DDData.m in Sources */,
				275315F214ACF1130065964D /* DDLog.m in Sources */,
				275315E514ACF1130065964D /* DDNumber.m in Sources */,
				275315E614ACF1130065964D /* DDRange.m in Sources */,
				275315F114ACF1130065964D /* GCDAsyncSocket.m in Sources */,
				275315EA14ACF1130065964D /* HTTPServer.m in Sources */,
				275315E914ACF1130065964D /* HTTPMessage.m in Sources */,
				275315E714ACF1130065964D /* HTTPAuthenticationRequest.m in Sources */,
				275315E814ACF1130065964D /* HTTPConnection.m in Sources */,
				275315EC14ACF1130065964D /* HTTPDataResponse.m in Sources */,
				2700BC5114B3864B00B5B297 /* HTTPFileResponse.m in Sources */,
				275315F014ACF1130065964D /* WebSocket.m in Sources */,
				2767D7DF14C8D3E500ED0F26 /* Logging.m in Sources */,
				2767D7E014C8D3EA00ED0F26 /* CollectionUtils.m in Sources */,
				279CE39014D1EDA0009F3FA6 /* Test.m in Sources */,
				27DA435E159230AA00F9E7B5 /* TDRouter.m in Sources */,
				27DA4360159230B100F9E7B5 /* TDRouter+Handlers.m in Sources */,
				27E2E61815993CB6005B9234 /* TDURLProtocol.m in Sources */,
				27F3A5D015ED427200263663 /* MYRegexUtils.m in Sources */,
			);
			runOnlyForDeploymentPostprocessing = 0;
		};
		27731F141495CFEF00815D67 /* Sources */ = {
			isa = PBXSourcesBuildPhase;
			buildActionMask = 2147483647;
			files = (
				274C3919149E6B0900A5E89B /* EmptyAppDelegate.m in Sources */,
				27731F1A1495CFEF00815D67 /* TDView_Tests.m in Sources */,
				27731F1B1495CFEF00815D67 /* TDDatabase_Tests.m in Sources */,
				27731F1C1495CFEF00815D67 /* TDReplicator_Tests.m in Sources */,
				27C5308514E09E2C0078F886 /* TDBlobStore_Tests.m in Sources */,
			);
			runOnlyForDeploymentPostprocessing = 0;
		};
		27B0B7A51492B83B00A817AD /* Sources */ = {
			isa = PBXSourcesBuildPhase;
			buildActionMask = 2147483647;
			files = (
				27B0B7CD1492B86C00A817AD /* TDDatabase.m in Sources */,
				27B0B7CE1492B86F00A817AD /* TDView.m in Sources */,
				27B0B7CF1492B87200A817AD /* TDBody.m in Sources */,
				27B0B7D01492B87500A817AD /* TDRevision.m in Sources */,
				27B0B7D11492B87800A817AD /* TDServer.m in Sources */,
				27B0B7D21492B87D00A817AD /* TDCollateJSON.m in Sources */,
				27B0B7D51492B88F00A817AD /* TDReplicator.m in Sources */,
				27B0B7D61492B8A200A817AD /* TDPuller.m in Sources */,
				27B0B7D71492B8A200A817AD /* TDPusher.m in Sources */,
				27B0B7D81492B8A200A817AD /* TDChangeTracker.m in Sources */,
				27B0B7D91492B8A200A817AD /* TDConnectionChangeTracker.m in Sources */,
				27B0B7DB1492B8A200A817AD /* TDBase64.m in Sources */,
				27B0B7DC1492B8B200A817AD /* FMDatabase.m in Sources */,
				27B0B7DD1492B8B200A817AD /* FMResultSet.m in Sources */,
				27B0B7DE1492B8C100A817AD /* ExceptionUtils.m in Sources */,
				27B0B7DF1492B8C100A817AD /* Logging.m in Sources */,
				27B0B7E01492B8C100A817AD /* CollectionUtils.m in Sources */,
				27B0B7E11492B8C100A817AD /* Test.m in Sources */,
				27731F061495335B00815D67 /* TDBlobStore.m in Sources */,
				279906E6149A65B8003D4338 /* TDRemoteRequest.m in Sources */,
				279906F1149ABFC2003D4338 /* TDBatcher.m in Sources */,
				274C391F149FAE0000A5E89B /* TDDatabase+Attachments.m in Sources */,
				27A82E3914A1145000C0B850 /* FMDatabaseAdditions.m in Sources */,
				27AA409E14AA86AE00E2A5FF /* TDDatabase+Insertion.m in Sources */,
				27AA40A414AA8A6600E2A5FF /* TDDatabase+Replication.m in Sources */,
				2773ADC914BD1EB80027A292 /* TDDatabase+LocalDocs.m in Sources */,
				27A073EE14C0BB6200F52FE7 /* TDMisc.m in Sources */,
				279CE3BA14D4A886009F3FA6 /* MYBlockUtils.m in Sources */,
				279CE40214D749A7009F3FA6 /* TDMultipartReader.m in Sources */,
				279CE40C14D8AA23009F3FA6 /* TDMultipartDownloader.m in Sources */,
				27DB90D914DB249700FC7118 /* GTMNSData+zlib.m in Sources */,
				2766EFFA14DB7F9F009ECCA8 /* TDMultipartWriter.m in Sources */,
				2766EFFF14DC7B37009ECCA8 /* TDMultiStreamWriter.m in Sources */,
				27C5305614DF3A050078F886 /* TDMultipartUploader.m in Sources */,
				27103F8514E9CE4400DF7209 /* TDReachability.m in Sources */,
				27C40C7B14EC58BC00994283 /* TDReplicatorManager.m in Sources */,
				279C7E3014F424090004A1E8 /* TDSequenceMap.m in Sources */,
				2751D4E6151BAE7000F7FD57 /* TDDatabaseManager.m in Sources */,
				272B85161523691700A90CB2 /* TDJSON.m in Sources */,
				27ADC07B152502EE001ABC1D /* TDMultipartDocumentReader.m in Sources */,
				278B0CA2152A8B1900577747 /* TDCanonicalJSON.m in Sources */,
				27A720A2152B959100C0A0E8 /* TDAttachment.m in Sources */,
				27CF5D2E152F514A0015D7A9 /* TDStatus.m in Sources */,
				27D90B1915601C350000735E /* MYErrorUtils.m in Sources */,
				278E4DDA1562B40B00DDCEF9 /* MYURLUtils.m in Sources */,
				27F12887156ABE24008465C2 /* OAConsumer.m in Sources */,
				27F12890156ABE24008465C2 /* OAMutableURLRequest.m in Sources */,
				27F12893156ABE24008465C2 /* OAPlaintextSignatureProvider.m in Sources */,
				27F12899156ABE24008465C2 /* OARequestParameter.m in Sources */,
				27F128A1156ABE24008465C2 /* OAToken.m in Sources */,
				27F128A9156ABFE0008465C2 /* NSMutableURLRequest+Parameters.m in Sources */,
				27F128B3156AC1CA008465C2 /* TDOAuth1Authorizer.m in Sources */,
				270F5707156AE0BF000FEB8F /* TDAuthorizer.m in Sources */,
				27ED8632157D0FC600712B33 /* TouchDocument.m in Sources */,
				27DA42FA158E66DD00F9E7B5 /* TouchRevision.m in Sources */,
				27DA42FF158E7D3500F9E7B5 /* TouchDatabase.m in Sources */,
				27DA430A158FA35600F9E7B5 /* TDCache.m in Sources */,
				27DA4314158FB79F00F9E7B5 /* TouchQuery.m in Sources */,
				27DA4319158FD9B400F9E7B5 /* TouchUITableSource.m in Sources */,
				27DA4347159125B500F9E7B5 /* TouchDatabaseManager.m in Sources */,
				27DA434C15912AFD00F9E7B5 /* TouchView.m in Sources */,
				27DA435215918C0200F9E7B5 /* MYDynamicObject.m in Sources */,
				27DA435915918C8E00F9E7B5 /* TouchModel.m in Sources */,
				27DA435C15918C8E00F9E7B5 /* TouchModelFactory.m in Sources */,
				27E2E5A5159383E9005B9234 /* TouchAttachment.m in Sources */,
				27E2E5CF159533A5005B9234 /* TouchReplication.m in Sources */,
				27846FBB15D475DF0030122F /* MYRegexUtils.m in Sources */,
				27846FBE15D475DF0030122F /* MYStreamUtils.m in Sources */,
				27F3A5DD15ED496900263663 /* APITests.m in Sources */,
			);
			runOnlyForDeploymentPostprocessing = 0;
		};
		27B0B7E31492BB6B00A817AD /* Sources */ = {
			isa = PBXSourcesBuildPhase;
			buildActionMask = 2147483647;
			files = (
			);
			runOnlyForDeploymentPostprocessing = 0;
		};
		27B0B8071492C16300A817AD /* Sources */ = {
			isa = PBXSourcesBuildPhase;
			buildActionMask = 2147483647;
			files = (
				27B0B8181492C16300A817AD /* main.m in Sources */,
				27B0B81C1492C16300A817AD /* DemoAppDelegate.m in Sources */,
				27731F3714967A5F00815D67 /* RootViewController.m in Sources */,
				27731F3814967A5F00815D67 /* ConfigViewController.m in Sources */,
				27B0B8551492D0A000A817AD /* TDView_Tests.m in Sources */,
				27B0B8561492D0A400A817AD /* TDDatabase_Tests.m in Sources */,
				27B0B8571492D0AA00A817AD /* TDReplicator_Tests.m in Sources */,
				27C5308414E09E2B0078F886 /* TDBlobStore_Tests.m in Sources */,
				27E7FAEC155D78C20025F93A /* TDChangeTracker_Tests.m in Sources */,
			);
			runOnlyForDeploymentPostprocessing = 0;
		};
		27C70690148864BA00F0F099 /* Sources */ = {
			isa = PBXSourcesBuildPhase;
			buildActionMask = 2147483647;
			files = (
				27C706D31488679500F0F099 /* DemoAppController.m in Sources */,
				27C706D41488679500F0F099 /* DemoQuery.m in Sources */,
				27C706D71488679500F0F099 /* ShoppingItem.m in Sources */,
				279CE3BB14D4C775009F3FA6 /* MYBlockUtils.m in Sources */,
			);
			runOnlyForDeploymentPostprocessing = 0;
		};
		DA023B2714BCA94C008184BB /* Sources */ = {
			isa = PBXSourcesBuildPhase;
			buildActionMask = 2147483647;
			files = (
				DA147C1C14BCAABE0052DA4D /* HTTPDataResponse.m in Sources */,
				DA147C1D14BCAABE0052DA4D /* HTTPFileResponse.m in Sources */,
				DA147C1E14BCAABE0052DA4D /* WebSocket.m in Sources */,
				DA147C1814BCAAAD0052DA4D /* HTTPAuthenticationRequest.m in Sources */,
				DA147C1914BCAAAD0052DA4D /* HTTPConnection.m in Sources */,
				DA147C1A14BCAAAD0052DA4D /* HTTPMessage.m in Sources */,
				DA147C1B14BCAAAD0052DA4D /* HTTPServer.m in Sources */,
				DA147C1714BCAA9C0052DA4D /* GCDAsyncSocket.m in Sources */,
				DA147C1614BCAA8F0052DA4D /* DDLog.m in Sources */,
				DA147C1314BCAA870052DA4D /* DDData.m in Sources */,
				DA147C1414BCAA870052DA4D /* DDNumber.m in Sources */,
				DA147C1514BCAA870052DA4D /* DDRange.m in Sources */,
				DA147C0C14BCA98A0052DA4D /* TDListener.m in Sources */,
				DA147C0D14BCA98A0052DA4D /* TDHTTPConnection.m in Sources */,
				DA147C0E14BCA98A0052DA4D /* TDHTTPResponse.m in Sources */,
				27DA435F159230AC00F9E7B5 /* TDRouter.m in Sources */,
				27DA4361159230B200F9E7B5 /* TDRouter+Handlers.m in Sources */,
				27E2E61715993CB4005B9234 /* TDURLProtocol.m in Sources */,
			);
			runOnlyForDeploymentPostprocessing = 0;
		};
		DA147C2214BCAC3B0052DA4D /* Sources */ = {
			isa = PBXSourcesBuildPhase;
			buildActionMask = 2147483647;
			files = (
			);
			runOnlyForDeploymentPostprocessing = 0;
		};
/* End PBXSourcesBuildPhase section */

/* Begin PBXTargetDependency section */
		270BDD6F15645127007D52F6 /* PBXTargetDependency */ = {
			isa = PBXTargetDependency;
			target = 275315D414ACF0A10065964D /* TouchDBListener-Mac */;
			targetProxy = 270BDD6E15645127007D52F6 /* PBXContainerItemProxy */;
		};
		270BDD711564512A007D52F6 /* PBXTargetDependency */ = {
			isa = PBXTargetDependency;
			target = 270B3DE91489359000E0A926 /* TouchDB-Mac */;
			targetProxy = 270BDD701564512A007D52F6 /* PBXContainerItemProxy */;
		};
		270BDD7315645147007D52F6 /* PBXTargetDependency */ = {
			isa = PBXTargetDependency;
			target = 27B0B7E61492BB6B00A817AD /* TouchDB-iOS */;
			targetProxy = 270BDD7215645147007D52F6 /* PBXContainerItemProxy */;
		};
		270BDD751564514C007D52F6 /* PBXTargetDependency */ = {
			isa = PBXTargetDependency;
			target = 27B0B7E61492BB6B00A817AD /* TouchDB-iOS */;
			targetProxy = 270BDD741564514C007D52F6 /* PBXContainerItemProxy */;
		};
		275315FE14ACF87F0065964D /* PBXTargetDependency */ = {
			isa = PBXTargetDependency;
			target = 270B3DE91489359000E0A926 /* TouchDB-Mac */;
			targetProxy = 275315FD14ACF87F0065964D /* PBXContainerItemProxy */;
		};
		27B0B7F51492BC5B00A817AD /* PBXTargetDependency */ = {
			isa = PBXTargetDependency;
			target = 27B0B7A81492B83B00A817AD /* TouchDB-iOS-library */;
			targetProxy = 27B0B7F41492BC5B00A817AD /* PBXContainerItemProxy */;
		};
		27E11F1B14AD251C0006B340 /* PBXTargetDependency */ = {
			isa = PBXTargetDependency;
			target = 270B3DE91489359000E0A926 /* TouchDB-Mac */;
			targetProxy = 27E11F1A14AD251C0006B340 /* PBXContainerItemProxy */;
		};
		27E11F1D14AD25570006B340 /* PBXTargetDependency */ = {
			isa = PBXTargetDependency;
			target = 275315D414ACF0A10065964D /* TouchDBListener-Mac */;
			targetProxy = 27E11F1C14AD25570006B340 /* PBXContainerItemProxy */;
		};
		DA147C3914BCAC670052DA4D /* PBXTargetDependency */ = {
			isa = PBXTargetDependency;
			target = DA023B2614BCA94C008184BB /* Listener iOS Library */;
			targetProxy = DA147C3814BCAC670052DA4D /* PBXContainerItemProxy */;
		};
/* End PBXTargetDependency section */

/* Begin PBXVariantGroup section */
		275315DA14ACF0A20065964D /* InfoPlist.strings */ = {
			isa = PBXVariantGroup;
			children = (
				275315DB14ACF0A20065964D /* en */,
			);
			name = InfoPlist.strings;
			sourceTree = "<group>";
		};
		27B0B8141492C16300A817AD /* InfoPlist.strings */ = {
			isa = PBXVariantGroup;
			children = (
				27B0B8151492C16300A817AD /* en */,
			);
			name = InfoPlist.strings;
			sourceTree = "<group>";
		};
/* End PBXVariantGroup section */

/* Begin XCBuildConfiguration section */
		1DEB923608733DC60010E9CD /* Debug */ = {
			isa = XCBuildConfiguration;
			baseConfigurationReference = 27F074F811CDC71800E9A2AB /* MYUtilities_Debug.xcconfig */;
			buildSettings = {
				ARCHS = "$(ARCHS_STANDARD_32_64_BIT)";
				CLANG_ANALYZER_SECURITY_INSECUREAPI_STRCPY = YES;
				CLANG_WARN_OBJC_MISSING_PROPERTY_SYNTHESIS = YES;
				CLANG_WARN_SUSPICIOUS_IMPLICIT_CONVERSION = YES;
				CLANG_WARN__DUPLICATE_METHOD_MATCH = YES;
				CURRENT_PROJECT_VERSION = 0.981;
				GCC_C_LANGUAGE_STANDARD = c99;
				GCC_DYNAMIC_NO_PIC = NO;
				GCC_OPTIMIZATION_LEVEL = 0;
				GCC_VERSION = com.apple.compilers.llvm.clang.1_0;
				GCC_WARN_64_TO_32_BIT_CONVERSION = YES;
				GCC_WARN_ABOUT_RETURN_TYPE = YES;
				GCC_WARN_UNDECLARED_SELECTOR = YES;
				GCC_WARN_UNINITIALIZED_AUTOS = YES;
				GCC_WARN_UNUSED_FUNCTION = YES;
				GCC_WARN_UNUSED_VARIABLE = YES;
				ONLY_ACTIVE_ARCH = NO;
				SDKROOT = macosx;
				VERSIONING_SYSTEM = "apple-generic";
				VERSION_INFO_FILE = "$(PRODUCT_NAME)_vers.c";
			};
			name = Debug;
		};
		1DEB923708733DC60010E9CD /* Release */ = {
			isa = XCBuildConfiguration;
			baseConfigurationReference = 27F074F911CDC71800E9A2AB /* MYUtilities_Release.xcconfig */;
			buildSettings = {
				ARCHS = "$(ARCHS_STANDARD_32_64_BIT)";
				CLANG_ANALYZER_SECURITY_INSECUREAPI_STRCPY = YES;
				CLANG_WARN_OBJC_MISSING_PROPERTY_SYNTHESIS = YES;
				CLANG_WARN_SUSPICIOUS_IMPLICIT_CONVERSION = YES;
				CLANG_WARN__DUPLICATE_METHOD_MATCH = YES;
				CURRENT_PROJECT_VERSION = 0.981;
				GCC_C_LANGUAGE_STANDARD = c99;
				GCC_DYNAMIC_NO_PIC = NO;
				GCC_VERSION = com.apple.compilers.llvm.clang.1_0;
				GCC_WARN_64_TO_32_BIT_CONVERSION = YES;
				GCC_WARN_ABOUT_RETURN_TYPE = YES;
				GCC_WARN_UNDECLARED_SELECTOR = YES;
				GCC_WARN_UNINITIALIZED_AUTOS = YES;
				GCC_WARN_UNUSED_FUNCTION = YES;
				GCC_WARN_UNUSED_VARIABLE = YES;
				SDKROOT = macosx;
				VERSIONING_SYSTEM = "apple-generic";
				VERSION_INFO_FILE = "$(PRODUCT_NAME)_vers.c";
			};
			name = Release;
		};
		270B3E0C1489359100E0A926 /* Debug */ = {
			isa = XCBuildConfiguration;
			buildSettings = {
				ALWAYS_SEARCH_USER_PATHS = NO;
				ARCHS = "$(ARCHS_STANDARD_64_BIT)";
				COMBINE_HIDPI_IMAGES = YES;
				DYLIB_COMPATIBILITY_VERSION = 1;
				DYLIB_CURRENT_VERSION = 1;
				EXPORTED_SYMBOLS_FILE = "";
				FRAMEWORK_VERSION = A;
				GCC_DYNAMIC_NO_PIC = NO;
				GCC_PRECOMPILE_PREFIX_HEADER = YES;
				GCC_PREFIX_HEADER = Source/TouchDBPrefix.h;
				GCC_SYMBOLS_PRIVATE_EXTERN = NO;
				INFOPLIST_FILE = "Source/TouchDB-Info.plist";
				LD_DYLIB_INSTALL_NAME = "@rpath/$(EXECUTABLE_PATH)";
				MACOSX_DEPLOYMENT_TARGET = 10.7;
				PRODUCT_NAME = TouchDB;
				WRAPPER_EXTENSION = framework;
			};
			name = Debug;
		};
		270B3E0D1489359100E0A926 /* Release */ = {
			isa = XCBuildConfiguration;
			buildSettings = {
				ALWAYS_SEARCH_USER_PATHS = NO;
				ARCHS = "$(ARCHS_STANDARD_64_BIT)";
				COMBINE_HIDPI_IMAGES = YES;
				DEPLOYMENT_POSTPROCESSING = YES;
				DYLIB_COMPATIBILITY_VERSION = 1;
				DYLIB_CURRENT_VERSION = 1;
				EXPORTED_SYMBOLS_FILE = Source/TouchDB.exp;
				FRAMEWORK_VERSION = A;
				GCC_DYNAMIC_NO_PIC = NO;
				GCC_PRECOMPILE_PREFIX_HEADER = YES;
				GCC_PREFIX_HEADER = Source/TouchDBPrefix.h;
				GCC_SYMBOLS_PRIVATE_EXTERN = NO;
				INFOPLIST_FILE = "Source/TouchDB-Info.plist";
				LD_DYLIB_INSTALL_NAME = "@rpath/$(EXECUTABLE_PATH)";
				MACOSX_DEPLOYMENT_TARGET = 10.7;
				PRODUCT_NAME = TouchDB;
				STRIP_INSTALLED_PRODUCT = YES;
				WRAPPER_EXTENSION = framework;
			};
			name = Release;
		};
		270FE0D214C5008C005FF647 /* Debug */ = {
			isa = XCBuildConfiguration;
			buildSettings = {
				ALWAYS_SEARCH_USER_PATHS = NO;
				ARCHS = "$(ARCHS_STANDARD_64_BIT)";
				COPY_PHASE_STRIP = NO;
				GCC_C_LANGUAGE_STANDARD = gnu99;
				GCC_DYNAMIC_NO_PIC = NO;
				GCC_ENABLE_OBJC_EXCEPTIONS = YES;
				GCC_PREPROCESSOR_DEFINITIONS = (
					"DEBUG=1",
					"$(inherited)",
				);
				GCC_SYMBOLS_PRIVATE_EXTERN = NO;
				GCC_WARN_ABOUT_MISSING_PROTOTYPES = YES;
				LD_RUNPATH_SEARCH_PATHS = "@loader_path/";
				MACOSX_DEPLOYMENT_TARGET = 10.7;
				PRODUCT_NAME = "$(TARGET_NAME)";
			};
			name = Debug;
		};
		270FE0D314C5008C005FF647 /* Release */ = {
			isa = XCBuildConfiguration;
			buildSettings = {
				ALWAYS_SEARCH_USER_PATHS = NO;
				ARCHS = "$(ARCHS_STANDARD_64_BIT)";
				COPY_PHASE_STRIP = YES;
				DEBUG_INFORMATION_FORMAT = "dwarf-with-dsym";
				GCC_C_LANGUAGE_STANDARD = gnu99;
				GCC_ENABLE_OBJC_EXCEPTIONS = YES;
				GCC_WARN_ABOUT_MISSING_PROTOTYPES = YES;
				LD_RUNPATH_SEARCH_PATHS = "@loader_path/";
				MACOSX_DEPLOYMENT_TARGET = 10.7;
				PRODUCT_NAME = "$(TARGET_NAME)";
			};
			name = Release;
		};
		275315E214ACF0A20065964D /* Debug */ = {
			isa = XCBuildConfiguration;
			buildSettings = {
				ALWAYS_SEARCH_USER_PATHS = NO;
				ARCHS = "$(ARCHS_STANDARD_64_BIT)";
				CLANG_WARN_SUSPICIOUS_IMPLICIT_CONVERSION = NO;
				COMBINE_HIDPI_IMAGES = YES;
				COPY_PHASE_STRIP = NO;
				DYLIB_COMPATIBILITY_VERSION = 1;
				DYLIB_CURRENT_VERSION = 1;
				EXPORTED_SYMBOLS_FILE = Listener/TouchDBListener.exp;
				FRAMEWORK_VERSION = A;
				GCC_C_LANGUAGE_STANDARD = gnu99;
				GCC_DYNAMIC_NO_PIC = NO;
				GCC_ENABLE_OBJC_EXCEPTIONS = YES;
				GCC_PREPROCESSOR_DEFINITIONS = (
					"DEBUG=1",
					"$(inherited)",
				);
				GCC_SYMBOLS_PRIVATE_EXTERN = NO;
				GCC_WARN_SIGN_COMPARE = NO;
				GCC_WARN_UNINITIALIZED_AUTOS = YES;
				INFOPLIST_FILE = "Listener/TouchDBListener-Info.plist";
				LD_DYLIB_INSTALL_NAME = "@rpath/$(EXECUTABLE_PATH)";
				MACOSX_DEPLOYMENT_TARGET = 10.7;
				PRODUCT_NAME = "$(TARGET_NAME)";
				WRAPPER_EXTENSION = framework;
			};
			name = Debug;
		};
		275315E314ACF0A20065964D /* Release */ = {
			isa = XCBuildConfiguration;
			buildSettings = {
				ALWAYS_SEARCH_USER_PATHS = NO;
				ARCHS = "$(ARCHS_STANDARD_64_BIT)";
				CLANG_WARN_SUSPICIOUS_IMPLICIT_CONVERSION = NO;
				COMBINE_HIDPI_IMAGES = YES;
				COPY_PHASE_STRIP = YES;
				DEBUG_INFORMATION_FORMAT = "dwarf-with-dsym";
				DEPLOYMENT_POSTPROCESSING = YES;
				DYLIB_COMPATIBILITY_VERSION = 1;
				DYLIB_CURRENT_VERSION = 1;
				EXPORTED_SYMBOLS_FILE = Listener/TouchDBListener.exp;
				FRAMEWORK_VERSION = A;
				GCC_C_LANGUAGE_STANDARD = gnu99;
				GCC_DYNAMIC_NO_PIC = NO;
				GCC_ENABLE_OBJC_EXCEPTIONS = YES;
				GCC_SYMBOLS_PRIVATE_EXTERN = NO;
				GCC_WARN_SIGN_COMPARE = NO;
				GCC_WARN_UNINITIALIZED_AUTOS = YES;
				INFOPLIST_FILE = "Listener/TouchDBListener-Info.plist";
				LD_DYLIB_INSTALL_NAME = "@rpath/$(EXECUTABLE_PATH)";
				MACOSX_DEPLOYMENT_TARGET = 10.7;
				PRODUCT_NAME = "$(TARGET_NAME)";
				STRIP_INSTALLED_PRODUCT = YES;
				WRAPPER_EXTENSION = framework;
			};
			name = Release;
		};
		27731F281495CFEF00815D67 /* Debug */ = {
			isa = XCBuildConfiguration;
			buildSettings = {
				ALWAYS_SEARCH_USER_PATHS = NO;
				ARCHS = "$(ARCHS_STANDARD_32_BIT)";
				CODE_SIGN_IDENTITY = "";
				"CODE_SIGN_IDENTITY[sdk=iphoneos*]" = "iPhone Developer";
				COPY_PHASE_STRIP = NO;
				FRAMEWORK_SEARCH_PATHS = (
					"$(inherited)",
					"\"$(DEVELOPER_FRAMEWORKS_DIR)\"",
					"\"$(SRCROOT)/Demo-iOS/Frameworks\"",
				);
				GCC_C_LANGUAGE_STANDARD = gnu99;
				GCC_DYNAMIC_NO_PIC = NO;
				GCC_PRECOMPILE_PREFIX_HEADER = YES;
				GCC_PREFIX_HEADER = "Demo-iOS/iOS Demo-Prefix.pch";
				GCC_PREPROCESSOR_DEFINITIONS = (
					"DEBUG=1",
					"$(inherited)",
				);
				GCC_SYMBOLS_PRIVATE_EXTERN = NO;
				GCC_WARN_ABOUT_MISSING_PROTOTYPES = YES;
				INFOPLIST_FILE = "Demo-iOS/iOS Empty App-Info.plist";
				IPHONEOS_DEPLOYMENT_TARGET = 5.0;
				OTHER_LDFLAGS = "-ObjC";
				PRODUCT_NAME = "TouchDB Empty App";
				SDKROOT = iphoneos;
				TARGETED_DEVICE_FAMILY = "1,2";
				WRAPPER_EXTENSION = app;
			};
			name = Debug;
		};
		27731F291495CFEF00815D67 /* Release */ = {
			isa = XCBuildConfiguration;
			buildSettings = {
				ALWAYS_SEARCH_USER_PATHS = NO;
				ARCHS = "$(ARCHS_STANDARD_32_BIT)";
				CODE_SIGN_IDENTITY = "";
				"CODE_SIGN_IDENTITY[sdk=iphoneos*]" = "iPhone Developer";
				COPY_PHASE_STRIP = YES;
				FRAMEWORK_SEARCH_PATHS = (
					"$(inherited)",
					"\"$(DEVELOPER_FRAMEWORKS_DIR)\"",
					"\"$(SRCROOT)/Demo-iOS/Frameworks\"",
				);
				GCC_C_LANGUAGE_STANDARD = gnu99;
				GCC_PRECOMPILE_PREFIX_HEADER = YES;
				GCC_PREFIX_HEADER = "Demo-iOS/iOS Demo-Prefix.pch";
				GCC_WARN_ABOUT_MISSING_PROTOTYPES = YES;
				INFOPLIST_FILE = "Demo-iOS/iOS Empty App-Info.plist";
				IPHONEOS_DEPLOYMENT_TARGET = 5.0;
				OTHER_CFLAGS = "-DNS_BLOCK_ASSERTIONS=1";
				OTHER_LDFLAGS = "-ObjC";
				PRODUCT_NAME = "TouchDB Empty App";
				SDKROOT = iphoneos;
				TARGETED_DEVICE_FAMILY = "1,2";
				VALIDATE_PRODUCT = YES;
				WRAPPER_EXTENSION = app;
			};
			name = Release;
		};
		27B0B7C81492B83C00A817AD /* Debug */ = {
			isa = XCBuildConfiguration;
			buildSettings = {
				ALWAYS_SEARCH_USER_PATHS = NO;
				ARCHS = "$(ARCHS_STANDARD_32_BIT)";
				COPY_PHASE_STRIP = NO;
				DSTROOT = /tmp/TouchDBiOS.dst;
				GCC_C_LANGUAGE_STANDARD = gnu99;
				GCC_DYNAMIC_NO_PIC = NO;
				GCC_PRECOMPILE_PREFIX_HEADER = NO;
				GCC_PREFIX_HEADER = Source/TouchDBPrefix.h;
				GCC_SYMBOLS_PRIVATE_EXTERN = NO;
				GCC_WARN_ABOUT_MISSING_PROTOTYPES = YES;
				IPHONEOS_DEPLOYMENT_TARGET = 5.0;
				OTHER_LDFLAGS = "-ObjC";
				PRODUCT_NAME = TouchDB;
				SDKROOT = iphoneos;
				SKIP_INSTALL = YES;
			};
			name = Debug;
		};
		27B0B7C91492B83C00A817AD /* Release */ = {
			isa = XCBuildConfiguration;
			buildSettings = {
				ALWAYS_SEARCH_USER_PATHS = NO;
				ARCHS = "$(ARCHS_STANDARD_32_BIT)";
				COPY_PHASE_STRIP = YES;
				DSTROOT = /tmp/TouchDBiOS.dst;
				GCC_C_LANGUAGE_STANDARD = gnu99;
				GCC_PRECOMPILE_PREFIX_HEADER = NO;
				GCC_PREFIX_HEADER = Source/TouchDBPrefix.h;
				GCC_WARN_ABOUT_MISSING_PROTOTYPES = YES;
				IPHONEOS_DEPLOYMENT_TARGET = 5.0;
				OTHER_LDFLAGS = "-ObjC";
				PRODUCT_NAME = TouchDB;
				SDKROOT = iphoneos;
				SKIP_INSTALL = YES;
				VALIDATE_PRODUCT = YES;
			};
			name = Release;
		};
		27B0B7F21492BB6C00A817AD /* Debug */ = {
			isa = XCBuildConfiguration;
			buildSettings = {
				ALWAYS_SEARCH_USER_PATHS = NO;
				ARCHS = "$(ARCHS_STANDARD_32_BIT)";
				CONFIGURATION_BUILD_DIR = "$(BUILD_DIR)/$(CONFIGURATION)-ios-universal";
				COPY_PHASE_STRIP = NO;
				GCC_C_LANGUAGE_STANDARD = gnu99;
				GCC_DYNAMIC_NO_PIC = NO;
				GCC_ENABLE_OBJC_EXCEPTIONS = YES;
				GCC_PRECOMPILE_PREFIX_HEADER = YES;
				GCC_PREFIX_HEADER = Source/TouchDBPrefix.h;
				GCC_PREPROCESSOR_DEFINITIONS = (
					"DEBUG=1",
					"$(inherited)",
				);
				GCC_SYMBOLS_PRIVATE_EXTERN = NO;
				GCC_WARN_ABOUT_MISSING_PROTOTYPES = YES;
				INFOPLIST_FILE = "Source/TouchDB-Info.plist";
				INSTALL_PATH = "$(LOCAL_LIBRARY_DIR)/Frameworks";
				MACH_O_TYPE = mh_dylib;
				ONLY_ACTIVE_ARCH = NO;
				PRODUCT_NAME = TouchDB;
				SDKROOT = iphoneos;
				TARGETED_DEVICE_FAMILY = "1,2";
				WRAPPER_EXTENSION = framework;
			};
			name = Debug;
		};
		27B0B7F31492BB6C00A817AD /* Release */ = {
			isa = XCBuildConfiguration;
			buildSettings = {
				ALWAYS_SEARCH_USER_PATHS = NO;
				ARCHS = "$(ARCHS_STANDARD_32_BIT)";
				CONFIGURATION_BUILD_DIR = "$(BUILD_DIR)/$(CONFIGURATION)-ios-universal";
				COPY_PHASE_STRIP = YES;
				DEBUG_INFORMATION_FORMAT = "dwarf-with-dsym";
				GCC_C_LANGUAGE_STANDARD = gnu99;
				GCC_ENABLE_OBJC_EXCEPTIONS = YES;
				GCC_PRECOMPILE_PREFIX_HEADER = YES;
				GCC_PREFIX_HEADER = Source/TouchDBPrefix.h;
				GCC_WARN_ABOUT_MISSING_PROTOTYPES = YES;
				INFOPLIST_FILE = "Source/TouchDB-Info.plist";
				INSTALL_PATH = "$(LOCAL_LIBRARY_DIR)/Frameworks";
				MACH_O_TYPE = mh_dylib;
				ONLY_ACTIVE_ARCH = NO;
				PRODUCT_NAME = TouchDB;
				SDKROOT = iphoneos;
				TARGETED_DEVICE_FAMILY = "1,2";
				WRAPPER_EXTENSION = framework;
			};
			name = Release;
		};
		27B0B82A1492C16300A817AD /* Debug */ = {
			isa = XCBuildConfiguration;
			buildSettings = {
				ALWAYS_SEARCH_USER_PATHS = NO;
				ARCHS = "$(ARCHS_STANDARD_32_BIT)";
				CLANG_ENABLE_OBJC_ARC = YES;
				CODE_SIGN_IDENTITY = "";
				"CODE_SIGN_IDENTITY[sdk=iphoneos*]" = "iPhone Developer";
				COPY_PHASE_STRIP = NO;
				FRAMEWORK_SEARCH_PATHS = (
					"$(inherited)",
					"\"$(DEVELOPER_FRAMEWORKS_DIR)\"",
				);
				GCC_C_LANGUAGE_STANDARD = gnu99;
				GCC_PRECOMPILE_PREFIX_HEADER = YES;
				GCC_PREFIX_HEADER = "Demo-iOS/iOS Demo-Prefix.pch";
				GCC_PREPROCESSOR_DEFINITIONS = (
					"DEBUG=1",
					"$(inherited)",
				);
				GCC_SYMBOLS_PRIVATE_EXTERN = NO;
				GCC_WARN_ABOUT_MISSING_PROTOTYPES = YES;
				INFOPLIST_FILE = "Demo-iOS/iOS Demo-Info.plist";
				IPHONEOS_DEPLOYMENT_TARGET = 5.0;
				OTHER_LDFLAGS = "-ObjC";
				PRODUCT_NAME = "TouchDB Demo";
				"PROVISIONING_PROFILE[sdk=iphoneos*]" = "";
				SDKROOT = iphoneos;
				TARGETED_DEVICE_FAMILY = "1,2";
				WRAPPER_EXTENSION = app;
			};
			name = Debug;
		};
		27B0B82B1492C16300A817AD /* Release */ = {
			isa = XCBuildConfiguration;
			buildSettings = {
				ALWAYS_SEARCH_USER_PATHS = NO;
				ARCHS = "$(ARCHS_STANDARD_32_BIT)";
				CLANG_ENABLE_OBJC_ARC = YES;
				CODE_SIGN_IDENTITY = "";
				"CODE_SIGN_IDENTITY[sdk=iphoneos*]" = "iPhone Developer";
				COPY_PHASE_STRIP = YES;
				FRAMEWORK_SEARCH_PATHS = (
					"$(inherited)",
					"\"$(DEVELOPER_FRAMEWORKS_DIR)\"",
				);
				GCC_C_LANGUAGE_STANDARD = gnu99;
				GCC_PRECOMPILE_PREFIX_HEADER = YES;
				GCC_PREFIX_HEADER = "Demo-iOS/iOS Demo-Prefix.pch";
				GCC_WARN_ABOUT_MISSING_PROTOTYPES = YES;
				INFOPLIST_FILE = "Demo-iOS/iOS Demo-Info.plist";
				IPHONEOS_DEPLOYMENT_TARGET = 5.0;
				OTHER_CFLAGS = "-DNS_BLOCK_ASSERTIONS=1";
				OTHER_LDFLAGS = "-ObjC";
				PRODUCT_NAME = "TouchDB Demo";
				"PROVISIONING_PROFILE[sdk=iphoneos*]" = "";
				SDKROOT = iphoneos;
				TARGETED_DEVICE_FAMILY = "1,2";
				VALIDATE_PRODUCT = YES;
				WRAPPER_EXTENSION = app;
			};
			name = Release;
		};
		27C706B0148864BA00F0F099 /* Debug */ = {
			isa = XCBuildConfiguration;
			buildSettings = {
				ALWAYS_SEARCH_USER_PATHS = NO;
				ARCHS = "$(ARCHS_STANDARD_64_BIT)";
				COMBINE_HIDPI_IMAGES = YES;
				COPY_PHASE_STRIP = NO;
				GCC_DYNAMIC_NO_PIC = NO;
				GCC_PRECOMPILE_PREFIX_HEADER = YES;
				GCC_SYMBOLS_PRIVATE_EXTERN = NO;
				GCC_VERSION = com.apple.compilers.llvm.clang.1_0;
				GCC_WARN_64_TO_32_BIT_CONVERSION = YES;
				GCC_WARN_ABOUT_MISSING_PROTOTYPES = YES;
				INFOPLIST_FILE = "Demo-Mac/ShoppingDemo-Info.plist";
				LD_RUNPATH_SEARCH_PATHS = "@loader_path/../Frameworks";
				MACOSX_DEPLOYMENT_TARGET = 10.7;
				PRODUCT_NAME = "TouchDB Demo";
				VALID_ARCHS = x86_64;
				WRAPPER_EXTENSION = app;
			};
			name = Debug;
		};
		27C706B1148864BA00F0F099 /* Release */ = {
			isa = XCBuildConfiguration;
			buildSettings = {
				ALWAYS_SEARCH_USER_PATHS = NO;
				ARCHS = "$(ARCHS_STANDARD_64_BIT)";
				COMBINE_HIDPI_IMAGES = YES;
				COPY_PHASE_STRIP = YES;
				DEBUG_INFORMATION_FORMAT = "dwarf-with-dsym";
				GCC_PRECOMPILE_PREFIX_HEADER = YES;
				GCC_VERSION = com.apple.compilers.llvm.clang.1_0;
				GCC_WARN_64_TO_32_BIT_CONVERSION = YES;
				GCC_WARN_ABOUT_MISSING_PROTOTYPES = YES;
				INFOPLIST_FILE = "Demo-Mac/ShoppingDemo-Info.plist";
				LD_RUNPATH_SEARCH_PATHS = "@loader_path/../Frameworks";
				MACOSX_DEPLOYMENT_TARGET = 10.7;
				PRODUCT_NAME = "TouchDB Demo";
				VALID_ARCHS = x86_64;
				WRAPPER_EXTENSION = app;
			};
			name = Release;
		};
		DA023B6214BCA94C008184BB /* Debug */ = {
			isa = XCBuildConfiguration;
			buildSettings = {
				ALWAYS_SEARCH_USER_PATHS = NO;
				ARCHS = "$(ARCHS_STANDARD_32_BIT)";
				CLANG_ENABLE_OBJC_ARC = YES;
				CLANG_WARN_SUSPICIOUS_IMPLICIT_CONVERSION = NO;
				COPY_PHASE_STRIP = NO;
				DSTROOT = /tmp/TouchDBiOS.dst;
				GCC_C_LANGUAGE_STANDARD = gnu99;
				GCC_DYNAMIC_NO_PIC = NO;
				GCC_PRECOMPILE_PREFIX_HEADER = YES;
				GCC_PREFIX_HEADER = Source/TouchDBPrefix.h;
				GCC_SYMBOLS_PRIVATE_EXTERN = NO;
				GCC_WARN_ABOUT_MISSING_PROTOTYPES = YES;
				GCC_WARN_ABOUT_POINTER_SIGNEDNESS = YES;
				GCC_WARN_SIGN_COMPARE = NO;
				IPHONEOS_DEPLOYMENT_TARGET = 5.0;
				OTHER_LDFLAGS = "-ObjC";
				PRODUCT_NAME = TouchDBListener;
				SDKROOT = iphoneos;
				SKIP_INSTALL = YES;
			};
			name = Debug;
		};
		DA023B6314BCA94C008184BB /* Release */ = {
			isa = XCBuildConfiguration;
			buildSettings = {
				ALWAYS_SEARCH_USER_PATHS = NO;
				ARCHS = "$(ARCHS_STANDARD_32_BIT)";
				CLANG_ENABLE_OBJC_ARC = YES;
				CLANG_WARN_SUSPICIOUS_IMPLICIT_CONVERSION = NO;
				COPY_PHASE_STRIP = YES;
				DSTROOT = /tmp/TouchDBiOS.dst;
				GCC_C_LANGUAGE_STANDARD = gnu99;
				GCC_PRECOMPILE_PREFIX_HEADER = YES;
				GCC_PREFIX_HEADER = Source/TouchDBPrefix.h;
				GCC_WARN_ABOUT_MISSING_PROTOTYPES = YES;
				GCC_WARN_ABOUT_POINTER_SIGNEDNESS = YES;
				GCC_WARN_SIGN_COMPARE = NO;
				IPHONEOS_DEPLOYMENT_TARGET = 5.0;
				OTHER_LDFLAGS = "-ObjC";
				PRODUCT_NAME = TouchDBListener;
				SDKROOT = iphoneos;
				SKIP_INSTALL = YES;
				VALIDATE_PRODUCT = YES;
			};
			name = Release;
		};
		DA147C3414BCAC3B0052DA4D /* Debug */ = {
			isa = XCBuildConfiguration;
			buildSettings = {
				ALWAYS_SEARCH_USER_PATHS = NO;
				ARCHS = "$(ARCHS_STANDARD_32_BIT)";
				CONFIGURATION_BUILD_DIR = "$(BUILD_DIR)/$(CONFIGURATION)-ios-universal";
				COPY_PHASE_STRIP = NO;
				GCC_C_LANGUAGE_STANDARD = gnu99;
				GCC_DYNAMIC_NO_PIC = NO;
				GCC_ENABLE_OBJC_EXCEPTIONS = YES;
				GCC_PRECOMPILE_PREFIX_HEADER = YES;
				GCC_PREFIX_HEADER = "iTouchDB/iTouchDB-Prefix.pch";
				GCC_PREPROCESSOR_DEFINITIONS = (
					"DEBUG=1",
					"$(inherited)",
				);
				GCC_SYMBOLS_PRIVATE_EXTERN = NO;
				GCC_WARN_ABOUT_MISSING_PROTOTYPES = YES;
				INSTALL_PATH = "$(LOCAL_LIBRARY_DIR)/Frameworks";
				MACH_O_TYPE = mh_dylib;
				ONLY_ACTIVE_ARCH = NO;
				PRODUCT_NAME = TouchDBListener;
				SDKROOT = iphoneos;
				TARGETED_DEVICE_FAMILY = "1,2";
				WRAPPER_EXTENSION = framework;
			};
			name = Debug;
		};
		DA147C3514BCAC3B0052DA4D /* Release */ = {
			isa = XCBuildConfiguration;
			buildSettings = {
				ALWAYS_SEARCH_USER_PATHS = NO;
				ARCHS = "$(ARCHS_STANDARD_32_BIT)";
				CONFIGURATION_BUILD_DIR = "$(BUILD_DIR)/$(CONFIGURATION)-ios-universal";
				COPY_PHASE_STRIP = YES;
				DEBUG_INFORMATION_FORMAT = "dwarf-with-dsym";
				GCC_C_LANGUAGE_STANDARD = gnu99;
				GCC_ENABLE_OBJC_EXCEPTIONS = YES;
				GCC_PRECOMPILE_PREFIX_HEADER = YES;
				GCC_PREFIX_HEADER = "iTouchDB/iTouchDB-Prefix.pch";
				GCC_WARN_ABOUT_MISSING_PROTOTYPES = YES;
				INSTALL_PATH = "$(LOCAL_LIBRARY_DIR)/Frameworks";
				MACH_O_TYPE = mh_dylib;
				ONLY_ACTIVE_ARCH = NO;
				PRODUCT_NAME = TouchDBListener;
				SDKROOT = iphoneos;
				TARGETED_DEVICE_FAMILY = "1,2";
				WRAPPER_EXTENSION = framework;
			};
			name = Release;
		};
/* End XCBuildConfiguration section */

/* Begin XCConfigurationList section */
		1DEB923508733DC60010E9CD /* Build configuration list for PBXProject "TouchDB" */ = {
			isa = XCConfigurationList;
			buildConfigurations = (
				1DEB923608733DC60010E9CD /* Debug */,
				1DEB923708733DC60010E9CD /* Release */,
			);
			defaultConfigurationIsVisible = 0;
			defaultConfigurationName = Release;
		};
		270B3E0B1489359100E0A926 /* Build configuration list for PBXNativeTarget "TouchDB-Mac" */ = {
			isa = XCConfigurationList;
			buildConfigurations = (
				270B3E0C1489359100E0A926 /* Debug */,
				270B3E0D1489359100E0A926 /* Release */,
			);
			defaultConfigurationIsVisible = 0;
			defaultConfigurationName = Release;
		};
		270FE0D414C5008C005FF647 /* Build configuration list for PBXNativeTarget "TouchServ" */ = {
			isa = XCConfigurationList;
			buildConfigurations = (
				270FE0D214C5008C005FF647 /* Debug */,
				270FE0D314C5008C005FF647 /* Release */,
			);
			defaultConfigurationIsVisible = 0;
			defaultConfigurationName = Release;
		};
		275315E114ACF0A20065964D /* Build configuration list for PBXNativeTarget "TouchDBListener-Mac" */ = {
			isa = XCConfigurationList;
			buildConfigurations = (
				275315E214ACF0A20065964D /* Debug */,
				275315E314ACF0A20065964D /* Release */,
			);
			defaultConfigurationIsVisible = 0;
			defaultConfigurationName = Release;
		};
		27731F271495CFEF00815D67 /* Build configuration list for PBXNativeTarget "TouchDB iOS Empty App" */ = {
			isa = XCConfigurationList;
			buildConfigurations = (
				27731F281495CFEF00815D67 /* Debug */,
				27731F291495CFEF00815D67 /* Release */,
			);
			defaultConfigurationIsVisible = 0;
			defaultConfigurationName = Release;
		};
		27B0B7C71492B83C00A817AD /* Build configuration list for PBXNativeTarget "TouchDB-iOS-library" */ = {
			isa = XCConfigurationList;
			buildConfigurations = (
				27B0B7C81492B83C00A817AD /* Debug */,
				27B0B7C91492B83C00A817AD /* Release */,
			);
			defaultConfigurationIsVisible = 0;
			defaultConfigurationName = Release;
		};
		27B0B7F11492BB6C00A817AD /* Build configuration list for PBXNativeTarget "TouchDB-iOS" */ = {
			isa = XCConfigurationList;
			buildConfigurations = (
				27B0B7F21492BB6C00A817AD /* Debug */,
				27B0B7F31492BB6C00A817AD /* Release */,
			);
			defaultConfigurationIsVisible = 0;
			defaultConfigurationName = Release;
		};
		27B0B8291492C16300A817AD /* Build configuration list for PBXNativeTarget "TouchDB iOS Demo" */ = {
			isa = XCConfigurationList;
			buildConfigurations = (
				27B0B82A1492C16300A817AD /* Debug */,
				27B0B82B1492C16300A817AD /* Release */,
			);
			defaultConfigurationIsVisible = 0;
			defaultConfigurationName = Release;
		};
		27C706AF148864BA00F0F099 /* Build configuration list for PBXNativeTarget "TouchDB Mac Demo" */ = {
			isa = XCConfigurationList;
			buildConfigurations = (
				27C706B0148864BA00F0F099 /* Debug */,
				27C706B1148864BA00F0F099 /* Release */,
			);
			defaultConfigurationIsVisible = 0;
			defaultConfigurationName = Release;
		};
		DA023B6114BCA94C008184BB /* Build configuration list for PBXNativeTarget "Listener iOS Library" */ = {
			isa = XCConfigurationList;
			buildConfigurations = (
				DA023B6214BCA94C008184BB /* Debug */,
				DA023B6314BCA94C008184BB /* Release */,
			);
			defaultConfigurationIsVisible = 0;
			defaultConfigurationName = Release;
		};
		DA147C3314BCAC3B0052DA4D /* Build configuration list for PBXNativeTarget "TouchDBListener-iOS" */ = {
			isa = XCConfigurationList;
			buildConfigurations = (
				DA147C3414BCAC3B0052DA4D /* Debug */,
				DA147C3514BCAC3B0052DA4D /* Release */,
			);
			defaultConfigurationIsVisible = 0;
			defaultConfigurationName = Release;
		};
/* End XCConfigurationList section */
	};
	rootObject = 08FB7793FE84155DC02AAC07 /* Project object */;
}<|MERGE_RESOLUTION|>--- conflicted
+++ resolved
@@ -36,7 +36,6 @@
 		270FE0CA14C5008C005FF647 /* Foundation.framework in Frameworks */ = {isa = PBXBuildFile; fileRef = 27F0745C11CD50A600E9A2AB /* Foundation.framework */; };
 		270FE0D514C50134005FF647 /* TouchDB.framework in Frameworks */ = {isa = PBXBuildFile; fileRef = 270B3DEA1489359000E0A926 /* TouchDB.framework */; };
 		270FE0D614C50134005FF647 /* TouchDBListener-Mac.framework in Frameworks */ = {isa = PBXBuildFile; fileRef = 275315D514ACF0A10065964D /* TouchDBListener-Mac.framework */; };
-		270FE0DE14C50390005FF647 /* TouchServ.m in Sources */ = {isa = PBXBuildFile; fileRef = 270FE0DC14C50382005FF647 /* TouchServ.m */; };
 		27103F8314E9CE4400DF7209 /* TDReachability.h in Headers */ = {isa = PBXBuildFile; fileRef = 27103F8114E9CE4400DF7209 /* TDReachability.h */; };
 		27103F8414E9CE4400DF7209 /* TDReachability.m in Sources */ = {isa = PBXBuildFile; fileRef = 27103F8214E9CE4400DF7209 /* TDReachability.m */; };
 		27103F8514E9CE4400DF7209 /* TDReachability.m in Sources */ = {isa = PBXBuildFile; fileRef = 27103F8214E9CE4400DF7209 /* TDReachability.m */; };
@@ -291,9 +290,9 @@
 		27DA435B15918C8E00F9E7B5 /* TouchModelFactory.m in Sources */ = {isa = PBXBuildFile; fileRef = 27DA435615918C8E00F9E7B5 /* TouchModelFactory.m */; };
 		27DA435C15918C8E00F9E7B5 /* TouchModelFactory.m in Sources */ = {isa = PBXBuildFile; fileRef = 27DA435615918C8E00F9E7B5 /* TouchModelFactory.m */; };
 		27DA435E159230AA00F9E7B5 /* TDRouter.m in Sources */ = {isa = PBXBuildFile; fileRef = 27C706441486BE7100F0F099 /* TDRouter.m */; };
-		27DA435F159230AC00F9E7B5 /* TDRouter.m in Sources */ = {isa = PBXBuildFile; fileRef = 27C706441486BE7100F0F099 /* TDRouter.m */; };
+		27DA435F159230AC00F9E7B5 /* TDRouter.m in Sources */ = {isa = PBXBuildFile; fileRef = 27C706441486BE7100F0F099 /* TDRouter.m */; settings = {COMPILER_FLAGS = "-fno-objc-arc"; }; };
 		27DA4360159230B100F9E7B5 /* TDRouter+Handlers.m in Sources */ = {isa = PBXBuildFile; fileRef = 2700BC5B14B64AA600B5B297 /* TDRouter+Handlers.m */; };
-		27DA4361159230B200F9E7B5 /* TDRouter+Handlers.m in Sources */ = {isa = PBXBuildFile; fileRef = 2700BC5B14B64AA600B5B297 /* TDRouter+Handlers.m */; };
+		27DA4361159230B200F9E7B5 /* TDRouter+Handlers.m in Sources */ = {isa = PBXBuildFile; fileRef = 2700BC5B14B64AA600B5B297 /* TDRouter+Handlers.m */; settings = {COMPILER_FLAGS = "-fno-objc-arc"; }; };
 		27DA43621592387400F9E7B5 /* TouchDatabaseManager.h in Headers */ = {isa = PBXBuildFile; fileRef = 27DA4343159125B500F9E7B5 /* TouchDatabaseManager.h */; settings = {ATTRIBUTES = (Public, ); }; };
 		27DA43631592387400F9E7B5 /* TouchDatabase.h in Headers */ = {isa = PBXBuildFile; fileRef = 27DA42FB158E7D3500F9E7B5 /* TouchDatabase.h */; settings = {ATTRIBUTES = (Public, ); }; };
 		27DA43641592387400F9E7B5 /* TouchDocument.h in Headers */ = {isa = PBXBuildFile; fileRef = 27ED862E157D0FC600712B33 /* TouchDocument.h */; settings = {ATTRIBUTES = (Public, ); }; };
@@ -321,7 +320,7 @@
 		27E2E5CD159533A5005B9234 /* TouchReplication.h in Headers */ = {isa = PBXBuildFile; fileRef = 27E2E5CB159533A5005B9234 /* TouchReplication.h */; };
 		27E2E5CE159533A5005B9234 /* TouchReplication.m in Sources */ = {isa = PBXBuildFile; fileRef = 27E2E5CC159533A5005B9234 /* TouchReplication.m */; };
 		27E2E5CF159533A5005B9234 /* TouchReplication.m in Sources */ = {isa = PBXBuildFile; fileRef = 27E2E5CC159533A5005B9234 /* TouchReplication.m */; };
-		27E2E61715993CB4005B9234 /* TDURLProtocol.m in Sources */ = {isa = PBXBuildFile; fileRef = 27C706471487584300F0F099 /* TDURLProtocol.m */; };
+		27E2E61715993CB4005B9234 /* TDURLProtocol.m in Sources */ = {isa = PBXBuildFile; fileRef = 27C706471487584300F0F099 /* TDURLProtocol.m */; settings = {COMPILER_FLAGS = "-fno-objc-arc"; }; };
 		27E2E61815993CB6005B9234 /* TDURLProtocol.m in Sources */ = {isa = PBXBuildFile; fileRef = 27C706471487584300F0F099 /* TDURLProtocol.m */; };
 		27E4152F154F6E8500771FC5 /* TDStatus.h in Headers */ = {isa = PBXBuildFile; fileRef = 274F9807152E6E0C00247C46 /* TDStatus.h */; settings = {ATTRIBUTES = (Public, ); }; };
 		27E41530154F6E9C00771FC5 /* TDStatus.h in Headers */ = {isa = PBXBuildFile; fileRef = 274F9807152E6E0C00247C46 /* TDStatus.h */; settings = {ATTRIBUTES = (Public, ); }; };
@@ -335,6 +334,7 @@
 		27ED8630157D0FC600712B33 /* TouchDocument.h in Headers */ = {isa = PBXBuildFile; fileRef = 27ED862E157D0FC600712B33 /* TouchDocument.h */; settings = {ATTRIBUTES = (Public, ); }; };
 		27ED8631157D0FC600712B33 /* TouchDocument.m in Sources */ = {isa = PBXBuildFile; fileRef = 27ED862F157D0FC600712B33 /* TouchDocument.m */; };
 		27ED8632157D0FC600712B33 /* TouchDocument.m in Sources */ = {isa = PBXBuildFile; fileRef = 27ED862F157D0FC600712B33 /* TouchDocument.m */; };
+		27ED9A971639D8D2000C844A /* TouchServ.m in Sources */ = {isa = PBXBuildFile; fileRef = 27ED9A961639D8D2000C844A /* TouchServ.m */; };
 		27F08C8B15A7A31B003C3E2B /* TDAttachment.h in Headers */ = {isa = PBXBuildFile; fileRef = 27A7209E152B959100C0A0E8 /* TDAttachment.h */; settings = {ATTRIBUTES = (Public, ); }; };
 		27F12887156ABE24008465C2 /* OAConsumer.m in Sources */ = {isa = PBXBuildFile; fileRef = 27F12856156ABE24008465C2 /* OAConsumer.m */; };
 		27F12890156ABE24008465C2 /* OAMutableURLRequest.m in Sources */ = {isa = PBXBuildFile; fileRef = 27F1285C156ABE24008465C2 /* OAMutableURLRequest.m */; };
@@ -472,7 +472,6 @@
 		270F5703156AE0BF000FEB8F /* TDAuthorizer.h */ = {isa = PBXFileReference; fileEncoding = 4; lastKnownFileType = sourcecode.c.h; path = TDAuthorizer.h; sourceTree = "<group>"; };
 		270F5704156AE0BF000FEB8F /* TDAuthorizer.m */ = {isa = PBXFileReference; fileEncoding = 4; lastKnownFileType = sourcecode.c.objc; path = TDAuthorizer.m; sourceTree = "<group>"; };
 		270FE0C814C5008C005FF647 /* TouchServ */ = {isa = PBXFileReference; explicitFileType = "compiled.mach-o.executable"; includeInIndex = 0; path = TouchServ; sourceTree = BUILT_PRODUCTS_DIR; };
-		270FE0DC14C50382005FF647 /* TouchServ.m */ = {isa = PBXFileReference; fileEncoding = 4; lastKnownFileType = sourcecode.c.objc; path = TouchServ.m; sourceTree = "<group>"; };
 		27103F8114E9CE4400DF7209 /* TDReachability.h */ = {isa = PBXFileReference; fileEncoding = 4; lastKnownFileType = sourcecode.c.h; path = TDReachability.h; sourceTree = "<group>"; };
 		27103F8214E9CE4400DF7209 /* TDReachability.m */ = {isa = PBXFileReference; fileEncoding = 4; lastKnownFileType = sourcecode.c.objc; path = TDReachability.m; sourceTree = "<group>"; };
 		27103F8714EA076600DF7209 /* SystemConfiguration.framework */ = {isa = PBXFileReference; lastKnownFileType = wrapper.framework; name = SystemConfiguration.framework; path = System/Library/Frameworks/SystemConfiguration.framework; sourceTree = SDKROOT; };
@@ -689,6 +688,7 @@
 		27E7FB02155DBDA20025F93A /* Security.framework */ = {isa = PBXFileReference; lastKnownFileType = wrapper.framework; name = Security.framework; path = Platforms/iPhoneOS.platform/Developer/SDKs/iPhoneOS5.1.sdk/System/Library/Frameworks/Security.framework; sourceTree = DEVELOPER_DIR; };
 		27ED862E157D0FC600712B33 /* TouchDocument.h */ = {isa = PBXFileReference; fileEncoding = 4; lastKnownFileType = sourcecode.c.h; path = TouchDocument.h; sourceTree = "<group>"; };
 		27ED862F157D0FC600712B33 /* TouchDocument.m */ = {isa = PBXFileReference; fileEncoding = 4; lastKnownFileType = sourcecode.c.objc; path = TouchDocument.m; sourceTree = "<group>"; };
+		27ED9A961639D8D2000C844A /* TouchServ.m */ = {isa = PBXFileReference; fileEncoding = 4; lastKnownFileType = sourcecode.c.objc; path = TouchServ.m; sourceTree = "<group>"; };
 		27F0744611CD4B6D00E9A2AB /* TDDatabase.h */ = {isa = PBXFileReference; fileEncoding = 4; lastKnownFileType = sourcecode.c.h; path = TDDatabase.h; sourceTree = "<group>"; };
 		27F0744711CD4B6D00E9A2AB /* TDDatabase.m */ = {isa = PBXFileReference; fileEncoding = 4; lastKnownFileType = sourcecode.c.objc; path = TDDatabase.m; sourceTree = "<group>"; };
 		27F0744911CD4BA000E9A2AB /* libsqlite3.dylib */ = {isa = PBXFileReference; lastKnownFileType = "compiled.mach-o.dylib"; name = libsqlite3.dylib; path = usr/lib/libsqlite3.dylib; sourceTree = SDKROOT; };
@@ -1052,7 +1052,7 @@
 				2753160B14ACFC2A0065964D /* TDHTTPConnection.m */,
 				27E11F0E14AD15940006B340 /* TDHTTPResponse.h */,
 				27E11F0F14AD15940006B340 /* TDHTTPResponse.m */,
-				270FE0DC14C50382005FF647 /* TouchServ.m */,
+				27ED9A961639D8D2000C844A /* TouchServ.m */,
 				275315D814ACF0A20065964D /* Supporting Files */,
 			);
 			path = Listener;
@@ -1242,11 +1242,6 @@
 				27C706D01488679500F0F099 /* ShoppingDemo.xib */,
 				27C706D11488679500F0F099 /* ShoppingItem.h */,
 				27C706D21488679500F0F099 /* ShoppingItem.m */,
-<<<<<<< HEAD
-				270FE0DC14C50382005FF647 /* TouchServ.m */,
-=======
-				27990702149D2576003D4338 /* CouchCocoa.framework */,
->>>>>>> a4e35e56
 			);
 			path = "Demo-Mac";
 			sourceTree = "<group>";
@@ -1961,7 +1956,7 @@
 			isa = PBXSourcesBuildPhase;
 			buildActionMask = 2147483647;
 			files = (
-				270FE0DE14C50390005FF647 /* TouchServ.m in Sources */,
+				27ED9A971639D8D2000C844A /* TouchServ.m in Sources */,
 			);
 			runOnlyForDeploymentPostprocessing = 0;
 		};
@@ -2227,7 +2222,7 @@
 				CLANG_WARN_OBJC_MISSING_PROPERTY_SYNTHESIS = YES;
 				CLANG_WARN_SUSPICIOUS_IMPLICIT_CONVERSION = YES;
 				CLANG_WARN__DUPLICATE_METHOD_MATCH = YES;
-				CURRENT_PROJECT_VERSION = 0.981;
+				CURRENT_PROJECT_VERSION = 0.952;
 				GCC_C_LANGUAGE_STANDARD = c99;
 				GCC_DYNAMIC_NO_PIC = NO;
 				GCC_OPTIMIZATION_LEVEL = 0;
@@ -2254,7 +2249,7 @@
 				CLANG_WARN_OBJC_MISSING_PROPERTY_SYNTHESIS = YES;
 				CLANG_WARN_SUSPICIOUS_IMPLICIT_CONVERSION = YES;
 				CLANG_WARN__DUPLICATE_METHOD_MATCH = YES;
-				CURRENT_PROJECT_VERSION = 0.981;
+				CURRENT_PROJECT_VERSION = 0.952;
 				GCC_C_LANGUAGE_STANDARD = c99;
 				GCC_DYNAMIC_NO_PIC = NO;
 				GCC_VERSION = com.apple.compilers.llvm.clang.1_0;
