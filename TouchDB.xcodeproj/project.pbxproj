// !$*UTF8*$!
{
	archiveVersion = 1;
	classes = {
	};
	objectVersion = 46;
	objects = {

/* Begin PBXAggregateTarget section */
		275A29061649A54000B0D8EE /* All */ = {
			isa = PBXAggregateTarget;
			buildConfigurationList = 275A29071649A54000B0D8EE /* Build configuration list for PBXAggregateTarget "All" */;
			buildPhases = (
			);
			dependencies = (
				275A290B1649A54500B0D8EE /* PBXTargetDependency */,
				275A29131649A54F00B0D8EE /* PBXTargetDependency */,
				275A290D1649A54700B0D8EE /* PBXTargetDependency */,
				275A29151649A55200B0D8EE /* PBXTargetDependency */,
				275A29171649A55500B0D8EE /* PBXTargetDependency */,
				275A290F1649A54A00B0D8EE /* PBXTargetDependency */,
				275A29111649A54C00B0D8EE /* PBXTargetDependency */,
				27B15522164AD14E00DF5E2C /* PBXTargetDependency */,
			);
			name = All;
			productName = All;
		};
/* End PBXAggregateTarget section */

/* Begin PBXBuildFile section */
		2700BC5114B3864B00B5B297 /* HTTPFileResponse.m in Sources */ = {isa = PBXBuildFile; fileRef = 2753156914ACEFC90065964D /* HTTPFileResponse.m */; };
		270B3E111489382F00E0A926 /* TD_Database.m in Sources */ = {isa = PBXBuildFile; fileRef = 27F0744711CD4B6D00E9A2AB /* TD_Database.m */; };
		270B3E121489382F00E0A926 /* TD_Body.m in Sources */ = {isa = PBXBuildFile; fileRef = 27F074AA11CD5D7A00E9A2AB /* TD_Body.m */; };
		270B3E131489382F00E0A926 /* TD_Server.m in Sources */ = {isa = PBXBuildFile; fileRef = 27C706411486BBD500F0F099 /* TD_Server.m */; };
		270B3E161489382F00E0A926 /* FMDatabase.m in Sources */ = {isa = PBXBuildFile; fileRef = 27F0747011CD51A200E9A2AB /* FMDatabase.m */; settings = {COMPILER_FLAGS = "-fno-objc-arc"; }; };
		270B3E181489382F00E0A926 /* FMResultSet.m in Sources */ = {isa = PBXBuildFile; fileRef = 27F0747211CD51A200E9A2AB /* FMResultSet.m */; settings = {COMPILER_FLAGS = "-fno-objc-arc"; }; };
		270B3E1D1489384700E0A926 /* libsqlite3.dylib in Frameworks */ = {isa = PBXBuildFile; fileRef = 27F0744911CD4BA000E9A2AB /* libsqlite3.dylib */; };
		270B3E1E1489385C00E0A926 /* Foundation.framework in Frameworks */ = {isa = PBXBuildFile; fileRef = 27F0745C11CD50A600E9A2AB /* Foundation.framework */; };
		270B3E201489390000E0A926 /* TouchDB.h in Headers */ = {isa = PBXBuildFile; fileRef = 270B3E1F148938D800E0A926 /* TouchDB.h */; settings = {ATTRIBUTES = (Public, ); }; };
		270B3E211489390F00E0A926 /* TDURLProtocol.h in Headers */ = {isa = PBXBuildFile; fileRef = 27C706461487584300F0F099 /* TDURLProtocol.h */; settings = {ATTRIBUTES = (Private, ); }; };
		270B3E221489391E00E0A926 /* TD_Database.h in Headers */ = {isa = PBXBuildFile; fileRef = 27F0744611CD4B6D00E9A2AB /* TD_Database.h */; settings = {ATTRIBUTES = (Private, ); }; };
		270B3E231489392100E0A926 /* TD_Body.h in Headers */ = {isa = PBXBuildFile; fileRef = 27F074A911CD5D7A00E9A2AB /* TD_Body.h */; settings = {ATTRIBUTES = (Private, ); }; };
		270B3E241489392600E0A926 /* TD_Server.h in Headers */ = {isa = PBXBuildFile; fileRef = 27C706401486BBD500F0F099 /* TD_Server.h */; settings = {ATTRIBUTES = (Private, ); }; };
		270B3E251489392C00E0A926 /* TDRouter.h in Headers */ = {isa = PBXBuildFile; fileRef = 27C706431486BE7100F0F099 /* TDRouter.h */; settings = {ATTRIBUTES = (Private, ); }; };
		270B3E26148939BD00E0A926 /* TouchDB.framework in Frameworks */ = {isa = PBXBuildFile; fileRef = 270B3DEA1489359000E0A926 /* TouchDB.framework */; };
		270B3E27148939C500E0A926 /* TouchDB.framework in CopyFiles */ = {isa = PBXBuildFile; fileRef = 270B3DEA1489359000E0A926 /* TouchDB.framework */; };
		270B3E2B1489581E00E0A926 /* TDPuller.h in Headers */ = {isa = PBXBuildFile; fileRef = 270B3E291489581E00E0A926 /* TDPuller.h */; settings = {ATTRIBUTES = (Private, ); }; };
		270B3E2C1489581E00E0A926 /* TDPuller.m in Sources */ = {isa = PBXBuildFile; fileRef = 270B3E2A1489581E00E0A926 /* TDPuller.m */; };
		270B3E3914898DF200E0A926 /* TD_Revision.h in Headers */ = {isa = PBXBuildFile; fileRef = 270B3E3714898DF200E0A926 /* TD_Revision.h */; settings = {ATTRIBUTES = (Private, ); }; };
		270B3E3A14898DF200E0A926 /* TD_Revision.m in Sources */ = {isa = PBXBuildFile; fileRef = 270B3E3814898DF200E0A926 /* TD_Revision.m */; };
		270B3E3E148D7F0000E0A926 /* TDPusher.h in Headers */ = {isa = PBXBuildFile; fileRef = 270B3E3C148D7F0000E0A926 /* TDPusher.h */; settings = {ATTRIBUTES = (Private, ); }; };
		270B3E3F148D7F0000E0A926 /* TDPusher.m in Sources */ = {isa = PBXBuildFile; fileRef = 270B3E3D148D7F0000E0A926 /* TDPusher.m */; };
		270D6FC1164484190081812D /* TDSocketChangeTracker.h in Headers */ = {isa = PBXBuildFile; fileRef = 270D6FBF164484190081812D /* TDSocketChangeTracker.h */; };
		270D6FC2164484190081812D /* TDSocketChangeTracker.m in Sources */ = {isa = PBXBuildFile; fileRef = 270D6FC0164484190081812D /* TDSocketChangeTracker.m */; };
		270D6FC3164484190081812D /* TDSocketChangeTracker.m in Sources */ = {isa = PBXBuildFile; fileRef = 270D6FC0164484190081812D /* TDSocketChangeTracker.m */; };
		270F5702156AD215000FEB8F /* OARequestParameter.m in Sources */ = {isa = PBXBuildFile; fileRef = 27F12862156ABE24008465C2 /* OARequestParameter.m */; settings = {COMPILER_FLAGS = "-fno-objc-arc"; }; };
		270F5705156AE0BF000FEB8F /* TDAuthorizer.h in Headers */ = {isa = PBXBuildFile; fileRef = 270F5703156AE0BF000FEB8F /* TDAuthorizer.h */; };
		270F5706156AE0BF000FEB8F /* TDAuthorizer.m in Sources */ = {isa = PBXBuildFile; fileRef = 270F5704156AE0BF000FEB8F /* TDAuthorizer.m */; };
		270F5707156AE0BF000FEB8F /* TDAuthorizer.m in Sources */ = {isa = PBXBuildFile; fileRef = 270F5704156AE0BF000FEB8F /* TDAuthorizer.m */; };
		270FE0CA14C5008C005FF647 /* Foundation.framework in Frameworks */ = {isa = PBXBuildFile; fileRef = 27F0745C11CD50A600E9A2AB /* Foundation.framework */; };
		270FE0D514C50134005FF647 /* TouchDB.framework in Frameworks */ = {isa = PBXBuildFile; fileRef = 270B3DEA1489359000E0A926 /* TouchDB.framework */; };
		270FE0D614C50134005FF647 /* TouchDBListener-Mac.framework in Frameworks */ = {isa = PBXBuildFile; fileRef = 275315D514ACF0A10065964D /* TouchDBListener-Mac.framework */; };
		27103F8314E9CE4400DF7209 /* TDReachability.h in Headers */ = {isa = PBXBuildFile; fileRef = 27103F8114E9CE4400DF7209 /* TDReachability.h */; };
		27103F8414E9CE4400DF7209 /* TDReachability.m in Sources */ = {isa = PBXBuildFile; fileRef = 27103F8214E9CE4400DF7209 /* TDReachability.m */; };
		27103F8514E9CE4400DF7209 /* TDReachability.m in Sources */ = {isa = PBXBuildFile; fileRef = 27103F8214E9CE4400DF7209 /* TDReachability.m */; };
		27103F8814EA076600DF7209 /* SystemConfiguration.framework in Frameworks */ = {isa = PBXBuildFile; fileRef = 27103F8714EA076600DF7209 /* SystemConfiguration.framework */; };
		2711CDDE14C6584A00505D55 /* TouchDBListener-Mac.framework in CopyFiles */ = {isa = PBXBuildFile; fileRef = 275315D514ACF0A10065964D /* TouchDBListener-Mac.framework */; };
		2711CDFD14C7590A00505D55 /* TD_Database+Attachments.h in Headers */ = {isa = PBXBuildFile; fileRef = 2711CDFC14C7590A00505D55 /* TD_Database+Attachments.h */; settings = {ATTRIBUTES = (Private, ); }; };
		2711CDFE14C7590A00505D55 /* TD_Database+Attachments.h in Headers */ = {isa = PBXBuildFile; fileRef = 2711CDFC14C7590A00505D55 /* TD_Database+Attachments.h */; settings = {ATTRIBUTES = (Public, ); }; };
		2711CE0014C7595900505D55 /* TD_Database+Insertion.h in Headers */ = {isa = PBXBuildFile; fileRef = 2711CDFF14C7595900505D55 /* TD_Database+Insertion.h */; settings = {ATTRIBUTES = (Private, ); }; };
		2711CE0114C7595900505D55 /* TD_Database+Insertion.h in Headers */ = {isa = PBXBuildFile; fileRef = 2711CDFF14C7595900505D55 /* TD_Database+Insertion.h */; settings = {ATTRIBUTES = (Public, ); }; };
		2711CE0314C759BD00505D55 /* TD_Database+Replication.h in Headers */ = {isa = PBXBuildFile; fileRef = 2711CE0214C759BD00505D55 /* TD_Database+Replication.h */; settings = {ATTRIBUTES = (Private, ); }; };
		2711CE0414C759BD00505D55 /* TD_Database+Replication.h in Headers */ = {isa = PBXBuildFile; fileRef = 2711CE0214C759BD00505D55 /* TD_Database+Replication.h */; settings = {ATTRIBUTES = (Public, ); }; };
		2711CE1414C75B6E00505D55 /* TD_Database+LocalDocs.h in Headers */ = {isa = PBXBuildFile; fileRef = 2773ADC514BD1EB80027A292 /* TD_Database+LocalDocs.h */; settings = {ATTRIBUTES = (Public, ); }; };
		272B85141523691700A90CB2 /* TDJSON.h in Headers */ = {isa = PBXBuildFile; fileRef = 272B85121523691700A90CB2 /* TDJSON.h */; };
		272B85151523691700A90CB2 /* TDJSON.m in Sources */ = {isa = PBXBuildFile; fileRef = 272B85131523691700A90CB2 /* TDJSON.m */; };
		272B85161523691700A90CB2 /* TDJSON.m in Sources */ = {isa = PBXBuildFile; fileRef = 272B85131523691700A90CB2 /* TDJSON.m */; };
		274C3919149E6B0900A5E89B /* EmptyAppDelegate.m in Sources */ = {isa = PBXBuildFile; fileRef = 274C3918149E6B0900A5E89B /* EmptyAppDelegate.m */; };
		274C391E149FAE0000A5E89B /* TD_Database+Attachments.m in Sources */ = {isa = PBXBuildFile; fileRef = 274C391B149FAE0000A5E89B /* TD_Database+Attachments.m */; };
		274C391F149FAE0000A5E89B /* TD_Database+Attachments.m in Sources */ = {isa = PBXBuildFile; fileRef = 274C391B149FAE0000A5E89B /* TD_Database+Attachments.m */; };
		2751D4E4151BAE7000F7FD57 /* TD_DatabaseManager.h in Headers */ = {isa = PBXBuildFile; fileRef = 2751D4E2151BAE7000F7FD57 /* TD_DatabaseManager.h */; settings = {ATTRIBUTES = (Public, ); }; };
		2751D4E5151BAE7000F7FD57 /* TD_DatabaseManager.m in Sources */ = {isa = PBXBuildFile; fileRef = 2751D4E3151BAE7000F7FD57 /* TD_DatabaseManager.m */; };
		2751D4E6151BAE7000F7FD57 /* TD_DatabaseManager.m in Sources */ = {isa = PBXBuildFile; fileRef = 2751D4E3151BAE7000F7FD57 /* TD_DatabaseManager.m */; };
		2753156E14ACEFC90065964D /* DDData.h in Headers */ = {isa = PBXBuildFile; fileRef = 2753155114ACEFC90065964D /* DDData.h */; };
		2753157214ACEFC90065964D /* DDNumber.h in Headers */ = {isa = PBXBuildFile; fileRef = 2753155314ACEFC90065964D /* DDNumber.h */; };
		2753157614ACEFC90065964D /* DDRange.h in Headers */ = {isa = PBXBuildFile; fileRef = 2753155514ACEFC90065964D /* DDRange.h */; };
		2753157A14ACEFC90065964D /* HTTPAuthenticationRequest.h in Headers */ = {isa = PBXBuildFile; fileRef = 2753155714ACEFC90065964D /* HTTPAuthenticationRequest.h */; };
		2753157E14ACEFC90065964D /* HTTPConnection.h in Headers */ = {isa = PBXBuildFile; fileRef = 2753155914ACEFC90065964D /* HTTPConnection.h */; };
		2753158214ACEFC90065964D /* HTTPLogging.h in Headers */ = {isa = PBXBuildFile; fileRef = 2753155B14ACEFC90065964D /* HTTPLogging.h */; };
		2753158414ACEFC90065964D /* HTTPMessage.h in Headers */ = {isa = PBXBuildFile; fileRef = 2753155C14ACEFC90065964D /* HTTPMessage.h */; };
		2753158814ACEFC90065964D /* HTTPResponse.h in Headers */ = {isa = PBXBuildFile; fileRef = 2753155E14ACEFC90065964D /* HTTPResponse.h */; };
		2753158A14ACEFC90065964D /* HTTPServer.h in Headers */ = {isa = PBXBuildFile; fileRef = 2753155F14ACEFC90065964D /* HTTPServer.h */; };
		2753158E14ACEFC90065964D /* HTTPAsyncFileResponse.h in Headers */ = {isa = PBXBuildFile; fileRef = 2753156214ACEFC90065964D /* HTTPAsyncFileResponse.h */; };
		2753159214ACEFC90065964D /* HTTPDataResponse.h in Headers */ = {isa = PBXBuildFile; fileRef = 2753156414ACEFC90065964D /* HTTPDataResponse.h */; };
		2753159614ACEFC90065964D /* HTTPDynamicFileResponse.h in Headers */ = {isa = PBXBuildFile; fileRef = 2753156614ACEFC90065964D /* HTTPDynamicFileResponse.h */; };
		2753159A14ACEFC90065964D /* HTTPFileResponse.h in Headers */ = {isa = PBXBuildFile; fileRef = 2753156814ACEFC90065964D /* HTTPFileResponse.h */; };
		2753159E14ACEFC90065964D /* HTTPRedirectResponse.h in Headers */ = {isa = PBXBuildFile; fileRef = 2753156A14ACEFC90065964D /* HTTPRedirectResponse.h */; };
		275315A214ACEFC90065964D /* WebSocket.h in Headers */ = {isa = PBXBuildFile; fileRef = 2753156C14ACEFC90065964D /* WebSocket.h */; };
		275315AB14ACF00B0065964D /* GCDAsyncSocket.h in Headers */ = {isa = PBXBuildFile; fileRef = 275315A814ACF00B0065964D /* GCDAsyncSocket.h */; };
		275315BC14ACF0330065964D /* DDAbstractDatabaseLogger.h in Headers */ = {isa = PBXBuildFile; fileRef = 275315B114ACF0330065964D /* DDAbstractDatabaseLogger.h */; };
		275315C014ACF0330065964D /* DDASLLogger.h in Headers */ = {isa = PBXBuildFile; fileRef = 275315B314ACF0330065964D /* DDASLLogger.h */; };
		275315C414ACF0330065964D /* DDFileLogger.h in Headers */ = {isa = PBXBuildFile; fileRef = 275315B514ACF0330065964D /* DDFileLogger.h */; };
		275315C814ACF0330065964D /* DDLog.h in Headers */ = {isa = PBXBuildFile; fileRef = 275315B714ACF0330065964D /* DDLog.h */; };
		275315CC14ACF0330065964D /* DDTTYLogger.h in Headers */ = {isa = PBXBuildFile; fileRef = 275315B914ACF0330065964D /* DDTTYLogger.h */; };
		275315DC14ACF0A20065964D /* InfoPlist.strings in Resources */ = {isa = PBXBuildFile; fileRef = 275315DA14ACF0A20065964D /* InfoPlist.strings */; };
		275315E014ACF0A20065964D /* TDListener.m in Sources */ = {isa = PBXBuildFile; fileRef = 275315DF14ACF0A20065964D /* TDListener.m */; };
		275315E414ACF1130065964D /* DDData.m in Sources */ = {isa = PBXBuildFile; fileRef = 2753155214ACEFC90065964D /* DDData.m */; };
		275315E514ACF1130065964D /* DDNumber.m in Sources */ = {isa = PBXBuildFile; fileRef = 2753155414ACEFC90065964D /* DDNumber.m */; };
		275315E614ACF1130065964D /* DDRange.m in Sources */ = {isa = PBXBuildFile; fileRef = 2753155614ACEFC90065964D /* DDRange.m */; };
		275315E714ACF1130065964D /* HTTPAuthenticationRequest.m in Sources */ = {isa = PBXBuildFile; fileRef = 2753155814ACEFC90065964D /* HTTPAuthenticationRequest.m */; };
		275315E814ACF1130065964D /* HTTPConnection.m in Sources */ = {isa = PBXBuildFile; fileRef = 2753155A14ACEFC90065964D /* HTTPConnection.m */; };
		275315E914ACF1130065964D /* HTTPMessage.m in Sources */ = {isa = PBXBuildFile; fileRef = 2753155D14ACEFC90065964D /* HTTPMessage.m */; };
		275315EA14ACF1130065964D /* HTTPServer.m in Sources */ = {isa = PBXBuildFile; fileRef = 2753156014ACEFC90065964D /* HTTPServer.m */; settings = {COMPILER_FLAGS = "-Wno-undeclared-selector"; }; };
		275315EC14ACF1130065964D /* HTTPDataResponse.m in Sources */ = {isa = PBXBuildFile; fileRef = 2753156514ACEFC90065964D /* HTTPDataResponse.m */; };
		275315F014ACF1130065964D /* WebSocket.m in Sources */ = {isa = PBXBuildFile; fileRef = 2753156D14ACEFC90065964D /* WebSocket.m */; };
		275315F114ACF1130065964D /* GCDAsyncSocket.m in Sources */ = {isa = PBXBuildFile; fileRef = 275315A914ACF00B0065964D /* GCDAsyncSocket.m */; };
		275315F214ACF1130065964D /* DDLog.m in Sources */ = {isa = PBXBuildFile; fileRef = 275315B814ACF0330065964D /* DDLog.m */; };
		275315F314ACF1C20065964D /* Foundation.framework in Frameworks */ = {isa = PBXBuildFile; fileRef = 27C7069C148864BA00F0F099 /* Foundation.framework */; };
		275315F514ACF1CC0065964D /* Security.framework in Frameworks */ = {isa = PBXBuildFile; fileRef = 275315F414ACF1CC0065964D /* Security.framework */; };
		275315F814ACF2500065964D /* CoreServices.framework in Frameworks */ = {isa = PBXBuildFile; fileRef = 275315F714ACF2500065964D /* CoreServices.framework */; };
		275315F914ACF2D70065964D /* TDListener.h in Headers */ = {isa = PBXBuildFile; fileRef = 275315DE14ACF0A20065964D /* TDListener.h */; settings = {ATTRIBUTES = (Public, ); }; };
		275315FC14ACF83C0065964D /* TouchDB.framework in Frameworks */ = {isa = PBXBuildFile; fileRef = 270B3DEA1489359000E0A926 /* TouchDB.framework */; };
		275315FF14ACF9330065964D /* ExceptionUtils.m in Sources */ = {isa = PBXBuildFile; fileRef = 27F0751711CDC80A00E9A2AB /* ExceptionUtils.m */; settings = {COMPILER_FLAGS = "-fno-objc-arc"; }; };
		2753160014ACF9330065964D /* Logging.m in Sources */ = {isa = PBXBuildFile; fileRef = 27F0751211CDC7F900E9A2AB /* Logging.m */; settings = {COMPILER_FLAGS = "-fno-objc-arc"; }; };
		2753160114ACF9330065964D /* CollectionUtils.m in Sources */ = {isa = PBXBuildFile; fileRef = 27F0749C11CD5B4F00E9A2AB /* CollectionUtils.m */; settings = {COMPILER_FLAGS = "-fno-objc-arc"; }; };
		2753160214ACF9330065964D /* Test.m in Sources */ = {isa = PBXBuildFile; fileRef = 27F0749E11CD5B4F00E9A2AB /* Test.m */; settings = {COMPILER_FLAGS = "-fno-objc-arc"; }; };
		2753160C14ACFC2A0065964D /* TDHTTPConnection.h in Headers */ = {isa = PBXBuildFile; fileRef = 2753160A14ACFC2A0065964D /* TDHTTPConnection.h */; };
		2753160D14ACFC2A0065964D /* TDHTTPConnection.m in Sources */ = {isa = PBXBuildFile; fileRef = 2753160B14ACFC2A0065964D /* TDHTTPConnection.m */; };
		275A29021649A11900B0D8EE /* TouchDBPrivate.h in Headers */ = {isa = PBXBuildFile; fileRef = 27DA434D15914F5700F9E7B5 /* TouchDBPrivate.h */; settings = {ATTRIBUTES = (Private, ); }; };
		275A29031649A11A00B0D8EE /* TouchDBPrivate.h in Headers */ = {isa = PBXBuildFile; fileRef = 27DA434D15914F5700F9E7B5 /* TouchDBPrivate.h */; settings = {ATTRIBUTES = (Private, ); }; };
		275A29041649A12B00B0D8EE /* TDAttachment.h in Headers */ = {isa = PBXBuildFile; fileRef = 27E2E5A1159383E9005B9234 /* TDAttachment.h */; settings = {ATTRIBUTES = (Public, ); }; };
		275A29051649A13900B0D8EE /* TDReplication.h in Headers */ = {isa = PBXBuildFile; fileRef = 27E2E5CB159533A5005B9234 /* TDReplication.h */; settings = {ATTRIBUTES = (Public, ); }; };
		2766EFF814DB7F9F009ECCA8 /* TDMultipartWriter.h in Headers */ = {isa = PBXBuildFile; fileRef = 2766EFF614DB7F9F009ECCA8 /* TDMultipartWriter.h */; };
		2766EFF914DB7F9F009ECCA8 /* TDMultipartWriter.m in Sources */ = {isa = PBXBuildFile; fileRef = 2766EFF714DB7F9F009ECCA8 /* TDMultipartWriter.m */; };
		2766EFFA14DB7F9F009ECCA8 /* TDMultipartWriter.m in Sources */ = {isa = PBXBuildFile; fileRef = 2766EFF714DB7F9F009ECCA8 /* TDMultipartWriter.m */; };
		2766EFFD14DC7B37009ECCA8 /* TDMultiStreamWriter.h in Headers */ = {isa = PBXBuildFile; fileRef = 2766EFFB14DC7B37009ECCA8 /* TDMultiStreamWriter.h */; };
		2766EFFE14DC7B37009ECCA8 /* TDMultiStreamWriter.m in Sources */ = {isa = PBXBuildFile; fileRef = 2766EFFC14DC7B37009ECCA8 /* TDMultiStreamWriter.m */; };
		2766EFFF14DC7B37009ECCA8 /* TDMultiStreamWriter.m in Sources */ = {isa = PBXBuildFile; fileRef = 2766EFFC14DC7B37009ECCA8 /* TDMultiStreamWriter.m */; };
		2767D7DF14C8D3E500ED0F26 /* Logging.m in Sources */ = {isa = PBXBuildFile; fileRef = 27F0751211CDC7F900E9A2AB /* Logging.m */; settings = {COMPILER_FLAGS = "-fno-objc-arc"; }; };
		2767D7E014C8D3EA00ED0F26 /* CollectionUtils.m in Sources */ = {isa = PBXBuildFile; fileRef = 27F0749C11CD5B4F00E9A2AB /* CollectionUtils.m */; settings = {COMPILER_FLAGS = "-fno-objc-arc"; }; };
		27731EFF1493FA3100815D67 /* TDBlobStore.h in Headers */ = {isa = PBXBuildFile; fileRef = 27731EFD1493FA3100815D67 /* TDBlobStore.h */; };
		27731F001493FA3100815D67 /* TDBlobStore.m in Sources */ = {isa = PBXBuildFile; fileRef = 27731EFE1493FA3100815D67 /* TDBlobStore.m */; };
		27731F061495335B00815D67 /* TDBlobStore.m in Sources */ = {isa = PBXBuildFile; fileRef = 27731EFE1493FA3100815D67 /* TDBlobStore.m */; };
		27731F1A1495CFEF00815D67 /* TD_View_Tests.m in Sources */ = {isa = PBXBuildFile; fileRef = 27B0B77F1491E73400A817AD /* TD_View_Tests.m */; };
		27731F1C1495CFEF00815D67 /* TDReplicator_Tests.m in Sources */ = {isa = PBXBuildFile; fileRef = 27821BBB149001B20099B373 /* TDReplicator_Tests.m */; };
		27731F1E1495CFEF00815D67 /* libTouchDB.a in Frameworks */ = {isa = PBXBuildFile; fileRef = 27B0B7A91492B83B00A817AD /* libTouchDB.a */; };
		27731F1F1495CFEF00815D67 /* libsqlite3.dylib in Frameworks */ = {isa = PBXBuildFile; fileRef = 27B0B7F81492BC8000A817AD /* libsqlite3.dylib */; };
		27731F201495CFEF00815D67 /* UIKit.framework in Frameworks */ = {isa = PBXBuildFile; fileRef = 27B0B7B81492B83C00A817AD /* UIKit.framework */; };
		27731F211495CFEF00815D67 /* Foundation.framework in Frameworks */ = {isa = PBXBuildFile; fileRef = 27F0745C11CD50A600E9A2AB /* Foundation.framework */; };
		27731F221495CFEF00815D67 /* CoreGraphics.framework in Frameworks */ = {isa = PBXBuildFile; fileRef = 27B0B80F1492C16300A817AD /* CoreGraphics.framework */; };
		27731F241495CFEF00815D67 /* InfoPlist.strings in Resources */ = {isa = PBXBuildFile; fileRef = 27B0B8141492C16300A817AD /* InfoPlist.strings */; };
		27731F3714967A5F00815D67 /* RootViewController.m in Sources */ = {isa = PBXBuildFile; fileRef = 27731F3414967A5F00815D67 /* RootViewController.m */; };
		27731F3814967A5F00815D67 /* ConfigViewController.m in Sources */ = {isa = PBXBuildFile; fileRef = 27731F3614967A5F00815D67 /* ConfigViewController.m */; };
		27731F3C14967A8400815D67 /* RootViewController.xib in Resources */ = {isa = PBXBuildFile; fileRef = 27731F3914967A8400815D67 /* RootViewController.xib */; };
		27731F3D14967A8400815D67 /* MainWindow.xib in Resources */ = {isa = PBXBuildFile; fileRef = 27731F3A14967A8400815D67 /* MainWindow.xib */; };
		27731F3E14967A8400815D67 /* ConfigViewController.xib in Resources */ = {isa = PBXBuildFile; fileRef = 27731F3B14967A8400815D67 /* ConfigViewController.xib */; };
		2773ADC714BD1EB80027A292 /* TD_Database+LocalDocs.h in Headers */ = {isa = PBXBuildFile; fileRef = 2773ADC514BD1EB80027A292 /* TD_Database+LocalDocs.h */; settings = {ATTRIBUTES = (Private, ); }; };
		2773ADC814BD1EB80027A292 /* TD_Database+LocalDocs.m in Sources */ = {isa = PBXBuildFile; fileRef = 2773ADC614BD1EB80027A292 /* TD_Database+LocalDocs.m */; };
		2773ADC914BD1EB80027A292 /* TD_Database+LocalDocs.m in Sources */ = {isa = PBXBuildFile; fileRef = 2773ADC614BD1EB80027A292 /* TD_Database+LocalDocs.m */; };
		27821BB7148E7D6F0099B373 /* TDReplicator.h in Headers */ = {isa = PBXBuildFile; fileRef = 27821BB5148E7D6F0099B373 /* TDReplicator.h */; settings = {ATTRIBUTES = (Private, ); }; };
		27821BB8148E7D6F0099B373 /* TDReplicator.m in Sources */ = {isa = PBXBuildFile; fileRef = 27821BB6148E7D6F0099B373 /* TDReplicator.m */; };
		27821BBC149001B30099B373 /* TDReplicator_Tests.m in Sources */ = {isa = PBXBuildFile; fileRef = 27821BBB149001B20099B373 /* TDReplicator_Tests.m */; };
		27821BBE14906FB60099B373 /* TouchDBPrefix.h in Headers */ = {isa = PBXBuildFile; fileRef = 27821BBD14906FB50099B373 /* TouchDBPrefix.h */; };
		27846FB915D475DF0030122F /* MYRegexUtils.h in Headers */ = {isa = PBXBuildFile; fileRef = 27846FB515D475DF0030122F /* MYRegexUtils.h */; };
		27846FBA15D475DF0030122F /* MYRegexUtils.m in Sources */ = {isa = PBXBuildFile; fileRef = 27846FB615D475DF0030122F /* MYRegexUtils.m */; settings = {COMPILER_FLAGS = "-fno-objc-arc"; }; };
		27846FBB15D475DF0030122F /* MYRegexUtils.m in Sources */ = {isa = PBXBuildFile; fileRef = 27846FB615D475DF0030122F /* MYRegexUtils.m */; settings = {COMPILER_FLAGS = "-fno-objc-arc"; }; };
		27846FBC15D475DF0030122F /* MYStreamUtils.h in Headers */ = {isa = PBXBuildFile; fileRef = 27846FB715D475DF0030122F /* MYStreamUtils.h */; };
		27846FBD15D475DF0030122F /* MYStreamUtils.m in Sources */ = {isa = PBXBuildFile; fileRef = 27846FB815D475DF0030122F /* MYStreamUtils.m */; settings = {COMPILER_FLAGS = "-fno-objc-arc"; }; };
		27846FBE15D475DF0030122F /* MYStreamUtils.m in Sources */ = {isa = PBXBuildFile; fileRef = 27846FB815D475DF0030122F /* MYStreamUtils.m */; settings = {COMPILER_FLAGS = "-fno-objc-arc"; }; };
		27846FF115D5C8250030122F /* APITests.m in Sources */ = {isa = PBXBuildFile; fileRef = 27846FF015D5C8250030122F /* APITests.m */; };
		278B0CA0152A8B1900577747 /* TDCanonicalJSON.h in Headers */ = {isa = PBXBuildFile; fileRef = 278B0C9E152A8B1900577747 /* TDCanonicalJSON.h */; };
		278B0CA1152A8B1900577747 /* TDCanonicalJSON.m in Sources */ = {isa = PBXBuildFile; fileRef = 278B0C9F152A8B1900577747 /* TDCanonicalJSON.m */; };
		278B0CA2152A8B1900577747 /* TDCanonicalJSON.m in Sources */ = {isa = PBXBuildFile; fileRef = 278B0C9F152A8B1900577747 /* TDCanonicalJSON.m */; };
		278E4DD81562B40B00DDCEF9 /* MYURLUtils.h in Headers */ = {isa = PBXBuildFile; fileRef = 278E4DD61562B40B00DDCEF9 /* MYURLUtils.h */; };
		278E4DD91562B40B00DDCEF9 /* MYURLUtils.m in Sources */ = {isa = PBXBuildFile; fileRef = 278E4DD71562B40B00DDCEF9 /* MYURLUtils.m */; settings = {COMPILER_FLAGS = "-fno-objc-arc"; }; };
		278E4DDA1562B40B00DDCEF9 /* MYURLUtils.m in Sources */ = {isa = PBXBuildFile; fileRef = 278E4DD71562B40B00DDCEF9 /* MYURLUtils.m */; settings = {COMPILER_FLAGS = "-fno-objc-arc"; }; };
		279906E3149A65B8003D4338 /* TDRemoteRequest.h in Headers */ = {isa = PBXBuildFile; fileRef = 279906E1149A65B7003D4338 /* TDRemoteRequest.h */; };
		279906E5149A65B8003D4338 /* TDRemoteRequest.m in Sources */ = {isa = PBXBuildFile; fileRef = 279906E2149A65B8003D4338 /* TDRemoteRequest.m */; };
		279906E6149A65B8003D4338 /* TDRemoteRequest.m in Sources */ = {isa = PBXBuildFile; fileRef = 279906E2149A65B8003D4338 /* TDRemoteRequest.m */; };
		279906EE149ABFC2003D4338 /* TDBatcher.h in Headers */ = {isa = PBXBuildFile; fileRef = 279906EC149ABFC1003D4338 /* TDBatcher.h */; };
		279906F0149ABFC2003D4338 /* TDBatcher.m in Sources */ = {isa = PBXBuildFile; fileRef = 279906ED149ABFC2003D4338 /* TDBatcher.m */; };
		279906F1149ABFC2003D4338 /* TDBatcher.m in Sources */ = {isa = PBXBuildFile; fileRef = 279906ED149ABFC2003D4338 /* TDBatcher.m */; };
		279C7E2E14F424090004A1E8 /* TDSequenceMap.h in Headers */ = {isa = PBXBuildFile; fileRef = 279C7E2C14F424090004A1E8 /* TDSequenceMap.h */; };
		279C7E2F14F424090004A1E8 /* TDSequenceMap.m in Sources */ = {isa = PBXBuildFile; fileRef = 279C7E2D14F424090004A1E8 /* TDSequenceMap.m */; };
		279C7E3014F424090004A1E8 /* TDSequenceMap.m in Sources */ = {isa = PBXBuildFile; fileRef = 279C7E2D14F424090004A1E8 /* TDSequenceMap.m */; };
		279CE39014D1EDA0009F3FA6 /* Test.m in Sources */ = {isa = PBXBuildFile; fileRef = 27F0749E11CD5B4F00E9A2AB /* Test.m */; settings = {COMPILER_FLAGS = "-fno-objc-arc"; }; };
		279CE3B814D4A885009F3FA6 /* MYBlockUtils.h in Headers */ = {isa = PBXBuildFile; fileRef = 279CE3B614D4A885009F3FA6 /* MYBlockUtils.h */; };
		279CE3B914D4A885009F3FA6 /* MYBlockUtils.m in Sources */ = {isa = PBXBuildFile; fileRef = 279CE3B714D4A885009F3FA6 /* MYBlockUtils.m */; settings = {COMPILER_FLAGS = "-fno-objc-arc"; }; };
		279CE3BA14D4A886009F3FA6 /* MYBlockUtils.m in Sources */ = {isa = PBXBuildFile; fileRef = 279CE3B714D4A885009F3FA6 /* MYBlockUtils.m */; settings = {COMPILER_FLAGS = "-fno-objc-arc"; }; };
		279CE3BB14D4C775009F3FA6 /* MYBlockUtils.m in Sources */ = {isa = PBXBuildFile; fileRef = 279CE3B714D4A885009F3FA6 /* MYBlockUtils.m */; settings = {COMPILER_FLAGS = "-fno-objc-arc"; }; };
		279CE40014D749A7009F3FA6 /* TDMultipartReader.h in Headers */ = {isa = PBXBuildFile; fileRef = 279CE3FE14D749A7009F3FA6 /* TDMultipartReader.h */; };
		279CE40114D749A7009F3FA6 /* TDMultipartReader.m in Sources */ = {isa = PBXBuildFile; fileRef = 279CE3FF14D749A7009F3FA6 /* TDMultipartReader.m */; };
		279CE40214D749A7009F3FA6 /* TDMultipartReader.m in Sources */ = {isa = PBXBuildFile; fileRef = 279CE3FF14D749A7009F3FA6 /* TDMultipartReader.m */; };
		279CE40614D88032009F3FA6 /* TDBlobStore_Tests.m in Sources */ = {isa = PBXBuildFile; fileRef = 279CE40414D88031009F3FA6 /* TDBlobStore_Tests.m */; };
		279CE40A14D8AA23009F3FA6 /* TDMultipartDownloader.h in Headers */ = {isa = PBXBuildFile; fileRef = 279CE40814D8AA23009F3FA6 /* TDMultipartDownloader.h */; };
		279CE40B14D8AA23009F3FA6 /* TDMultipartDownloader.m in Sources */ = {isa = PBXBuildFile; fileRef = 279CE40914D8AA23009F3FA6 /* TDMultipartDownloader.m */; };
		279CE40C14D8AA23009F3FA6 /* TDMultipartDownloader.m in Sources */ = {isa = PBXBuildFile; fileRef = 279CE40914D8AA23009F3FA6 /* TDMultipartDownloader.m */; };
		279EB2CE149140DE00E74185 /* TD_View.h in Headers */ = {isa = PBXBuildFile; fileRef = 279EB2CC149140DE00E74185 /* TD_View.h */; settings = {ATTRIBUTES = (Private, ); }; };
		279EB2CF149140DE00E74185 /* TD_View.m in Sources */ = {isa = PBXBuildFile; fileRef = 279EB2CD149140DE00E74185 /* TD_View.m */; };
		279EB2D11491442500E74185 /* TDInternal.h in Headers */ = {isa = PBXBuildFile; fileRef = 279EB2D01491442500E74185 /* TDInternal.h */; };
		279EB2DB1491C34300E74185 /* TDCollateJSON.h in Headers */ = {isa = PBXBuildFile; fileRef = 279EB2D91491C34300E74185 /* TDCollateJSON.h */; };
		279EB2DC1491C34300E74185 /* TDCollateJSON.m in Sources */ = {isa = PBXBuildFile; fileRef = 279EB2DA1491C34300E74185 /* TDCollateJSON.m */; };
		27A073EC14C0BB6200F52FE7 /* TDMisc.h in Headers */ = {isa = PBXBuildFile; fileRef = 27A073EA14C0BB6200F52FE7 /* TDMisc.h */; };
		27A073ED14C0BB6200F52FE7 /* TDMisc.m in Sources */ = {isa = PBXBuildFile; fileRef = 27A073EB14C0BB6200F52FE7 /* TDMisc.m */; };
		27A073EE14C0BB6200F52FE7 /* TDMisc.m in Sources */ = {isa = PBXBuildFile; fileRef = 27A073EB14C0BB6200F52FE7 /* TDMisc.m */; };
		27A720A0152B959100C0A0E8 /* TD_Attachment.h in Headers */ = {isa = PBXBuildFile; fileRef = 27A7209E152B959100C0A0E8 /* TD_Attachment.h */; settings = {ATTRIBUTES = (Public, ); }; };
		27A720A1152B959100C0A0E8 /* TD_Attachment.m in Sources */ = {isa = PBXBuildFile; fileRef = 27A7209F152B959100C0A0E8 /* TD_Attachment.m */; };
		27A720A2152B959100C0A0E8 /* TD_Attachment.m in Sources */ = {isa = PBXBuildFile; fileRef = 27A7209F152B959100C0A0E8 /* TD_Attachment.m */; };
		27A82E3614A1145000C0B850 /* FMDatabaseAdditions.h in Headers */ = {isa = PBXBuildFile; fileRef = 27A82E3414A1145000C0B850 /* FMDatabaseAdditions.h */; };
		27A82E3814A1145000C0B850 /* FMDatabaseAdditions.m in Sources */ = {isa = PBXBuildFile; fileRef = 27A82E3514A1145000C0B850 /* FMDatabaseAdditions.m */; settings = {COMPILER_FLAGS = "-fno-objc-arc"; }; };
		27A82E3914A1145000C0B850 /* FMDatabaseAdditions.m in Sources */ = {isa = PBXBuildFile; fileRef = 27A82E3514A1145000C0B850 /* FMDatabaseAdditions.m */; };
		27AA409D14AA86AE00E2A5FF /* TD_Database+Insertion.m in Sources */ = {isa = PBXBuildFile; fileRef = 27AA409A14AA86AD00E2A5FF /* TD_Database+Insertion.m */; };
		27AA409E14AA86AE00E2A5FF /* TD_Database+Insertion.m in Sources */ = {isa = PBXBuildFile; fileRef = 27AA409A14AA86AD00E2A5FF /* TD_Database+Insertion.m */; };
		27AA40A314AA8A6600E2A5FF /* TD_Database+Replication.m in Sources */ = {isa = PBXBuildFile; fileRef = 27AA40A014AA8A6600E2A5FF /* TD_Database+Replication.m */; };
		27AA40A414AA8A6600E2A5FF /* TD_Database+Replication.m in Sources */ = {isa = PBXBuildFile; fileRef = 27AA40A014AA8A6600E2A5FF /* TD_Database+Replication.m */; };
		27ADC079152502EE001ABC1D /* TDMultipartDocumentReader.h in Headers */ = {isa = PBXBuildFile; fileRef = 27ADC077152502EE001ABC1D /* TDMultipartDocumentReader.h */; };
		27ADC07A152502EE001ABC1D /* TDMultipartDocumentReader.m in Sources */ = {isa = PBXBuildFile; fileRef = 27ADC078152502EE001ABC1D /* TDMultipartDocumentReader.m */; };
		27ADC07B152502EE001ABC1D /* TDMultipartDocumentReader.m in Sources */ = {isa = PBXBuildFile; fileRef = 27ADC078152502EE001ABC1D /* TDMultipartDocumentReader.m */; };
		27B0B7801491E76200A817AD /* TD_View_Tests.m in Sources */ = {isa = PBXBuildFile; fileRef = 27B0B77F1491E73400A817AD /* TD_View_Tests.m */; };
		27B0B796149290AB00A817AD /* TDChangeTracker.h in Headers */ = {isa = PBXBuildFile; fileRef = 27B0B790149290AB00A817AD /* TDChangeTracker.h */; };
		27B0B797149290AB00A817AD /* TDChangeTracker.m in Sources */ = {isa = PBXBuildFile; fileRef = 27B0B791149290AB00A817AD /* TDChangeTracker.m */; };
		27B0B79E1492932800A817AD /* TDBase64.h in Headers */ = {isa = PBXBuildFile; fileRef = 27B0B79C1492932700A817AD /* TDBase64.h */; };
		27B0B79F1492932800A817AD /* TDBase64.m in Sources */ = {isa = PBXBuildFile; fileRef = 27B0B79D1492932700A817AD /* TDBase64.m */; };
		27B0B7AA1492B83B00A817AD /* Foundation.framework in Frameworks */ = {isa = PBXBuildFile; fileRef = 27F0745C11CD50A600E9A2AB /* Foundation.framework */; };
		27B0B7CD1492B86C00A817AD /* TD_Database.m in Sources */ = {isa = PBXBuildFile; fileRef = 27F0744711CD4B6D00E9A2AB /* TD_Database.m */; };
		27B0B7CE1492B86F00A817AD /* TD_View.m in Sources */ = {isa = PBXBuildFile; fileRef = 279EB2CD149140DE00E74185 /* TD_View.m */; };
		27B0B7CF1492B87200A817AD /* TD_Body.m in Sources */ = {isa = PBXBuildFile; fileRef = 27F074AA11CD5D7A00E9A2AB /* TD_Body.m */; };
		27B0B7D01492B87500A817AD /* TD_Revision.m in Sources */ = {isa = PBXBuildFile; fileRef = 270B3E3814898DF200E0A926 /* TD_Revision.m */; };
		27B0B7D11492B87800A817AD /* TD_Server.m in Sources */ = {isa = PBXBuildFile; fileRef = 27C706411486BBD500F0F099 /* TD_Server.m */; };
		27B0B7D21492B87D00A817AD /* TDCollateJSON.m in Sources */ = {isa = PBXBuildFile; fileRef = 279EB2DA1491C34300E74185 /* TDCollateJSON.m */; };
		27B0B7D51492B88F00A817AD /* TDReplicator.m in Sources */ = {isa = PBXBuildFile; fileRef = 27821BB6148E7D6F0099B373 /* TDReplicator.m */; };
		27B0B7D61492B8A200A817AD /* TDPuller.m in Sources */ = {isa = PBXBuildFile; fileRef = 270B3E2A1489581E00E0A926 /* TDPuller.m */; };
		27B0B7D71492B8A200A817AD /* TDPusher.m in Sources */ = {isa = PBXBuildFile; fileRef = 270B3E3D148D7F0000E0A926 /* TDPusher.m */; };
		27B0B7D81492B8A200A817AD /* TDChangeTracker.m in Sources */ = {isa = PBXBuildFile; fileRef = 27B0B791149290AB00A817AD /* TDChangeTracker.m */; };
		27B0B7DB1492B8A200A817AD /* TDBase64.m in Sources */ = {isa = PBXBuildFile; fileRef = 27B0B79D1492932700A817AD /* TDBase64.m */; };
		27B0B7DC1492B8B200A817AD /* FMDatabase.m in Sources */ = {isa = PBXBuildFile; fileRef = 27F0747011CD51A200E9A2AB /* FMDatabase.m */; settings = {COMPILER_FLAGS = "-fno-objc-arc"; }; };
		27B0B7DD1492B8B200A817AD /* FMResultSet.m in Sources */ = {isa = PBXBuildFile; fileRef = 27F0747211CD51A200E9A2AB /* FMResultSet.m */; settings = {COMPILER_FLAGS = "-fno-objc-arc"; }; };
		27B0B7DE1492B8C100A817AD /* ExceptionUtils.m in Sources */ = {isa = PBXBuildFile; fileRef = 27F0751711CDC80A00E9A2AB /* ExceptionUtils.m */; settings = {COMPILER_FLAGS = "-fno-objc-arc"; }; };
		27B0B7DF1492B8C100A817AD /* Logging.m in Sources */ = {isa = PBXBuildFile; fileRef = 27F0751211CDC7F900E9A2AB /* Logging.m */; settings = {COMPILER_FLAGS = "-fno-objc-arc"; }; };
		27B0B7E01492B8C100A817AD /* CollectionUtils.m in Sources */ = {isa = PBXBuildFile; fileRef = 27F0749C11CD5B4F00E9A2AB /* CollectionUtils.m */; settings = {COMPILER_FLAGS = "-fno-objc-arc"; }; };
		27B0B7E11492B8C100A817AD /* Test.m in Sources */ = {isa = PBXBuildFile; fileRef = 27F0749E11CD5B4F00E9A2AB /* Test.m */; settings = {COMPILER_FLAGS = "-fno-objc-arc"; }; };
		27B0B7F71492BC7A00A817AD /* Foundation.framework in Frameworks */ = {isa = PBXBuildFile; fileRef = 27B0B7F61492BC7A00A817AD /* Foundation.framework */; };
		27B0B7F91492BC8100A817AD /* libsqlite3.dylib in Frameworks */ = {isa = PBXBuildFile; fileRef = 27B0B7F81492BC8000A817AD /* libsqlite3.dylib */; };
		27B0B7FB1492BDE800A817AD /* TD_Database.h in Headers */ = {isa = PBXBuildFile; fileRef = 27F0744611CD4B6D00E9A2AB /* TD_Database.h */; settings = {ATTRIBUTES = (Public, ); }; };
		27B0B7FC1492BDE800A817AD /* TD_View.h in Headers */ = {isa = PBXBuildFile; fileRef = 279EB2CC149140DE00E74185 /* TD_View.h */; settings = {ATTRIBUTES = (Public, ); }; };
		27B0B7FD1492BDE800A817AD /* TD_Body.h in Headers */ = {isa = PBXBuildFile; fileRef = 27F074A911CD5D7A00E9A2AB /* TD_Body.h */; settings = {ATTRIBUTES = (Public, ); }; };
		27B0B7FE1492BDE800A817AD /* TD_Revision.h in Headers */ = {isa = PBXBuildFile; fileRef = 270B3E3714898DF200E0A926 /* TD_Revision.h */; settings = {ATTRIBUTES = (Public, ); }; };
		27B0B7FF1492BDE800A817AD /* TD_Server.h in Headers */ = {isa = PBXBuildFile; fileRef = 27C706401486BBD500F0F099 /* TD_Server.h */; settings = {ATTRIBUTES = (Public, ); }; };
		27B0B8001492BDE800A817AD /* TDRouter.h in Headers */ = {isa = PBXBuildFile; fileRef = 27C706431486BE7100F0F099 /* TDRouter.h */; settings = {ATTRIBUTES = (Public, ); }; };
		27B0B8011492BDE800A817AD /* TDURLProtocol.h in Headers */ = {isa = PBXBuildFile; fileRef = 27C706461487584300F0F099 /* TDURLProtocol.h */; settings = {ATTRIBUTES = (Public, ); }; };
		27B0B8021492BDE800A817AD /* TDReplicator.h in Headers */ = {isa = PBXBuildFile; fileRef = 27821BB5148E7D6F0099B373 /* TDReplicator.h */; settings = {ATTRIBUTES = (Public, ); }; };
		27B0B8031492BDE800A817AD /* TDPuller.h in Headers */ = {isa = PBXBuildFile; fileRef = 270B3E291489581E00E0A926 /* TDPuller.h */; settings = {ATTRIBUTES = (Public, ); }; };
		27B0B8041492BDE800A817AD /* TDPusher.h in Headers */ = {isa = PBXBuildFile; fileRef = 270B3E3C148D7F0000E0A926 /* TDPusher.h */; settings = {ATTRIBUTES = (Public, ); }; };
		27B0B8051492BDE800A817AD /* TouchDB.h in Headers */ = {isa = PBXBuildFile; fileRef = 270B3E1F148938D800E0A926 /* TouchDB.h */; settings = {ATTRIBUTES = (Public, ); }; };
		27B0B80D1492C16300A817AD /* UIKit.framework in Frameworks */ = {isa = PBXBuildFile; fileRef = 27B0B7B81492B83C00A817AD /* UIKit.framework */; };
		27B0B80E1492C16300A817AD /* Foundation.framework in Frameworks */ = {isa = PBXBuildFile; fileRef = 27F0745C11CD50A600E9A2AB /* Foundation.framework */; };
		27B0B8101492C16300A817AD /* CoreGraphics.framework in Frameworks */ = {isa = PBXBuildFile; fileRef = 27B0B80F1492C16300A817AD /* CoreGraphics.framework */; };
		27B0B8161492C16300A817AD /* InfoPlist.strings in Resources */ = {isa = PBXBuildFile; fileRef = 27B0B8141492C16300A817AD /* InfoPlist.strings */; };
		27B0B8181492C16300A817AD /* main.m in Sources */ = {isa = PBXBuildFile; fileRef = 27B0B8171492C16300A817AD /* main.m */; };
		27B0B81C1492C16300A817AD /* DemoAppDelegate.m in Sources */ = {isa = PBXBuildFile; fileRef = 27B0B81B1492C16300A817AD /* DemoAppDelegate.m */; };
		27B0B82D1492C4DB00A817AD /* libsqlite3.dylib in Frameworks */ = {isa = PBXBuildFile; fileRef = 27B0B7F81492BC8000A817AD /* libsqlite3.dylib */; };
		27B0B8531492CBE400A817AD /* libTouchDB.a in Frameworks */ = {isa = PBXBuildFile; fileRef = 27B0B7A91492B83B00A817AD /* libTouchDB.a */; };
		27B0B8551492D0A000A817AD /* TD_View_Tests.m in Sources */ = {isa = PBXBuildFile; fileRef = 27B0B77F1491E73400A817AD /* TD_View_Tests.m */; };
		27B0B8571492D0AA00A817AD /* TDReplicator_Tests.m in Sources */ = {isa = PBXBuildFile; fileRef = 27821BBB149001B20099B373 /* TDReplicator_Tests.m */; };
		27B15517164A118100DF5E2C /* TD_Database_Tests.m in Sources */ = {isa = PBXBuildFile; fileRef = 27B15516164A118100DF5E2C /* TD_Database_Tests.m */; };
		27B15518164A118100DF5E2C /* TD_Database_Tests.m in Sources */ = {isa = PBXBuildFile; fileRef = 27B15516164A118100DF5E2C /* TD_Database_Tests.m */; };
		27C40C7914EC58BC00994283 /* TDReplicatorManager.h in Headers */ = {isa = PBXBuildFile; fileRef = 27C40C7714EC58BC00994283 /* TDReplicatorManager.h */; };
		27C40C7A14EC58BC00994283 /* TDReplicatorManager.m in Sources */ = {isa = PBXBuildFile; fileRef = 27C40C7814EC58BC00994283 /* TDReplicatorManager.m */; };
		27C40C7B14EC58BC00994283 /* TDReplicatorManager.m in Sources */ = {isa = PBXBuildFile; fileRef = 27C40C7814EC58BC00994283 /* TDReplicatorManager.m */; };
		27C5305414DF3A050078F886 /* TDMultipartUploader.h in Headers */ = {isa = PBXBuildFile; fileRef = 27C5305214DF3A050078F886 /* TDMultipartUploader.h */; };
		27C5305514DF3A050078F886 /* TDMultipartUploader.m in Sources */ = {isa = PBXBuildFile; fileRef = 27C5305314DF3A050078F886 /* TDMultipartUploader.m */; };
		27C5305614DF3A050078F886 /* TDMultipartUploader.m in Sources */ = {isa = PBXBuildFile; fileRef = 27C5305314DF3A050078F886 /* TDMultipartUploader.m */; };
		27C5308414E09E2B0078F886 /* TDBlobStore_Tests.m in Sources */ = {isa = PBXBuildFile; fileRef = 279CE40414D88031009F3FA6 /* TDBlobStore_Tests.m */; };
		27C5308514E09E2C0078F886 /* TDBlobStore_Tests.m in Sources */ = {isa = PBXBuildFile; fileRef = 279CE40414D88031009F3FA6 /* TDBlobStore_Tests.m */; };
		27C70698148864BA00F0F099 /* Cocoa.framework in Frameworks */ = {isa = PBXBuildFile; fileRef = 27C70697148864BA00F0F099 /* Cocoa.framework */; };
		27C706D31488679500F0F099 /* DemoAppController.m in Sources */ = {isa = PBXBuildFile; fileRef = 27C706CC1488679500F0F099 /* DemoAppController.m */; };
		27C706D41488679500F0F099 /* DemoQuery.m in Sources */ = {isa = PBXBuildFile; fileRef = 27C706CE1488679500F0F099 /* DemoQuery.m */; };
		27C706D61488679500F0F099 /* ShoppingDemo.xib in Resources */ = {isa = PBXBuildFile; fileRef = 27C706D01488679500F0F099 /* ShoppingDemo.xib */; };
		27C706D71488679500F0F099 /* ShoppingItem.m in Sources */ = {isa = PBXBuildFile; fileRef = 27C706D21488679500F0F099 /* ShoppingItem.m */; };
		27CF5D2D152F514A0015D7A9 /* TDStatus.m in Sources */ = {isa = PBXBuildFile; fileRef = 27CF5D2C152F514A0015D7A9 /* TDStatus.m */; };
		27CF5D2E152F514A0015D7A9 /* TDStatus.m in Sources */ = {isa = PBXBuildFile; fileRef = 27CF5D2C152F514A0015D7A9 /* TDStatus.m */; };
		27D895CB14E4EF9E00AC701E /* Entitlements.plist in Resources */ = {isa = PBXBuildFile; fileRef = 2714CF511496AE5B00E03341 /* Entitlements.plist */; };
		27D90B1815601C340000735E /* MYErrorUtils.m in Sources */ = {isa = PBXBuildFile; fileRef = 27D90B1715601C2F0000735E /* MYErrorUtils.m */; settings = {COMPILER_FLAGS = "-fno-objc-arc"; }; };
		27D90B1915601C350000735E /* MYErrorUtils.m in Sources */ = {isa = PBXBuildFile; fileRef = 27D90B1715601C2F0000735E /* MYErrorUtils.m */; settings = {COMPILER_FLAGS = "-fno-objc-arc"; }; };
		27D90B1A15601F8C0000735E /* Security.framework in Frameworks */ = {isa = PBXBuildFile; fileRef = 27E7FB02155DBDA20025F93A /* Security.framework */; };
		27DA42F8158E66DD00F9E7B5 /* TDRevision.h in Headers */ = {isa = PBXBuildFile; fileRef = 27DA42F6158E66DD00F9E7B5 /* TDRevision.h */; settings = {ATTRIBUTES = (Public, ); }; };
		27DA42F9158E66DD00F9E7B5 /* TDRevision.m in Sources */ = {isa = PBXBuildFile; fileRef = 27DA42F7158E66DD00F9E7B5 /* TDRevision.m */; };
		27DA42FA158E66DD00F9E7B5 /* TDRevision.m in Sources */ = {isa = PBXBuildFile; fileRef = 27DA42F7158E66DD00F9E7B5 /* TDRevision.m */; };
		27DA42FD158E7D3500F9E7B5 /* TDDatabase.h in Headers */ = {isa = PBXBuildFile; fileRef = 27DA42FB158E7D3500F9E7B5 /* TDDatabase.h */; settings = {ATTRIBUTES = (Public, ); }; };
		27DA42FE158E7D3500F9E7B5 /* TDDatabase.m in Sources */ = {isa = PBXBuildFile; fileRef = 27DA42FC158E7D3500F9E7B5 /* TDDatabase.m */; };
		27DA42FF158E7D3500F9E7B5 /* TDDatabase.m in Sources */ = {isa = PBXBuildFile; fileRef = 27DA42FC158E7D3500F9E7B5 /* TDDatabase.m */; };
		27DA4308158FA35600F9E7B5 /* TDCache.h in Headers */ = {isa = PBXBuildFile; fileRef = 27DA4306158FA35600F9E7B5 /* TDCache.h */; };
		27DA4309158FA35600F9E7B5 /* TDCache.m in Sources */ = {isa = PBXBuildFile; fileRef = 27DA4307158FA35600F9E7B5 /* TDCache.m */; };
		27DA430A158FA35600F9E7B5 /* TDCache.m in Sources */ = {isa = PBXBuildFile; fileRef = 27DA4307158FA35600F9E7B5 /* TDCache.m */; };
		27DA4312158FB79F00F9E7B5 /* TDQuery.h in Headers */ = {isa = PBXBuildFile; fileRef = 27DA4310158FB79E00F9E7B5 /* TDQuery.h */; settings = {ATTRIBUTES = (Public, ); }; };
		27DA4313158FB79F00F9E7B5 /* TDQuery.m in Sources */ = {isa = PBXBuildFile; fileRef = 27DA4311158FB79E00F9E7B5 /* TDQuery.m */; };
		27DA4314158FB79F00F9E7B5 /* TDQuery.m in Sources */ = {isa = PBXBuildFile; fileRef = 27DA4311158FB79E00F9E7B5 /* TDQuery.m */; };
		27DA4319158FD9B400F9E7B5 /* TDUITableSource.m in Sources */ = {isa = PBXBuildFile; fileRef = 27DA4318158FD9B400F9E7B5 /* TDUITableSource.m */; };
		27DA4345159125B500F9E7B5 /* TDDatabaseManager.h in Headers */ = {isa = PBXBuildFile; fileRef = 27DA4343159125B500F9E7B5 /* TDDatabaseManager.h */; settings = {ATTRIBUTES = (Public, ); }; };
		27DA4346159125B500F9E7B5 /* TDDatabaseManager.m in Sources */ = {isa = PBXBuildFile; fileRef = 27DA4344159125B500F9E7B5 /* TDDatabaseManager.m */; };
		27DA4347159125B500F9E7B5 /* TDDatabaseManager.m in Sources */ = {isa = PBXBuildFile; fileRef = 27DA4344159125B500F9E7B5 /* TDDatabaseManager.m */; };
		27DA434A15912AFD00F9E7B5 /* TDView.h in Headers */ = {isa = PBXBuildFile; fileRef = 27DA434815912AFD00F9E7B5 /* TDView.h */; settings = {ATTRIBUTES = (Public, ); }; };
		27DA434B15912AFD00F9E7B5 /* TDView.m in Sources */ = {isa = PBXBuildFile; fileRef = 27DA434915912AFD00F9E7B5 /* TDView.m */; };
		27DA434C15912AFD00F9E7B5 /* TDView.m in Sources */ = {isa = PBXBuildFile; fileRef = 27DA434915912AFD00F9E7B5 /* TDView.m */; };
		27DA435015918C0200F9E7B5 /* MYDynamicObject.h in Headers */ = {isa = PBXBuildFile; fileRef = 27DA434E15918C0200F9E7B5 /* MYDynamicObject.h */; settings = {ATTRIBUTES = (Public, ); }; };
		27DA435115918C0200F9E7B5 /* MYDynamicObject.m in Sources */ = {isa = PBXBuildFile; fileRef = 27DA434F15918C0200F9E7B5 /* MYDynamicObject.m */; settings = {COMPILER_FLAGS = "-fno-objc-arc"; }; };
		27DA435215918C0200F9E7B5 /* MYDynamicObject.m in Sources */ = {isa = PBXBuildFile; fileRef = 27DA434F15918C0200F9E7B5 /* MYDynamicObject.m */; settings = {COMPILER_FLAGS = "-fno-objc-arc"; }; };
		27DA435715918C8E00F9E7B5 /* TDModel.h in Headers */ = {isa = PBXBuildFile; fileRef = 27DA435315918C8C00F9E7B5 /* TDModel.h */; settings = {ATTRIBUTES = (Public, ); }; };
		27DA435815918C8E00F9E7B5 /* TDModel.m in Sources */ = {isa = PBXBuildFile; fileRef = 27DA435415918C8C00F9E7B5 /* TDModel.m */; };
		27DA435915918C8E00F9E7B5 /* TDModel.m in Sources */ = {isa = PBXBuildFile; fileRef = 27DA435415918C8C00F9E7B5 /* TDModel.m */; };
		27DA435A15918C8E00F9E7B5 /* TDModelFactory.h in Headers */ = {isa = PBXBuildFile; fileRef = 27DA435515918C8D00F9E7B5 /* TDModelFactory.h */; settings = {ATTRIBUTES = (Public, ); }; };
		27DA435B15918C8E00F9E7B5 /* TDModelFactory.m in Sources */ = {isa = PBXBuildFile; fileRef = 27DA435615918C8E00F9E7B5 /* TDModelFactory.m */; };
		27DA435C15918C8E00F9E7B5 /* TDModelFactory.m in Sources */ = {isa = PBXBuildFile; fileRef = 27DA435615918C8E00F9E7B5 /* TDModelFactory.m */; };
		27DA435E159230AA00F9E7B5 /* TDRouter.m in Sources */ = {isa = PBXBuildFile; fileRef = 27C706441486BE7100F0F099 /* TDRouter.m */; };
		27DA435F159230AC00F9E7B5 /* TDRouter.m in Sources */ = {isa = PBXBuildFile; fileRef = 27C706441486BE7100F0F099 /* TDRouter.m */; };
		27DA4360159230B100F9E7B5 /* TDRouter+Handlers.m in Sources */ = {isa = PBXBuildFile; fileRef = 2700BC5B14B64AA600B5B297 /* TDRouter+Handlers.m */; };
		27DA4361159230B200F9E7B5 /* TDRouter+Handlers.m in Sources */ = {isa = PBXBuildFile; fileRef = 2700BC5B14B64AA600B5B297 /* TDRouter+Handlers.m */; };
		27DA43621592387400F9E7B5 /* TDDatabaseManager.h in Headers */ = {isa = PBXBuildFile; fileRef = 27DA4343159125B500F9E7B5 /* TDDatabaseManager.h */; settings = {ATTRIBUTES = (Public, ); }; };
		27DA43631592387400F9E7B5 /* TDDatabase.h in Headers */ = {isa = PBXBuildFile; fileRef = 27DA42FB158E7D3500F9E7B5 /* TDDatabase.h */; settings = {ATTRIBUTES = (Public, ); }; };
		27DA43641592387400F9E7B5 /* TDDocument.h in Headers */ = {isa = PBXBuildFile; fileRef = 27ED862E157D0FC600712B33 /* TDDocument.h */; settings = {ATTRIBUTES = (Public, ); }; };
		27DA43651592387400F9E7B5 /* TDRevision.h in Headers */ = {isa = PBXBuildFile; fileRef = 27DA42F6158E66DD00F9E7B5 /* TDRevision.h */; settings = {ATTRIBUTES = (Public, ); }; };
		27DA43661592387400F9E7B5 /* TDView.h in Headers */ = {isa = PBXBuildFile; fileRef = 27DA434815912AFD00F9E7B5 /* TDView.h */; settings = {ATTRIBUTES = (Public, ); }; };
		27DA43671592387400F9E7B5 /* TDQuery.h in Headers */ = {isa = PBXBuildFile; fileRef = 27DA4310158FB79E00F9E7B5 /* TDQuery.h */; settings = {ATTRIBUTES = (Public, ); }; };
		27DA43681592387400F9E7B5 /* TDModel.h in Headers */ = {isa = PBXBuildFile; fileRef = 27DA435315918C8C00F9E7B5 /* TDModel.h */; settings = {ATTRIBUTES = (Public, ); }; };
		27DA43691592387400F9E7B5 /* TDModelFactory.h in Headers */ = {isa = PBXBuildFile; fileRef = 27DA435515918C8D00F9E7B5 /* TDModelFactory.h */; settings = {ATTRIBUTES = (Public, ); }; };
		27DB90D714DB249700FC7118 /* GTMNSData+zlib.h in Headers */ = {isa = PBXBuildFile; fileRef = 27DB90D514DB249700FC7118 /* GTMNSData+zlib.h */; };
		27DB90D814DB249700FC7118 /* GTMNSData+zlib.m in Sources */ = {isa = PBXBuildFile; fileRef = 27DB90D614DB249700FC7118 /* GTMNSData+zlib.m */; settings = {COMPILER_FLAGS = "-fno-objc-arc"; }; };
		27DB90D914DB249700FC7118 /* GTMNSData+zlib.m in Sources */ = {isa = PBXBuildFile; fileRef = 27DB90D614DB249700FC7118 /* GTMNSData+zlib.m */; settings = {COMPILER_FLAGS = "-fno-objc-arc"; }; };
		27DB90DB14DB24E800FC7118 /* GTMDefines.h in Headers */ = {isa = PBXBuildFile; fileRef = 27DB90DA14DB24E800FC7118 /* GTMDefines.h */; };
		27DB90DD14DB250500FC7118 /* libz.dylib in Frameworks */ = {isa = PBXBuildFile; fileRef = 27DB90DC14DB250500FC7118 /* libz.dylib */; };
		27DB90DF14DB4B0100FC7118 /* libz.dylib in Frameworks */ = {isa = PBXBuildFile; fileRef = 27DB90DE14DB4B0100FC7118 /* libz.dylib */; };
		27DB90E014DB4B0A00FC7118 /* libz.dylib in Frameworks */ = {isa = PBXBuildFile; fileRef = 27DB90DE14DB4B0100FC7118 /* libz.dylib */; };
		27E00C8E14EC2C74004BCBA9 /* SystemConfiguration.framework in Frameworks */ = {isa = PBXBuildFile; fileRef = 27E00C8D14EC2C74004BCBA9 /* SystemConfiguration.framework */; };
		27E00C8F14EC2CAB004BCBA9 /* SystemConfiguration.framework in Frameworks */ = {isa = PBXBuildFile; fileRef = 27E00C8D14EC2C74004BCBA9 /* SystemConfiguration.framework */; };
		27E11F0D14ACFFC60006B340 /* TDHTTPServer.h in Headers */ = {isa = PBXBuildFile; fileRef = 27E11F0C14ACFFC60006B340 /* TDHTTPServer.h */; };
		27E11F1014AD15940006B340 /* TDHTTPResponse.h in Headers */ = {isa = PBXBuildFile; fileRef = 27E11F0E14AD15940006B340 /* TDHTTPResponse.h */; };
		27E11F1114AD15940006B340 /* TDHTTPResponse.m in Sources */ = {isa = PBXBuildFile; fileRef = 27E11F0F14AD15940006B340 /* TDHTTPResponse.m */; };
		27E11F1214AD172F0006B340 /* TouchDBListener-Mac.framework in Frameworks */ = {isa = PBXBuildFile; fileRef = 275315D514ACF0A10065964D /* TouchDBListener-Mac.framework */; };
		27E2E5A3159383E9005B9234 /* TDAttachment.h in Headers */ = {isa = PBXBuildFile; fileRef = 27E2E5A1159383E9005B9234 /* TDAttachment.h */; settings = {ATTRIBUTES = (Public, ); }; };
		27E2E5A4159383E9005B9234 /* TDAttachment.m in Sources */ = {isa = PBXBuildFile; fileRef = 27E2E5A2159383E9005B9234 /* TDAttachment.m */; };
		27E2E5A5159383E9005B9234 /* TDAttachment.m in Sources */ = {isa = PBXBuildFile; fileRef = 27E2E5A2159383E9005B9234 /* TDAttachment.m */; };
		27E2E5CD159533A5005B9234 /* TDReplication.h in Headers */ = {isa = PBXBuildFile; fileRef = 27E2E5CB159533A5005B9234 /* TDReplication.h */; settings = {ATTRIBUTES = (Public, ); }; };
		27E2E5CE159533A5005B9234 /* TDReplication.m in Sources */ = {isa = PBXBuildFile; fileRef = 27E2E5CC159533A5005B9234 /* TDReplication.m */; };
		27E2E5CF159533A5005B9234 /* TDReplication.m in Sources */ = {isa = PBXBuildFile; fileRef = 27E2E5CC159533A5005B9234 /* TDReplication.m */; };
		27E2E61715993CB4005B9234 /* TDURLProtocol.m in Sources */ = {isa = PBXBuildFile; fileRef = 27C706471487584300F0F099 /* TDURLProtocol.m */; };
		27E2E61815993CB6005B9234 /* TDURLProtocol.m in Sources */ = {isa = PBXBuildFile; fileRef = 27C706471487584300F0F099 /* TDURLProtocol.m */; };
		27E4152F154F6E8500771FC5 /* TDStatus.h in Headers */ = {isa = PBXBuildFile; fileRef = 274F9807152E6E0C00247C46 /* TDStatus.h */; settings = {ATTRIBUTES = (Public, ); }; };
		27E41530154F6E9C00771FC5 /* TDStatus.h in Headers */ = {isa = PBXBuildFile; fileRef = 274F9807152E6E0C00247C46 /* TDStatus.h */; settings = {ATTRIBUTES = (Public, ); }; };
		27E7FAEC155D78C20025F93A /* TDChangeTracker_Tests.m in Sources */ = {isa = PBXBuildFile; fileRef = 27E7FAEA155D78C20025F93A /* TDChangeTracker_Tests.m */; };
		27E7FAED155D78DA0025F93A /* TDChangeTracker_Tests.m in Sources */ = {isa = PBXBuildFile; fileRef = 27E7FAEA155D78C20025F93A /* TDChangeTracker_Tests.m */; };
		27E7FAEE155D7F110025F93A /* CoreServices.framework in Frameworks */ = {isa = PBXBuildFile; fileRef = 275315F714ACF2500065964D /* CoreServices.framework */; };
		27E7FAF0155D8EBA0025F93A /* CFNetwork.framework in Frameworks */ = {isa = PBXBuildFile; fileRef = 27E7FAEF155D8EBA0025F93A /* CFNetwork.framework */; };
		27E7FAF1155D8ECE0025F93A /* CFNetwork.framework in Frameworks */ = {isa = PBXBuildFile; fileRef = 27E7FAEF155D8EBA0025F93A /* CFNetwork.framework */; };
		27E7FB03155DBDA20025F93A /* Security.framework in Frameworks */ = {isa = PBXBuildFile; fileRef = 27E7FB02155DBDA20025F93A /* Security.framework */; };
		27E7FB04155DBDBF0025F93A /* Security.framework in Frameworks */ = {isa = PBXBuildFile; fileRef = 275315F414ACF1CC0065964D /* Security.framework */; };
		27ED8630157D0FC600712B33 /* TDDocument.h in Headers */ = {isa = PBXBuildFile; fileRef = 27ED862E157D0FC600712B33 /* TDDocument.h */; settings = {ATTRIBUTES = (Public, ); }; };
		27ED8631157D0FC600712B33 /* TDDocument.m in Sources */ = {isa = PBXBuildFile; fileRef = 27ED862F157D0FC600712B33 /* TDDocument.m */; };
		27ED8632157D0FC600712B33 /* TDDocument.m in Sources */ = {isa = PBXBuildFile; fileRef = 27ED862F157D0FC600712B33 /* TDDocument.m */; };
		27ED9A971639D8D2000C844A /* TouchServ.m in Sources */ = {isa = PBXBuildFile; fileRef = 27ED9A961639D8D2000C844A /* TouchServ.m */; };
		27F08C8B15A7A31B003C3E2B /* TD_Attachment.h in Headers */ = {isa = PBXBuildFile; fileRef = 27A7209E152B959100C0A0E8 /* TD_Attachment.h */; settings = {ATTRIBUTES = (Public, ); }; };
		27F12887156ABE24008465C2 /* OAConsumer.m in Sources */ = {isa = PBXBuildFile; fileRef = 27F12856156ABE24008465C2 /* OAConsumer.m */; settings = {COMPILER_FLAGS = "-fno-objc-arc"; }; };
		27F12890156ABE24008465C2 /* OAMutableURLRequest.m in Sources */ = {isa = PBXBuildFile; fileRef = 27F1285C156ABE24008465C2 /* OAMutableURLRequest.m */; settings = {COMPILER_FLAGS = "-fno-objc-arc"; }; };
		27F12893156ABE24008465C2 /* OAPlaintextSignatureProvider.m in Sources */ = {isa = PBXBuildFile; fileRef = 27F1285E156ABE24008465C2 /* OAPlaintextSignatureProvider.m */; settings = {COMPILER_FLAGS = "-fno-objc-arc"; }; };
		27F12899156ABE24008465C2 /* OARequestParameter.m in Sources */ = {isa = PBXBuildFile; fileRef = 27F12862156ABE24008465C2 /* OARequestParameter.m */; settings = {COMPILER_FLAGS = "-fno-objc-arc"; }; };
		27F128A1156ABE24008465C2 /* OAToken.m in Sources */ = {isa = PBXBuildFile; fileRef = 27F12868156ABE24008465C2 /* OAToken.m */; settings = {COMPILER_FLAGS = "-fno-objc-arc"; }; };
		27F128A8156ABFE0008465C2 /* NSMutableURLRequest+Parameters.m in Sources */ = {isa = PBXBuildFile; fileRef = 27F128A7156ABFE0008465C2 /* NSMutableURLRequest+Parameters.m */; settings = {COMPILER_FLAGS = "-fno-objc-arc"; }; };
		27F128A9156ABFE0008465C2 /* NSMutableURLRequest+Parameters.m in Sources */ = {isa = PBXBuildFile; fileRef = 27F128A7156ABFE0008465C2 /* NSMutableURLRequest+Parameters.m */; settings = {COMPILER_FLAGS = "-fno-objc-arc"; }; };
		27F128AB156AC004008465C2 /* NSMutableURLRequest+Parameters.h in Headers */ = {isa = PBXBuildFile; fileRef = 27F128AA156AC004008465C2 /* NSMutableURLRequest+Parameters.h */; };
		27F128B1156AC1CA008465C2 /* TDOAuth1Authorizer.h in Headers */ = {isa = PBXBuildFile; fileRef = 27F128AF156AC1C8008465C2 /* TDOAuth1Authorizer.h */; };
		27F128B2156AC1CA008465C2 /* TDOAuth1Authorizer.m in Sources */ = {isa = PBXBuildFile; fileRef = 27F128B0156AC1C9008465C2 /* TDOAuth1Authorizer.m */; };
		27F128B3156AC1CA008465C2 /* TDOAuth1Authorizer.m in Sources */ = {isa = PBXBuildFile; fileRef = 27F128B0156AC1C9008465C2 /* TDOAuth1Authorizer.m */; };
		27F128B5156AC8B7008465C2 /* OAToken.m in Sources */ = {isa = PBXBuildFile; fileRef = 27F12868156ABE24008465C2 /* OAToken.m */; settings = {COMPILER_FLAGS = "-fno-objc-arc"; }; };
		27F128B7156AC8C5008465C2 /* OAPlaintextSignatureProvider.m in Sources */ = {isa = PBXBuildFile; fileRef = 27F1285E156ABE24008465C2 /* OAPlaintextSignatureProvider.m */; settings = {COMPILER_FLAGS = "-fno-objc-arc"; }; };
		27F128B8156AC8EC008465C2 /* OAConsumer.m in Sources */ = {isa = PBXBuildFile; fileRef = 27F12856156ABE24008465C2 /* OAConsumer.m */; settings = {COMPILER_FLAGS = "-fno-objc-arc"; }; };
		27F128B9156AC8F0008465C2 /* OAMutableURLRequest.m in Sources */ = {isa = PBXBuildFile; fileRef = 27F1285C156ABE24008465C2 /* OAMutableURLRequest.m */; settings = {COMPILER_FLAGS = "-fno-objc-arc"; }; };
<<<<<<< HEAD
		27F3A5D015ED427200263663 /* MYRegexUtils.m in Sources */ = {isa = PBXBuildFile; fileRef = 27846FB615D475DF0030122F /* MYRegexUtils.m */; settings = {COMPILER_FLAGS = "-fno-objc-arc"; }; };
		27F3A5DD15ED496900263663 /* APITests.m in Sources */ = {isa = PBXBuildFile; fileRef = 27846FF015D5C8250030122F /* APITests.m */; };
		27F5B176164D74EA00126D0D /* Default-568h@2x.png in Resources */ = {isa = PBXBuildFile; fileRef = 27F5B175164D74EA00126D0D /* Default-568h@2x.png */; };
		27F5B18716519F2400126D0D /* TDUITableSource.h in Headers */ = {isa = PBXBuildFile; fileRef = 27DA4317158FD9B400F9E7B5 /* TDUITableSource.h */; settings = {ATTRIBUTES = (Public, ); }; };
		27F5B18916519F8F00126D0D /* MYDynamicObject.h in Headers */ = {isa = PBXBuildFile; fileRef = 27DA434E15918C0200F9E7B5 /* MYDynamicObject.h */; settings = {ATTRIBUTES = (Public, ); }; };
		27FAEEF2164C8A4D00A3C0C2 /* background.jpg in Resources */ = {isa = PBXBuildFile; fileRef = 27FAEEDA164C8A3E00A3C0C2 /* background.jpg */; };
		27FAEEF3164C8A4D00A3C0C2 /* background~ipad.jpg in Resources */ = {isa = PBXBuildFile; fileRef = 27FAEEDB164C8A3E00A3C0C2 /* background~ipad.jpg */; };
		27FAEEF4164C8A4D00A3C0C2 /* couchbase-mobile-icon-nameless.png in Resources */ = {isa = PBXBuildFile; fileRef = 27FAEEDC164C8A3E00A3C0C2 /* couchbase-mobile-icon-nameless.png */; };
		27FAEEF5164C8A4D00A3C0C2 /* item_background.png in Resources */ = {isa = PBXBuildFile; fileRef = 27FAEEDD164C8A3E00A3C0C2 /* item_background.png */; };
		27FAEEF6164C8A4D00A3C0C2 /* item_background~ipad.png in Resources */ = {isa = PBXBuildFile; fileRef = 27FAEEDE164C8A3E00A3C0C2 /* item_background~ipad.png */; };
		27FAEEF7164C8A4D00A3C0C2 /* list_area___background_middle~ipad.png in Resources */ = {isa = PBXBuildFile; fileRef = 27FAEEDF164C8A3E00A3C0C2 /* list_area___background_middle~ipad.png */; };
		27FAEEF8164C8A4D00A3C0C2 /* list_area___checkbox___checked.png in Resources */ = {isa = PBXBuildFile; fileRef = 27FAEEE0164C8A3E00A3C0C2 /* list_area___checkbox___checked.png */; };
		27FAEEF9164C8A4D00A3C0C2 /* list_area___checkbox___unchecked.png in Resources */ = {isa = PBXBuildFile; fileRef = 27FAEEE1164C8A3E00A3C0C2 /* list_area___checkbox___unchecked.png */; };
		27FAEEFA164C8A4D00A3C0C2 /* textfield___active.png in Resources */ = {isa = PBXBuildFile; fileRef = 27FAEEE2164C8A3E00A3C0C2 /* textfield___active.png */; };
		27FAEEFB164C8A4D00A3C0C2 /* textfield___active~ipad.png in Resources */ = {isa = PBXBuildFile; fileRef = 27FAEEE3164C8A3E00A3C0C2 /* textfield___active~ipad.png */; };
		27FAEEFC164C8A4D00A3C0C2 /* textfield___inactive.png in Resources */ = {isa = PBXBuildFile; fileRef = 27FAEEE4164C8A3E00A3C0C2 /* textfield___inactive.png */; };
		27FAEEFD164C8A4D00A3C0C2 /* textfield___inactive~ipad.png in Resources */ = {isa = PBXBuildFile; fileRef = 27FAEEE5164C8A3E00A3C0C2 /* textfield___inactive~ipad.png */; };
		27FAEF00164C8A8400A3C0C2 /* Default.png in Resources */ = {isa = PBXBuildFile; fileRef = 27FAEEFE164C8A8400A3C0C2 /* Default.png */; };
		27FAEF01164C8A8400A3C0C2 /* Default~ipad.png in Resources */ = {isa = PBXBuildFile; fileRef = 27FAEEFF164C8A8400A3C0C2 /* Default~ipad.png */; };
		27FAEF0F164C8ADB00A3C0C2 /* icon.png in Resources */ = {isa = PBXBuildFile; fileRef = 27FAEF0C164C8ADB00A3C0C2 /* icon.png */; };
		27FAEF10164C8ADB00A3C0C2 /* icon@2x.png in Resources */ = {isa = PBXBuildFile; fileRef = 27FAEF0D164C8ADB00A3C0C2 /* icon@2x.png */; };
		27FAEF11164C8ADB00A3C0C2 /* icon~ipad.png in Resources */ = {isa = PBXBuildFile; fileRef = 27FAEF0E164C8ADB00A3C0C2 /* icon~ipad.png */; };
=======
		27F1E4A61697995C00F0E50F /* TDJSViewCompiler.m in Sources */ = {isa = PBXBuildFile; fileRef = 27F1E4A51697995C00F0E50F /* TDJSViewCompiler.m */; };
		27F1E4A8169799DA00F0E50F /* JavaScriptCore.framework in Frameworks */ = {isa = PBXBuildFile; fileRef = 27F1E4A7169799DA00F0E50F /* JavaScriptCore.framework */; };
		27F1E4AB16979A0B00F0E50F /* TDJSViewCompiler_Test.m in Sources */ = {isa = PBXBuildFile; fileRef = 27F1E4AA16979A0B00F0E50F /* TDJSViewCompiler_Test.m */; };
>>>>>>> efb7fb50
		DA023B4614BCA94C008184BB /* Foundation.framework in Frameworks */ = {isa = PBXBuildFile; fileRef = 27F0745C11CD50A600E9A2AB /* Foundation.framework */; };
		DA147C0C14BCA98A0052DA4D /* TDListener.m in Sources */ = {isa = PBXBuildFile; fileRef = 275315DF14ACF0A20065964D /* TDListener.m */; };
		DA147C0D14BCA98A0052DA4D /* TDHTTPConnection.m in Sources */ = {isa = PBXBuildFile; fileRef = 2753160B14ACFC2A0065964D /* TDHTTPConnection.m */; };
		DA147C0E14BCA98A0052DA4D /* TDHTTPResponse.m in Sources */ = {isa = PBXBuildFile; fileRef = 27E11F0F14AD15940006B340 /* TDHTTPResponse.m */; };
		DA147C1314BCAA870052DA4D /* DDData.m in Sources */ = {isa = PBXBuildFile; fileRef = 2753155214ACEFC90065964D /* DDData.m */; };
		DA147C1414BCAA870052DA4D /* DDNumber.m in Sources */ = {isa = PBXBuildFile; fileRef = 2753155414ACEFC90065964D /* DDNumber.m */; };
		DA147C1514BCAA870052DA4D /* DDRange.m in Sources */ = {isa = PBXBuildFile; fileRef = 2753155614ACEFC90065964D /* DDRange.m */; };
		DA147C1614BCAA8F0052DA4D /* DDLog.m in Sources */ = {isa = PBXBuildFile; fileRef = 275315B814ACF0330065964D /* DDLog.m */; };
		DA147C1714BCAA9C0052DA4D /* GCDAsyncSocket.m in Sources */ = {isa = PBXBuildFile; fileRef = 275315A914ACF00B0065964D /* GCDAsyncSocket.m */; settings = {COMPILER_FLAGS = "-Wno-undeclared-selector"; }; };
		DA147C1814BCAAAD0052DA4D /* HTTPAuthenticationRequest.m in Sources */ = {isa = PBXBuildFile; fileRef = 2753155814ACEFC90065964D /* HTTPAuthenticationRequest.m */; };
		DA147C1914BCAAAD0052DA4D /* HTTPConnection.m in Sources */ = {isa = PBXBuildFile; fileRef = 2753155A14ACEFC90065964D /* HTTPConnection.m */; };
		DA147C1A14BCAAAD0052DA4D /* HTTPMessage.m in Sources */ = {isa = PBXBuildFile; fileRef = 2753155D14ACEFC90065964D /* HTTPMessage.m */; };
		DA147C1B14BCAAAD0052DA4D /* HTTPServer.m in Sources */ = {isa = PBXBuildFile; fileRef = 2753156014ACEFC90065964D /* HTTPServer.m */; settings = {COMPILER_FLAGS = "-Wno-undeclared-selector"; }; };
		DA147C1C14BCAABE0052DA4D /* HTTPDataResponse.m in Sources */ = {isa = PBXBuildFile; fileRef = 2753156514ACEFC90065964D /* HTTPDataResponse.m */; };
		DA147C1D14BCAABE0052DA4D /* HTTPFileResponse.m in Sources */ = {isa = PBXBuildFile; fileRef = 2753156914ACEFC90065964D /* HTTPFileResponse.m */; };
		DA147C1E14BCAABE0052DA4D /* WebSocket.m in Sources */ = {isa = PBXBuildFile; fileRef = 2753156D14ACEFC90065964D /* WebSocket.m */; };
		DA147C2514BCAC3B0052DA4D /* Foundation.framework in Frameworks */ = {isa = PBXBuildFile; fileRef = 27B0B7F61492BC7A00A817AD /* Foundation.framework */; };
		DA147C3C14BCAC780052DA4D /* MobileCoreServices.framework in Frameworks */ = {isa = PBXBuildFile; fileRef = DA147C3A14BCAC780052DA4D /* MobileCoreServices.framework */; };
		DA147C3D14BCAC780052DA4D /* Security.framework in Frameworks */ = {isa = PBXBuildFile; fileRef = DA147C3B14BCAC780052DA4D /* Security.framework */; };
		DA147C3E14BCAC9D0052DA4D /* TDListener.h in Headers */ = {isa = PBXBuildFile; fileRef = 275315DE14ACF0A20065964D /* TDListener.h */; settings = {ATTRIBUTES = (Public, ); }; };
/* End PBXBuildFile section */

/* Begin PBXContainerItemProxy section */
		270BDD6E15645127007D52F6 /* PBXContainerItemProxy */ = {
			isa = PBXContainerItemProxy;
			containerPortal = 08FB7793FE84155DC02AAC07 /* Project object */;
			proxyType = 1;
			remoteGlobalIDString = 275315D414ACF0A10065964D;
			remoteInfo = TouchDBListener;
		};
		270BDD701564512A007D52F6 /* PBXContainerItemProxy */ = {
			isa = PBXContainerItemProxy;
			containerPortal = 08FB7793FE84155DC02AAC07 /* Project object */;
			proxyType = 1;
			remoteGlobalIDString = 270B3DE91489359000E0A926;
			remoteInfo = TouchDB;
		};
		270BDD7215645147007D52F6 /* PBXContainerItemProxy */ = {
			isa = PBXContainerItemProxy;
			containerPortal = 08FB7793FE84155DC02AAC07 /* Project object */;
			proxyType = 1;
			remoteGlobalIDString = 27B0B7E61492BB6B00A817AD;
			remoteInfo = "iOS Framework";
		};
		270BDD741564514C007D52F6 /* PBXContainerItemProxy */ = {
			isa = PBXContainerItemProxy;
			containerPortal = 08FB7793FE84155DC02AAC07 /* Project object */;
			proxyType = 1;
			remoteGlobalIDString = 27B0B7E61492BB6B00A817AD;
			remoteInfo = "iOS Framework";
		};
		275315FD14ACF87F0065964D /* PBXContainerItemProxy */ = {
			isa = PBXContainerItemProxy;
			containerPortal = 08FB7793FE84155DC02AAC07 /* Project object */;
			proxyType = 1;
			remoteGlobalIDString = 270B3DE91489359000E0A926;
			remoteInfo = TouchDB;
		};
		275A290A1649A54500B0D8EE /* PBXContainerItemProxy */ = {
			isa = PBXContainerItemProxy;
			containerPortal = 08FB7793FE84155DC02AAC07 /* Project object */;
			proxyType = 1;
			remoteGlobalIDString = 270B3DE91489359000E0A926;
			remoteInfo = "TouchDB-Mac";
		};
		275A290C1649A54700B0D8EE /* PBXContainerItemProxy */ = {
			isa = PBXContainerItemProxy;
			containerPortal = 08FB7793FE84155DC02AAC07 /* Project object */;
			proxyType = 1;
			remoteGlobalIDString = 27B0B7E61492BB6B00A817AD;
			remoteInfo = "TouchDB-iOS";
		};
		275A290E1649A54A00B0D8EE /* PBXContainerItemProxy */ = {
			isa = PBXContainerItemProxy;
			containerPortal = 08FB7793FE84155DC02AAC07 /* Project object */;
			proxyType = 1;
			remoteGlobalIDString = 27C70693148864BA00F0F099;
			remoteInfo = "TouchDB Mac Demo";
		};
		275A29101649A54C00B0D8EE /* PBXContainerItemProxy */ = {
			isa = PBXContainerItemProxy;
			containerPortal = 08FB7793FE84155DC02AAC07 /* Project object */;
			proxyType = 1;
			remoteGlobalIDString = 27B0B80A1492C16300A817AD;
			remoteInfo = "TouchDB iOS Demo";
		};
		275A29121649A54F00B0D8EE /* PBXContainerItemProxy */ = {
			isa = PBXContainerItemProxy;
			containerPortal = 08FB7793FE84155DC02AAC07 /* Project object */;
			proxyType = 1;
			remoteGlobalIDString = 275315D414ACF0A10065964D;
			remoteInfo = "TouchDBListener-Mac";
		};
		275A29141649A55200B0D8EE /* PBXContainerItemProxy */ = {
			isa = PBXContainerItemProxy;
			containerPortal = 08FB7793FE84155DC02AAC07 /* Project object */;
			proxyType = 1;
			remoteGlobalIDString = DA147C1F14BCAC3B0052DA4D;
			remoteInfo = "TouchDBListener-iOS";
		};
		275A29161649A55500B0D8EE /* PBXContainerItemProxy */ = {
			isa = PBXContainerItemProxy;
			containerPortal = 08FB7793FE84155DC02AAC07 /* Project object */;
			proxyType = 1;
			remoteGlobalIDString = 270FE0C714C5008C005FF647;
			remoteInfo = TouchServ;
		};
		27B0B7F41492BC5B00A817AD /* PBXContainerItemProxy */ = {
			isa = PBXContainerItemProxy;
			containerPortal = 08FB7793FE84155DC02AAC07 /* Project object */;
			proxyType = 1;
			remoteGlobalIDString = 27B0B7A81492B83B00A817AD;
			remoteInfo = "iOS Library";
		};
		27B15521164AD14E00DF5E2C /* PBXContainerItemProxy */ = {
			isa = PBXContainerItemProxy;
			containerPortal = 08FB7793FE84155DC02AAC07 /* Project object */;
			proxyType = 1;
			remoteGlobalIDString = 27731F131495CFEF00815D67;
			remoteInfo = "TouchDB iOS Empty App";
		};
		27E11F1A14AD251C0006B340 /* PBXContainerItemProxy */ = {
			isa = PBXContainerItemProxy;
			containerPortal = 08FB7793FE84155DC02AAC07 /* Project object */;
			proxyType = 1;
			remoteGlobalIDString = 270B3DE91489359000E0A926;
			remoteInfo = TouchDB;
		};
		27E11F1C14AD25570006B340 /* PBXContainerItemProxy */ = {
			isa = PBXContainerItemProxy;
			containerPortal = 08FB7793FE84155DC02AAC07 /* Project object */;
			proxyType = 1;
			remoteGlobalIDString = 275315D414ACF0A10065964D;
			remoteInfo = TouchDBListener;
		};
		DA147C3814BCAC670052DA4D /* PBXContainerItemProxy */ = {
			isa = PBXContainerItemProxy;
			containerPortal = 08FB7793FE84155DC02AAC07 /* Project object */;
			proxyType = 1;
			remoteGlobalIDString = DA023B2614BCA94C008184BB;
			remoteInfo = "Listener iOS Library";
		};
/* End PBXContainerItemProxy section */

/* Begin PBXCopyFilesBuildPhase section */
		27C706C51488668A00F0F099 /* CopyFiles */ = {
			isa = PBXCopyFilesBuildPhase;
			buildActionMask = 2147483647;
			dstPath = "";
			dstSubfolderSpec = 10;
			files = (
				270B3E27148939C500E0A926 /* TouchDB.framework in CopyFiles */,
				2711CDDE14C6584A00505D55 /* TouchDBListener-Mac.framework in CopyFiles */,
			);
			runOnlyForDeploymentPostprocessing = 0;
		};
/* End PBXCopyFilesBuildPhase section */

/* Begin PBXFileReference section */
		2700BC5B14B64AA600B5B297 /* TDRouter+Handlers.m */ = {isa = PBXFileReference; fileEncoding = 4; lastKnownFileType = sourcecode.c.objc; path = "TDRouter+Handlers.m"; sourceTree = "<group>"; };
		270B3DEA1489359000E0A926 /* TouchDB.framework */ = {isa = PBXFileReference; explicitFileType = wrapper.framework; includeInIndex = 0; path = TouchDB.framework; sourceTree = BUILT_PRODUCTS_DIR; };
		270B3DEE1489359000E0A926 /* TouchDB-Info.plist */ = {isa = PBXFileReference; lastKnownFileType = text.plist.xml; path = "TouchDB-Info.plist"; sourceTree = "<group>"; };
		270B3DFC1489359000E0A926 /* SenTestingKit.framework */ = {isa = PBXFileReference; lastKnownFileType = wrapper.framework; name = SenTestingKit.framework; path = Library/Frameworks/SenTestingKit.framework; sourceTree = DEVELOPER_DIR; };
		270B3E1F148938D800E0A926 /* TouchDB.h */ = {isa = PBXFileReference; lastKnownFileType = sourcecode.c.h; path = TouchDB.h; sourceTree = "<group>"; };
		270B3E28148940C000E0A926 /* README.md */ = {isa = PBXFileReference; lastKnownFileType = text; path = README.md; sourceTree = "<group>"; };
		270B3E291489581E00E0A926 /* TDPuller.h */ = {isa = PBXFileReference; fileEncoding = 4; lastKnownFileType = sourcecode.c.h; path = TDPuller.h; sourceTree = "<group>"; };
		270B3E2A1489581E00E0A926 /* TDPuller.m */ = {isa = PBXFileReference; fileEncoding = 4; lastKnownFileType = sourcecode.c.objc; path = TDPuller.m; sourceTree = "<group>"; };
		270B3E3714898DF200E0A926 /* TD_Revision.h */ = {isa = PBXFileReference; fileEncoding = 4; lastKnownFileType = sourcecode.c.h; path = TD_Revision.h; sourceTree = "<group>"; };
		270B3E3814898DF200E0A926 /* TD_Revision.m */ = {isa = PBXFileReference; fileEncoding = 4; lastKnownFileType = sourcecode.c.objc; path = TD_Revision.m; sourceTree = "<group>"; };
		270B3E3C148D7F0000E0A926 /* TDPusher.h */ = {isa = PBXFileReference; fileEncoding = 4; lastKnownFileType = sourcecode.c.h; path = TDPusher.h; sourceTree = "<group>"; };
		270B3E3D148D7F0000E0A926 /* TDPusher.m */ = {isa = PBXFileReference; fileEncoding = 4; lastKnownFileType = sourcecode.c.objc; path = TDPusher.m; sourceTree = "<group>"; };
		270BDD6815644EA8007D52F6 /* BuildFatLibrary.sh */ = {isa = PBXFileReference; lastKnownFileType = text.script.sh; path = BuildFatLibrary.sh; sourceTree = "<group>"; };
		270D6FBF164484190081812D /* TDSocketChangeTracker.h */ = {isa = PBXFileReference; fileEncoding = 4; lastKnownFileType = sourcecode.c.h; path = TDSocketChangeTracker.h; sourceTree = "<group>"; };
		270D6FC0164484190081812D /* TDSocketChangeTracker.m */ = {isa = PBXFileReference; fileEncoding = 4; lastKnownFileType = sourcecode.c.objc; path = TDSocketChangeTracker.m; sourceTree = "<group>"; };
		270F5703156AE0BF000FEB8F /* TDAuthorizer.h */ = {isa = PBXFileReference; fileEncoding = 4; lastKnownFileType = sourcecode.c.h; path = TDAuthorizer.h; sourceTree = "<group>"; };
		270F5704156AE0BF000FEB8F /* TDAuthorizer.m */ = {isa = PBXFileReference; fileEncoding = 4; lastKnownFileType = sourcecode.c.objc; path = TDAuthorizer.m; sourceTree = "<group>"; };
		270FE0C814C5008C005FF647 /* TouchServ */ = {isa = PBXFileReference; explicitFileType = "compiled.mach-o.executable"; includeInIndex = 0; path = TouchServ; sourceTree = BUILT_PRODUCTS_DIR; };
		27103F8114E9CE4400DF7209 /* TDReachability.h */ = {isa = PBXFileReference; fileEncoding = 4; lastKnownFileType = sourcecode.c.h; path = TDReachability.h; sourceTree = "<group>"; };
		27103F8214E9CE4400DF7209 /* TDReachability.m */ = {isa = PBXFileReference; fileEncoding = 4; lastKnownFileType = sourcecode.c.objc; path = TDReachability.m; sourceTree = "<group>"; };
		27103F8714EA076600DF7209 /* SystemConfiguration.framework */ = {isa = PBXFileReference; lastKnownFileType = wrapper.framework; name = SystemConfiguration.framework; path = System/Library/Frameworks/SystemConfiguration.framework; sourceTree = SDKROOT; };
		2711CDFC14C7590A00505D55 /* TD_Database+Attachments.h */ = {isa = PBXFileReference; fileEncoding = 4; lastKnownFileType = sourcecode.c.h; path = "TD_Database+Attachments.h"; sourceTree = "<group>"; };
		2711CDFF14C7595900505D55 /* TD_Database+Insertion.h */ = {isa = PBXFileReference; fileEncoding = 4; lastKnownFileType = sourcecode.c.h; path = "TD_Database+Insertion.h"; sourceTree = "<group>"; };
		2711CE0214C759BD00505D55 /* TD_Database+Replication.h */ = {isa = PBXFileReference; fileEncoding = 4; lastKnownFileType = sourcecode.c.h; path = "TD_Database+Replication.h"; sourceTree = "<group>"; };
		2714CF511496AE5B00E03341 /* Entitlements.plist */ = {isa = PBXFileReference; fileEncoding = 4; lastKnownFileType = text.plist.xml; path = Entitlements.plist; sourceTree = "<group>"; };
		272B85121523691700A90CB2 /* TDJSON.h */ = {isa = PBXFileReference; fileEncoding = 4; lastKnownFileType = sourcecode.c.h; path = TDJSON.h; sourceTree = "<group>"; };
		272B85131523691700A90CB2 /* TDJSON.m */ = {isa = PBXFileReference; fileEncoding = 4; lastKnownFileType = sourcecode.c.objc; path = TDJSON.m; sourceTree = "<group>"; };
		274C3917149E6B0900A5E89B /* EmptyAppDelegate.h */ = {isa = PBXFileReference; fileEncoding = 4; lastKnownFileType = sourcecode.c.h; path = EmptyAppDelegate.h; sourceTree = "<group>"; };
		274C3918149E6B0900A5E89B /* EmptyAppDelegate.m */ = {isa = PBXFileReference; fileEncoding = 4; lastKnownFileType = sourcecode.c.objc; path = EmptyAppDelegate.m; sourceTree = "<group>"; };
		274C391B149FAE0000A5E89B /* TD_Database+Attachments.m */ = {isa = PBXFileReference; fileEncoding = 4; lastKnownFileType = sourcecode.c.objc; path = "TD_Database+Attachments.m"; sourceTree = "<group>"; };
		274F9807152E6E0C00247C46 /* TDStatus.h */ = {isa = PBXFileReference; lastKnownFileType = sourcecode.c.h; path = TDStatus.h; sourceTree = "<group>"; };
		2751D4E2151BAE7000F7FD57 /* TD_DatabaseManager.h */ = {isa = PBXFileReference; fileEncoding = 4; lastKnownFileType = sourcecode.c.h; path = TD_DatabaseManager.h; sourceTree = "<group>"; };
		2751D4E3151BAE7000F7FD57 /* TD_DatabaseManager.m */ = {isa = PBXFileReference; fileEncoding = 4; lastKnownFileType = sourcecode.c.objc; path = TD_DatabaseManager.m; sourceTree = "<group>"; };
		2753155114ACEFC90065964D /* DDData.h */ = {isa = PBXFileReference; fileEncoding = 4; lastKnownFileType = sourcecode.c.h; path = DDData.h; sourceTree = "<group>"; };
		2753155214ACEFC90065964D /* DDData.m */ = {isa = PBXFileReference; fileEncoding = 4; lastKnownFileType = sourcecode.c.objc; path = DDData.m; sourceTree = "<group>"; };
		2753155314ACEFC90065964D /* DDNumber.h */ = {isa = PBXFileReference; fileEncoding = 4; lastKnownFileType = sourcecode.c.h; path = DDNumber.h; sourceTree = "<group>"; };
		2753155414ACEFC90065964D /* DDNumber.m */ = {isa = PBXFileReference; fileEncoding = 4; lastKnownFileType = sourcecode.c.objc; path = DDNumber.m; sourceTree = "<group>"; };
		2753155514ACEFC90065964D /* DDRange.h */ = {isa = PBXFileReference; fileEncoding = 4; lastKnownFileType = sourcecode.c.h; path = DDRange.h; sourceTree = "<group>"; };
		2753155614ACEFC90065964D /* DDRange.m */ = {isa = PBXFileReference; fileEncoding = 4; lastKnownFileType = sourcecode.c.objc; path = DDRange.m; sourceTree = "<group>"; };
		2753155714ACEFC90065964D /* HTTPAuthenticationRequest.h */ = {isa = PBXFileReference; fileEncoding = 4; lastKnownFileType = sourcecode.c.h; path = HTTPAuthenticationRequest.h; sourceTree = "<group>"; };
		2753155814ACEFC90065964D /* HTTPAuthenticationRequest.m */ = {isa = PBXFileReference; fileEncoding = 4; lastKnownFileType = sourcecode.c.objc; path = HTTPAuthenticationRequest.m; sourceTree = "<group>"; };
		2753155914ACEFC90065964D /* HTTPConnection.h */ = {isa = PBXFileReference; fileEncoding = 4; lastKnownFileType = sourcecode.c.h; path = HTTPConnection.h; sourceTree = "<group>"; };
		2753155A14ACEFC90065964D /* HTTPConnection.m */ = {isa = PBXFileReference; fileEncoding = 4; lastKnownFileType = sourcecode.c.objc; path = HTTPConnection.m; sourceTree = "<group>"; };
		2753155B14ACEFC90065964D /* HTTPLogging.h */ = {isa = PBXFileReference; fileEncoding = 4; lastKnownFileType = sourcecode.c.h; path = HTTPLogging.h; sourceTree = "<group>"; };
		2753155C14ACEFC90065964D /* HTTPMessage.h */ = {isa = PBXFileReference; fileEncoding = 4; lastKnownFileType = sourcecode.c.h; path = HTTPMessage.h; sourceTree = "<group>"; };
		2753155D14ACEFC90065964D /* HTTPMessage.m */ = {isa = PBXFileReference; fileEncoding = 4; lastKnownFileType = sourcecode.c.objc; path = HTTPMessage.m; sourceTree = "<group>"; };
		2753155E14ACEFC90065964D /* HTTPResponse.h */ = {isa = PBXFileReference; fileEncoding = 4; lastKnownFileType = sourcecode.c.h; path = HTTPResponse.h; sourceTree = "<group>"; };
		2753155F14ACEFC90065964D /* HTTPServer.h */ = {isa = PBXFileReference; fileEncoding = 4; lastKnownFileType = sourcecode.c.h; path = HTTPServer.h; sourceTree = "<group>"; };
		2753156014ACEFC90065964D /* HTTPServer.m */ = {isa = PBXFileReference; fileEncoding = 4; lastKnownFileType = sourcecode.c.objc; path = HTTPServer.m; sourceTree = "<group>"; };
		2753156214ACEFC90065964D /* HTTPAsyncFileResponse.h */ = {isa = PBXFileReference; fileEncoding = 4; lastKnownFileType = sourcecode.c.h; path = HTTPAsyncFileResponse.h; sourceTree = "<group>"; };
		2753156314ACEFC90065964D /* HTTPAsyncFileResponse.m */ = {isa = PBXFileReference; fileEncoding = 4; lastKnownFileType = sourcecode.c.objc; path = HTTPAsyncFileResponse.m; sourceTree = "<group>"; };
		2753156414ACEFC90065964D /* HTTPDataResponse.h */ = {isa = PBXFileReference; fileEncoding = 4; lastKnownFileType = sourcecode.c.h; path = HTTPDataResponse.h; sourceTree = "<group>"; };
		2753156514ACEFC90065964D /* HTTPDataResponse.m */ = {isa = PBXFileReference; fileEncoding = 4; lastKnownFileType = sourcecode.c.objc; path = HTTPDataResponse.m; sourceTree = "<group>"; };
		2753156614ACEFC90065964D /* HTTPDynamicFileResponse.h */ = {isa = PBXFileReference; fileEncoding = 4; lastKnownFileType = sourcecode.c.h; path = HTTPDynamicFileResponse.h; sourceTree = "<group>"; };
		2753156714ACEFC90065964D /* HTTPDynamicFileResponse.m */ = {isa = PBXFileReference; fileEncoding = 4; lastKnownFileType = sourcecode.c.objc; path = HTTPDynamicFileResponse.m; sourceTree = "<group>"; };
		2753156814ACEFC90065964D /* HTTPFileResponse.h */ = {isa = PBXFileReference; fileEncoding = 4; lastKnownFileType = sourcecode.c.h; path = HTTPFileResponse.h; sourceTree = "<group>"; };
		2753156914ACEFC90065964D /* HTTPFileResponse.m */ = {isa = PBXFileReference; fileEncoding = 4; lastKnownFileType = sourcecode.c.objc; path = HTTPFileResponse.m; sourceTree = "<group>"; };
		2753156A14ACEFC90065964D /* HTTPRedirectResponse.h */ = {isa = PBXFileReference; fileEncoding = 4; lastKnownFileType = sourcecode.c.h; path = HTTPRedirectResponse.h; sourceTree = "<group>"; };
		2753156B14ACEFC90065964D /* HTTPRedirectResponse.m */ = {isa = PBXFileReference; fileEncoding = 4; lastKnownFileType = sourcecode.c.objc; path = HTTPRedirectResponse.m; sourceTree = "<group>"; };
		2753156C14ACEFC90065964D /* WebSocket.h */ = {isa = PBXFileReference; fileEncoding = 4; lastKnownFileType = sourcecode.c.h; path = WebSocket.h; sourceTree = "<group>"; };
		2753156D14ACEFC90065964D /* WebSocket.m */ = {isa = PBXFileReference; fileEncoding = 4; lastKnownFileType = sourcecode.c.objc; path = WebSocket.m; sourceTree = "<group>"; };
		275315A814ACF00B0065964D /* GCDAsyncSocket.h */ = {isa = PBXFileReference; fileEncoding = 4; lastKnownFileType = sourcecode.c.h; path = GCDAsyncSocket.h; sourceTree = "<group>"; };
		275315A914ACF00B0065964D /* GCDAsyncSocket.m */ = {isa = PBXFileReference; fileEncoding = 4; lastKnownFileType = sourcecode.c.objc; path = GCDAsyncSocket.m; sourceTree = "<group>"; };
		275315B014ACF0330065964D /* About.txt */ = {isa = PBXFileReference; fileEncoding = 4; lastKnownFileType = text; path = About.txt; sourceTree = "<group>"; };
		275315B114ACF0330065964D /* DDAbstractDatabaseLogger.h */ = {isa = PBXFileReference; fileEncoding = 4; lastKnownFileType = sourcecode.c.h; path = DDAbstractDatabaseLogger.h; sourceTree = "<group>"; };
		275315B214ACF0330065964D /* DDAbstractDatabaseLogger.m */ = {isa = PBXFileReference; fileEncoding = 4; lastKnownFileType = sourcecode.c.objc; path = DDAbstractDatabaseLogger.m; sourceTree = "<group>"; };
		275315B314ACF0330065964D /* DDASLLogger.h */ = {isa = PBXFileReference; fileEncoding = 4; lastKnownFileType = sourcecode.c.h; path = DDASLLogger.h; sourceTree = "<group>"; };
		275315B414ACF0330065964D /* DDASLLogger.m */ = {isa = PBXFileReference; fileEncoding = 4; lastKnownFileType = sourcecode.c.objc; path = DDASLLogger.m; sourceTree = "<group>"; };
		275315B514ACF0330065964D /* DDFileLogger.h */ = {isa = PBXFileReference; fileEncoding = 4; lastKnownFileType = sourcecode.c.h; path = DDFileLogger.h; sourceTree = "<group>"; };
		275315B614ACF0330065964D /* DDFileLogger.m */ = {isa = PBXFileReference; fileEncoding = 4; lastKnownFileType = sourcecode.c.objc; path = DDFileLogger.m; sourceTree = "<group>"; };
		275315B714ACF0330065964D /* DDLog.h */ = {isa = PBXFileReference; fileEncoding = 4; lastKnownFileType = sourcecode.c.h; path = DDLog.h; sourceTree = "<group>"; };
		275315B814ACF0330065964D /* DDLog.m */ = {isa = PBXFileReference; fileEncoding = 4; lastKnownFileType = sourcecode.c.objc; path = DDLog.m; sourceTree = "<group>"; };
		275315B914ACF0330065964D /* DDTTYLogger.h */ = {isa = PBXFileReference; fileEncoding = 4; lastKnownFileType = sourcecode.c.h; path = DDTTYLogger.h; sourceTree = "<group>"; };
		275315BA14ACF0330065964D /* DDTTYLogger.m */ = {isa = PBXFileReference; fileEncoding = 4; lastKnownFileType = sourcecode.c.objc; path = DDTTYLogger.m; sourceTree = "<group>"; };
		275315D514ACF0A10065964D /* TouchDBListener-Mac.framework */ = {isa = PBXFileReference; explicitFileType = wrapper.framework; includeInIndex = 0; path = "TouchDBListener-Mac.framework"; sourceTree = BUILT_PRODUCTS_DIR; };
		275315D914ACF0A20065964D /* TouchDBListener-Info.plist */ = {isa = PBXFileReference; lastKnownFileType = text.plist.xml; path = "TouchDBListener-Info.plist"; sourceTree = "<group>"; };
		275315DB14ACF0A20065964D /* en */ = {isa = PBXFileReference; lastKnownFileType = text.plist.strings; name = en; path = en.lproj/InfoPlist.strings; sourceTree = "<group>"; };
		275315DE14ACF0A20065964D /* TDListener.h */ = {isa = PBXFileReference; lastKnownFileType = sourcecode.c.h; path = TDListener.h; sourceTree = "<group>"; };
		275315DF14ACF0A20065964D /* TDListener.m */ = {isa = PBXFileReference; lastKnownFileType = sourcecode.c.objc; path = TDListener.m; sourceTree = "<group>"; };
		275315F414ACF1CC0065964D /* Security.framework */ = {isa = PBXFileReference; lastKnownFileType = wrapper.framework; name = Security.framework; path = System/Library/Frameworks/Security.framework; sourceTree = SDKROOT; };
		275315F714ACF2500065964D /* CoreServices.framework */ = {isa = PBXFileReference; lastKnownFileType = wrapper.framework; name = CoreServices.framework; path = System/Library/Frameworks/CoreServices.framework; sourceTree = SDKROOT; };
		275315FA14ACF7FF0065964D /* TouchDBListener.exp */ = {isa = PBXFileReference; fileEncoding = 4; lastKnownFileType = sourcecode.exports; path = TouchDBListener.exp; sourceTree = "<group>"; };
		2753160A14ACFC2A0065964D /* TDHTTPConnection.h */ = {isa = PBXFileReference; fileEncoding = 4; lastKnownFileType = sourcecode.c.h; path = TDHTTPConnection.h; sourceTree = "<group>"; };
		2753160B14ACFC2A0065964D /* TDHTTPConnection.m */ = {isa = PBXFileReference; fileEncoding = 4; lastKnownFileType = sourcecode.c.objc; path = TDHTTPConnection.m; sourceTree = "<group>"; };
		2766EFF614DB7F9F009ECCA8 /* TDMultipartWriter.h */ = {isa = PBXFileReference; fileEncoding = 4; lastKnownFileType = sourcecode.c.h; path = TDMultipartWriter.h; sourceTree = "<group>"; };
		2766EFF714DB7F9F009ECCA8 /* TDMultipartWriter.m */ = {isa = PBXFileReference; fileEncoding = 4; lastKnownFileType = sourcecode.c.objc; path = TDMultipartWriter.m; sourceTree = "<group>"; };
		2766EFFB14DC7B37009ECCA8 /* TDMultiStreamWriter.h */ = {isa = PBXFileReference; fileEncoding = 4; lastKnownFileType = sourcecode.c.h; path = TDMultiStreamWriter.h; sourceTree = "<group>"; };
		2766EFFC14DC7B37009ECCA8 /* TDMultiStreamWriter.m */ = {isa = PBXFileReference; fileEncoding = 4; lastKnownFileType = sourcecode.c.objc; path = TDMultiStreamWriter.m; sourceTree = "<group>"; };
		27731EFD1493FA3100815D67 /* TDBlobStore.h */ = {isa = PBXFileReference; fileEncoding = 4; lastKnownFileType = sourcecode.c.h; path = TDBlobStore.h; sourceTree = "<group>"; };
		27731EFE1493FA3100815D67 /* TDBlobStore.m */ = {isa = PBXFileReference; fileEncoding = 4; lastKnownFileType = sourcecode.c.objc; path = TDBlobStore.m; sourceTree = "<group>"; };
		27731F2A1495CFEF00815D67 /* TouchDB Empty App.app */ = {isa = PBXFileReference; explicitFileType = wrapper.application; includeInIndex = 0; path = "TouchDB Empty App.app"; sourceTree = BUILT_PRODUCTS_DIR; };
		27731F2C1495CFF000815D67 /* iOS Empty App-Info.plist */ = {isa = PBXFileReference; lastKnownFileType = text.plist.xml; name = "iOS Empty App-Info.plist"; path = "/Volumes/HardDisk/Couchbase/TouchDB/Demo-iOS/iOS Empty App-Info.plist"; sourceTree = "<absolute>"; };
		27731F3314967A5F00815D67 /* RootViewController.h */ = {isa = PBXFileReference; fileEncoding = 4; lastKnownFileType = sourcecode.c.h; path = RootViewController.h; sourceTree = "<group>"; };
		27731F3414967A5F00815D67 /* RootViewController.m */ = {isa = PBXFileReference; fileEncoding = 4; lastKnownFileType = sourcecode.c.objc; path = RootViewController.m; sourceTree = "<group>"; };
		27731F3514967A5F00815D67 /* ConfigViewController.h */ = {isa = PBXFileReference; fileEncoding = 4; lastKnownFileType = sourcecode.c.h; path = ConfigViewController.h; sourceTree = "<group>"; };
		27731F3614967A5F00815D67 /* ConfigViewController.m */ = {isa = PBXFileReference; fileEncoding = 4; lastKnownFileType = sourcecode.c.objc; path = ConfigViewController.m; sourceTree = "<group>"; };
		27731F3914967A8400815D67 /* RootViewController.xib */ = {isa = PBXFileReference; fileEncoding = 4; lastKnownFileType = file.xib; path = RootViewController.xib; sourceTree = "<group>"; };
		27731F3A14967A8400815D67 /* MainWindow.xib */ = {isa = PBXFileReference; fileEncoding = 4; lastKnownFileType = file.xib; path = MainWindow.xib; sourceTree = "<group>"; };
		27731F3B14967A8400815D67 /* ConfigViewController.xib */ = {isa = PBXFileReference; fileEncoding = 4; lastKnownFileType = file.xib; path = ConfigViewController.xib; sourceTree = "<group>"; };
		2773ADC514BD1EB80027A292 /* TD_Database+LocalDocs.h */ = {isa = PBXFileReference; fileEncoding = 4; lastKnownFileType = sourcecode.c.h; path = "TD_Database+LocalDocs.h"; sourceTree = "<group>"; };
		2773ADC614BD1EB80027A292 /* TD_Database+LocalDocs.m */ = {isa = PBXFileReference; fileEncoding = 4; lastKnownFileType = sourcecode.c.objc; path = "TD_Database+LocalDocs.m"; sourceTree = "<group>"; };
		27821BB5148E7D6F0099B373 /* TDReplicator.h */ = {isa = PBXFileReference; fileEncoding = 4; lastKnownFileType = sourcecode.c.h; path = TDReplicator.h; sourceTree = "<group>"; };
		27821BB6148E7D6F0099B373 /* TDReplicator.m */ = {isa = PBXFileReference; fileEncoding = 4; lastKnownFileType = sourcecode.c.objc; path = TDReplicator.m; sourceTree = "<group>"; };
		27821BBB149001B20099B373 /* TDReplicator_Tests.m */ = {isa = PBXFileReference; fileEncoding = 4; lastKnownFileType = sourcecode.c.objc; path = TDReplicator_Tests.m; sourceTree = "<group>"; };
		27821BBD14906FB50099B373 /* TouchDBPrefix.h */ = {isa = PBXFileReference; fileEncoding = 4; lastKnownFileType = sourcecode.c.h; path = TouchDBPrefix.h; sourceTree = "<group>"; };
		27821BBF149078C70099B373 /* TouchDB.exp */ = {isa = PBXFileReference; lastKnownFileType = sourcecode.exports; path = TouchDB.exp; sourceTree = "<group>"; };
		27846FB515D475DF0030122F /* MYRegexUtils.h */ = {isa = PBXFileReference; fileEncoding = 4; lastKnownFileType = sourcecode.c.h; path = MYRegexUtils.h; sourceTree = "<group>"; };
		27846FB615D475DF0030122F /* MYRegexUtils.m */ = {isa = PBXFileReference; fileEncoding = 4; lastKnownFileType = sourcecode.c.objc; path = MYRegexUtils.m; sourceTree = "<group>"; };
		27846FB715D475DF0030122F /* MYStreamUtils.h */ = {isa = PBXFileReference; fileEncoding = 4; lastKnownFileType = sourcecode.c.h; path = MYStreamUtils.h; sourceTree = "<group>"; };
		27846FB815D475DF0030122F /* MYStreamUtils.m */ = {isa = PBXFileReference; fileEncoding = 4; lastKnownFileType = sourcecode.c.objc; path = MYStreamUtils.m; sourceTree = "<group>"; };
		27846FF015D5C8250030122F /* APITests.m */ = {isa = PBXFileReference; fileEncoding = 4; lastKnownFileType = sourcecode.c.objc; path = APITests.m; sourceTree = "<group>"; };
		278B0C9E152A8B1900577747 /* TDCanonicalJSON.h */ = {isa = PBXFileReference; fileEncoding = 4; lastKnownFileType = sourcecode.c.h; path = TDCanonicalJSON.h; sourceTree = "<group>"; };
		278B0C9F152A8B1900577747 /* TDCanonicalJSON.m */ = {isa = PBXFileReference; fileEncoding = 4; lastKnownFileType = sourcecode.c.objc; path = TDCanonicalJSON.m; sourceTree = "<group>"; };
		278E4DD61562B40B00DDCEF9 /* MYURLUtils.h */ = {isa = PBXFileReference; fileEncoding = 4; lastKnownFileType = sourcecode.c.h; path = MYURLUtils.h; sourceTree = "<group>"; };
		278E4DD71562B40B00DDCEF9 /* MYURLUtils.m */ = {isa = PBXFileReference; fileEncoding = 4; lastKnownFileType = sourcecode.c.objc; path = MYURLUtils.m; sourceTree = "<group>"; };
		279906E1149A65B7003D4338 /* TDRemoteRequest.h */ = {isa = PBXFileReference; fileEncoding = 4; lastKnownFileType = sourcecode.c.h; path = TDRemoteRequest.h; sourceTree = "<group>"; };
		279906E2149A65B8003D4338 /* TDRemoteRequest.m */ = {isa = PBXFileReference; fileEncoding = 4; lastKnownFileType = sourcecode.c.objc; path = TDRemoteRequest.m; sourceTree = "<group>"; };
		279906EC149ABFC1003D4338 /* TDBatcher.h */ = {isa = PBXFileReference; fileEncoding = 4; lastKnownFileType = sourcecode.c.h; path = TDBatcher.h; sourceTree = "<group>"; };
		279906ED149ABFC2003D4338 /* TDBatcher.m */ = {isa = PBXFileReference; fileEncoding = 4; lastKnownFileType = sourcecode.c.objc; path = TDBatcher.m; sourceTree = "<group>"; };
		279C7E2C14F424090004A1E8 /* TDSequenceMap.h */ = {isa = PBXFileReference; fileEncoding = 4; lastKnownFileType = sourcecode.c.h; path = TDSequenceMap.h; sourceTree = "<group>"; };
		279C7E2D14F424090004A1E8 /* TDSequenceMap.m */ = {isa = PBXFileReference; fileEncoding = 4; lastKnownFileType = sourcecode.c.objc; path = TDSequenceMap.m; sourceTree = "<group>"; };
		279CE3B614D4A885009F3FA6 /* MYBlockUtils.h */ = {isa = PBXFileReference; fileEncoding = 4; lastKnownFileType = sourcecode.c.h; path = MYBlockUtils.h; sourceTree = "<group>"; };
		279CE3B714D4A885009F3FA6 /* MYBlockUtils.m */ = {isa = PBXFileReference; fileEncoding = 4; lastKnownFileType = sourcecode.c.objc; path = MYBlockUtils.m; sourceTree = "<group>"; };
		279CE3FE14D749A7009F3FA6 /* TDMultipartReader.h */ = {isa = PBXFileReference; fileEncoding = 4; lastKnownFileType = sourcecode.c.h; path = TDMultipartReader.h; sourceTree = "<group>"; };
		279CE3FF14D749A7009F3FA6 /* TDMultipartReader.m */ = {isa = PBXFileReference; fileEncoding = 4; lastKnownFileType = sourcecode.c.objc; path = TDMultipartReader.m; sourceTree = "<group>"; };
		279CE40414D88031009F3FA6 /* TDBlobStore_Tests.m */ = {isa = PBXFileReference; fileEncoding = 4; lastKnownFileType = sourcecode.c.objc; path = TDBlobStore_Tests.m; sourceTree = "<group>"; };
		279CE40814D8AA23009F3FA6 /* TDMultipartDownloader.h */ = {isa = PBXFileReference; fileEncoding = 4; lastKnownFileType = sourcecode.c.h; path = TDMultipartDownloader.h; sourceTree = "<group>"; };
		279CE40914D8AA23009F3FA6 /* TDMultipartDownloader.m */ = {isa = PBXFileReference; fileEncoding = 4; lastKnownFileType = sourcecode.c.objc; path = TDMultipartDownloader.m; sourceTree = "<group>"; };
		279EB2CC149140DE00E74185 /* TD_View.h */ = {isa = PBXFileReference; fileEncoding = 4; lastKnownFileType = sourcecode.c.h; path = TD_View.h; sourceTree = "<group>"; };
		279EB2CD149140DE00E74185 /* TD_View.m */ = {isa = PBXFileReference; fileEncoding = 4; lastKnownFileType = sourcecode.c.objc; path = TD_View.m; sourceTree = "<group>"; };
		279EB2D01491442500E74185 /* TDInternal.h */ = {isa = PBXFileReference; fileEncoding = 4; lastKnownFileType = sourcecode.c.h; path = TDInternal.h; sourceTree = "<group>"; };
		279EB2D91491C34300E74185 /* TDCollateJSON.h */ = {isa = PBXFileReference; fileEncoding = 4; lastKnownFileType = sourcecode.c.h; path = TDCollateJSON.h; sourceTree = "<group>"; };
		279EB2DA1491C34300E74185 /* TDCollateJSON.m */ = {isa = PBXFileReference; fileEncoding = 4; lastKnownFileType = sourcecode.c.objc; path = TDCollateJSON.m; sourceTree = "<group>"; };
		27A073EA14C0BB6200F52FE7 /* TDMisc.h */ = {isa = PBXFileReference; fileEncoding = 4; lastKnownFileType = sourcecode.c.h; path = TDMisc.h; sourceTree = "<group>"; };
		27A073EB14C0BB6200F52FE7 /* TDMisc.m */ = {isa = PBXFileReference; fileEncoding = 4; lastKnownFileType = sourcecode.c.objc; path = TDMisc.m; sourceTree = "<group>"; };
		27A7209E152B959100C0A0E8 /* TD_Attachment.h */ = {isa = PBXFileReference; fileEncoding = 4; lastKnownFileType = sourcecode.c.h; path = TD_Attachment.h; sourceTree = "<group>"; };
		27A7209F152B959100C0A0E8 /* TD_Attachment.m */ = {isa = PBXFileReference; fileEncoding = 4; lastKnownFileType = sourcecode.c.objc; path = TD_Attachment.m; sourceTree = "<group>"; };
		27A82E3414A1145000C0B850 /* FMDatabaseAdditions.h */ = {isa = PBXFileReference; fileEncoding = 4; lastKnownFileType = sourcecode.c.h; path = FMDatabaseAdditions.h; sourceTree = "<group>"; };
		27A82E3514A1145000C0B850 /* FMDatabaseAdditions.m */ = {isa = PBXFileReference; fileEncoding = 4; lastKnownFileType = sourcecode.c.objc; path = FMDatabaseAdditions.m; sourceTree = "<group>"; };
		27AA409A14AA86AD00E2A5FF /* TD_Database+Insertion.m */ = {isa = PBXFileReference; fileEncoding = 4; lastKnownFileType = sourcecode.c.objc; path = "TD_Database+Insertion.m"; sourceTree = "<group>"; };
		27AA40A014AA8A6600E2A5FF /* TD_Database+Replication.m */ = {isa = PBXFileReference; fileEncoding = 4; lastKnownFileType = sourcecode.c.objc; path = "TD_Database+Replication.m"; sourceTree = "<group>"; };
		27ADC077152502EE001ABC1D /* TDMultipartDocumentReader.h */ = {isa = PBXFileReference; fileEncoding = 4; indentWidth = 4; lastKnownFileType = sourcecode.c.h; path = TDMultipartDocumentReader.h; sourceTree = "<group>"; tabWidth = 4; usesTabs = 0; wrapsLines = 1; };
		27ADC078152502EE001ABC1D /* TDMultipartDocumentReader.m */ = {isa = PBXFileReference; fileEncoding = 4; indentWidth = 4; lastKnownFileType = sourcecode.c.objc; path = TDMultipartDocumentReader.m; sourceTree = "<group>"; tabWidth = 4; usesTabs = 0; wrapsLines = 1; };
		27B0B77F1491E73400A817AD /* TD_View_Tests.m */ = {isa = PBXFileReference; lastKnownFileType = sourcecode.c.objc; path = TD_View_Tests.m; sourceTree = "<group>"; };
		27B0B790149290AB00A817AD /* TDChangeTracker.h */ = {isa = PBXFileReference; fileEncoding = 4; lastKnownFileType = sourcecode.c.h; path = TDChangeTracker.h; sourceTree = "<group>"; };
		27B0B791149290AB00A817AD /* TDChangeTracker.m */ = {isa = PBXFileReference; fileEncoding = 4; lastKnownFileType = sourcecode.c.objc; path = TDChangeTracker.m; sourceTree = "<group>"; };
		27B0B79C1492932700A817AD /* TDBase64.h */ = {isa = PBXFileReference; fileEncoding = 4; lastKnownFileType = sourcecode.c.h; path = TDBase64.h; sourceTree = "<group>"; };
		27B0B79D1492932700A817AD /* TDBase64.m */ = {isa = PBXFileReference; fileEncoding = 4; lastKnownFileType = sourcecode.c.objc; path = TDBase64.m; sourceTree = "<group>"; };
		27B0B7A91492B83B00A817AD /* libTouchDB.a */ = {isa = PBXFileReference; explicitFileType = archive.ar; includeInIndex = 0; path = libTouchDB.a; sourceTree = BUILT_PRODUCTS_DIR; };
		27B0B7B81492B83C00A817AD /* UIKit.framework */ = {isa = PBXFileReference; lastKnownFileType = wrapper.framework; name = UIKit.framework; path = Library/Frameworks/UIKit.framework; sourceTree = DEVELOPER_DIR; };
		27B0B7E71492BB6B00A817AD /* TouchDB.framework */ = {isa = PBXFileReference; explicitFileType = wrapper.cfbundle; includeInIndex = 0; path = TouchDB.framework; sourceTree = BUILT_PRODUCTS_DIR; };
		27B0B7E81492BB6B00A817AD /* CoreFoundation.framework */ = {isa = PBXFileReference; lastKnownFileType = wrapper.framework; name = CoreFoundation.framework; path = System/Library/Frameworks/CoreFoundation.framework; sourceTree = SDKROOT; };
		27B0B7F61492BC7A00A817AD /* Foundation.framework */ = {isa = PBXFileReference; lastKnownFileType = wrapper.framework; name = Foundation.framework; path = Platforms/iPhoneOS.platform/Developer/SDKs/iPhoneOS5.0.sdk/System/Library/Frameworks/Foundation.framework; sourceTree = DEVELOPER_DIR; };
		27B0B7F81492BC8000A817AD /* libsqlite3.dylib */ = {isa = PBXFileReference; lastKnownFileType = "compiled.mach-o.dylib"; name = libsqlite3.dylib; path = Platforms/iPhoneOS.platform/Developer/SDKs/iPhoneOS5.0.sdk/usr/lib/libsqlite3.dylib; sourceTree = DEVELOPER_DIR; };
		27B0B80B1492C16300A817AD /* Grocery Sync.app */ = {isa = PBXFileReference; explicitFileType = wrapper.application; includeInIndex = 0; path = "Grocery Sync.app"; sourceTree = BUILT_PRODUCTS_DIR; };
		27B0B80F1492C16300A817AD /* CoreGraphics.framework */ = {isa = PBXFileReference; lastKnownFileType = wrapper.framework; name = CoreGraphics.framework; path = Library/Frameworks/CoreGraphics.framework; sourceTree = DEVELOPER_DIR; };
		27B0B8131492C16300A817AD /* iOS Demo-Info.plist */ = {isa = PBXFileReference; lastKnownFileType = text.plist.xml; path = "iOS Demo-Info.plist"; sourceTree = "<group>"; };
		27B0B8151492C16300A817AD /* en */ = {isa = PBXFileReference; lastKnownFileType = text.plist.strings; name = en; path = en.lproj/InfoPlist.strings; sourceTree = "<group>"; };
		27B0B8171492C16300A817AD /* main.m */ = {isa = PBXFileReference; lastKnownFileType = sourcecode.c.objc; path = main.m; sourceTree = "<group>"; };
		27B0B8191492C16300A817AD /* iOS Demo-Prefix.pch */ = {isa = PBXFileReference; lastKnownFileType = sourcecode.c.h; path = "iOS Demo-Prefix.pch"; sourceTree = "<group>"; };
		27B0B81A1492C16300A817AD /* DemoAppDelegate.h */ = {isa = PBXFileReference; lastKnownFileType = sourcecode.c.h; path = DemoAppDelegate.h; sourceTree = "<group>"; };
		27B0B81B1492C16300A817AD /* DemoAppDelegate.m */ = {isa = PBXFileReference; lastKnownFileType = sourcecode.c.objc; path = DemoAppDelegate.m; sourceTree = "<group>"; };
		27B15516164A118100DF5E2C /* TD_Database_Tests.m */ = {isa = PBXFileReference; fileEncoding = 4; lastKnownFileType = sourcecode.c.objc; path = TD_Database_Tests.m; sourceTree = "<group>"; };
		27C40C7714EC58BC00994283 /* TDReplicatorManager.h */ = {isa = PBXFileReference; fileEncoding = 4; lastKnownFileType = sourcecode.c.h; path = TDReplicatorManager.h; sourceTree = "<group>"; };
		27C40C7814EC58BC00994283 /* TDReplicatorManager.m */ = {isa = PBXFileReference; fileEncoding = 4; lastKnownFileType = sourcecode.c.objc; path = TDReplicatorManager.m; sourceTree = "<group>"; };
		27C5305214DF3A050078F886 /* TDMultipartUploader.h */ = {isa = PBXFileReference; fileEncoding = 4; lastKnownFileType = sourcecode.c.h; path = TDMultipartUploader.h; sourceTree = "<group>"; };
		27C5305314DF3A050078F886 /* TDMultipartUploader.m */ = {isa = PBXFileReference; fileEncoding = 4; lastKnownFileType = sourcecode.c.objc; path = TDMultipartUploader.m; sourceTree = "<group>"; };
		27C706401486BBD500F0F099 /* TD_Server.h */ = {isa = PBXFileReference; fileEncoding = 4; lastKnownFileType = sourcecode.c.h; path = TD_Server.h; sourceTree = "<group>"; };
		27C706411486BBD500F0F099 /* TD_Server.m */ = {isa = PBXFileReference; fileEncoding = 4; lastKnownFileType = sourcecode.c.objc; path = TD_Server.m; sourceTree = "<group>"; };
		27C706431486BE7100F0F099 /* TDRouter.h */ = {isa = PBXFileReference; fileEncoding = 4; lastKnownFileType = sourcecode.c.h; path = TDRouter.h; sourceTree = "<group>"; };
		27C706441486BE7100F0F099 /* TDRouter.m */ = {isa = PBXFileReference; fileEncoding = 4; lastKnownFileType = sourcecode.c.objc; path = TDRouter.m; sourceTree = "<group>"; };
		27C706461487584300F0F099 /* TDURLProtocol.h */ = {isa = PBXFileReference; fileEncoding = 4; lastKnownFileType = sourcecode.c.h; path = TDURLProtocol.h; sourceTree = "<group>"; };
		27C706471487584300F0F099 /* TDURLProtocol.m */ = {isa = PBXFileReference; fileEncoding = 4; lastKnownFileType = sourcecode.c.objc; path = TDURLProtocol.m; sourceTree = "<group>"; };
		27C7064A1488311100F0F099 /* TDRouter_Tests.m */ = {isa = PBXFileReference; fileEncoding = 4; lastKnownFileType = sourcecode.c.objc; path = TDRouter_Tests.m; sourceTree = "<group>"; };
		27C7066F1488634300F0F099 /* AppKit.framework */ = {isa = PBXFileReference; lastKnownFileType = wrapper.framework; name = AppKit.framework; path = System/Library/Frameworks/AppKit.framework; sourceTree = SDKROOT; };
		27C70694148864BA00F0F099 /* TouchDB Demo.app */ = {isa = PBXFileReference; explicitFileType = wrapper.application; includeInIndex = 0; path = "TouchDB Demo.app"; sourceTree = BUILT_PRODUCTS_DIR; };
		27C70697148864BA00F0F099 /* Cocoa.framework */ = {isa = PBXFileReference; lastKnownFileType = wrapper.framework; name = Cocoa.framework; path = System/Library/Frameworks/Cocoa.framework; sourceTree = SDKROOT; };
		27C7069A148864BA00F0F099 /* AppKit.framework */ = {isa = PBXFileReference; lastKnownFileType = wrapper.framework; name = AppKit.framework; path = System/Library/Frameworks/AppKit.framework; sourceTree = SDKROOT; };
		27C7069B148864BA00F0F099 /* CoreData.framework */ = {isa = PBXFileReference; lastKnownFileType = wrapper.framework; name = CoreData.framework; path = System/Library/Frameworks/CoreData.framework; sourceTree = SDKROOT; };
		27C7069C148864BA00F0F099 /* Foundation.framework */ = {isa = PBXFileReference; lastKnownFileType = wrapper.framework; name = Foundation.framework; path = System/Library/Frameworks/Foundation.framework; sourceTree = SDKROOT; };
		27C706CB1488679500F0F099 /* DemoAppController.h */ = {isa = PBXFileReference; fileEncoding = 4; lastKnownFileType = sourcecode.c.h; path = DemoAppController.h; sourceTree = "<group>"; };
		27C706CC1488679500F0F099 /* DemoAppController.m */ = {isa = PBXFileReference; fileEncoding = 4; lastKnownFileType = sourcecode.c.objc; path = DemoAppController.m; sourceTree = "<group>"; };
		27C706CD1488679500F0F099 /* DemoQuery.h */ = {isa = PBXFileReference; fileEncoding = 4; lastKnownFileType = sourcecode.c.h; path = DemoQuery.h; sourceTree = "<group>"; };
		27C706CE1488679500F0F099 /* DemoQuery.m */ = {isa = PBXFileReference; fileEncoding = 4; lastKnownFileType = sourcecode.c.objc; path = DemoQuery.m; sourceTree = "<group>"; };
		27C706CF1488679500F0F099 /* ShoppingDemo-Info.plist */ = {isa = PBXFileReference; fileEncoding = 4; lastKnownFileType = text.plist.xml; path = "ShoppingDemo-Info.plist"; sourceTree = "<group>"; };
		27C706D01488679500F0F099 /* ShoppingDemo.xib */ = {isa = PBXFileReference; fileEncoding = 4; lastKnownFileType = file.xib; path = ShoppingDemo.xib; sourceTree = "<group>"; };
		27C706D11488679500F0F099 /* ShoppingItem.h */ = {isa = PBXFileReference; fileEncoding = 4; lastKnownFileType = sourcecode.c.h; path = ShoppingItem.h; sourceTree = "<group>"; };
		27C706D21488679500F0F099 /* ShoppingItem.m */ = {isa = PBXFileReference; fileEncoding = 4; lastKnownFileType = sourcecode.c.objc; path = ShoppingItem.m; sourceTree = "<group>"; };
		27CF5D2C152F514A0015D7A9 /* TDStatus.m */ = {isa = PBXFileReference; fileEncoding = 4; lastKnownFileType = sourcecode.c.objc; path = TDStatus.m; sourceTree = "<group>"; };
		27D90B1615601C2F0000735E /* MYErrorUtils.h */ = {isa = PBXFileReference; lastKnownFileType = sourcecode.c.h; path = MYErrorUtils.h; sourceTree = "<group>"; };
		27D90B1715601C2F0000735E /* MYErrorUtils.m */ = {isa = PBXFileReference; lastKnownFileType = sourcecode.c.objc; path = MYErrorUtils.m; sourceTree = "<group>"; };
		27DA42F6158E66DD00F9E7B5 /* TDRevision.h */ = {isa = PBXFileReference; fileEncoding = 4; lastKnownFileType = sourcecode.c.h; path = TDRevision.h; sourceTree = "<group>"; };
		27DA42F7158E66DD00F9E7B5 /* TDRevision.m */ = {isa = PBXFileReference; fileEncoding = 4; lastKnownFileType = sourcecode.c.objc; path = TDRevision.m; sourceTree = "<group>"; };
		27DA42FB158E7D3500F9E7B5 /* TDDatabase.h */ = {isa = PBXFileReference; fileEncoding = 4; lastKnownFileType = sourcecode.c.h; path = TDDatabase.h; sourceTree = "<group>"; };
		27DA42FC158E7D3500F9E7B5 /* TDDatabase.m */ = {isa = PBXFileReference; fileEncoding = 4; lastKnownFileType = sourcecode.c.objc; path = TDDatabase.m; sourceTree = "<group>"; };
		27DA4306158FA35600F9E7B5 /* TDCache.h */ = {isa = PBXFileReference; fileEncoding = 4; lastKnownFileType = sourcecode.c.h; path = TDCache.h; sourceTree = "<group>"; };
		27DA4307158FA35600F9E7B5 /* TDCache.m */ = {isa = PBXFileReference; fileEncoding = 4; lastKnownFileType = sourcecode.c.objc; path = TDCache.m; sourceTree = "<group>"; };
		27DA4310158FB79E00F9E7B5 /* TDQuery.h */ = {isa = PBXFileReference; fileEncoding = 4; lastKnownFileType = sourcecode.c.h; path = TDQuery.h; sourceTree = "<group>"; };
		27DA4311158FB79E00F9E7B5 /* TDQuery.m */ = {isa = PBXFileReference; fileEncoding = 4; lastKnownFileType = sourcecode.c.objc; path = TDQuery.m; sourceTree = "<group>"; };
		27DA4317158FD9B400F9E7B5 /* TDUITableSource.h */ = {isa = PBXFileReference; fileEncoding = 4; lastKnownFileType = sourcecode.c.h; path = TDUITableSource.h; sourceTree = "<group>"; };
		27DA4318158FD9B400F9E7B5 /* TDUITableSource.m */ = {isa = PBXFileReference; fileEncoding = 4; lastKnownFileType = sourcecode.c.objc; path = TDUITableSource.m; sourceTree = "<group>"; };
		27DA4343159125B500F9E7B5 /* TDDatabaseManager.h */ = {isa = PBXFileReference; fileEncoding = 4; lastKnownFileType = sourcecode.c.h; path = TDDatabaseManager.h; sourceTree = "<group>"; };
		27DA4344159125B500F9E7B5 /* TDDatabaseManager.m */ = {isa = PBXFileReference; fileEncoding = 4; lastKnownFileType = sourcecode.c.objc; path = TDDatabaseManager.m; sourceTree = "<group>"; };
		27DA434815912AFD00F9E7B5 /* TDView.h */ = {isa = PBXFileReference; fileEncoding = 4; lastKnownFileType = sourcecode.c.h; path = TDView.h; sourceTree = "<group>"; };
		27DA434915912AFD00F9E7B5 /* TDView.m */ = {isa = PBXFileReference; fileEncoding = 4; lastKnownFileType = sourcecode.c.objc; path = TDView.m; sourceTree = "<group>"; };
		27DA434D15914F5700F9E7B5 /* TouchDBPrivate.h */ = {isa = PBXFileReference; lastKnownFileType = sourcecode.c.h; path = TouchDBPrivate.h; sourceTree = "<group>"; };
		27DA434E15918C0200F9E7B5 /* MYDynamicObject.h */ = {isa = PBXFileReference; fileEncoding = 4; lastKnownFileType = sourcecode.c.h; path = MYDynamicObject.h; sourceTree = "<group>"; };
		27DA434F15918C0200F9E7B5 /* MYDynamicObject.m */ = {isa = PBXFileReference; fileEncoding = 4; lastKnownFileType = sourcecode.c.objc; path = MYDynamicObject.m; sourceTree = "<group>"; };
		27DA435315918C8C00F9E7B5 /* TDModel.h */ = {isa = PBXFileReference; fileEncoding = 4; lastKnownFileType = sourcecode.c.h; path = TDModel.h; sourceTree = "<group>"; };
		27DA435415918C8C00F9E7B5 /* TDModel.m */ = {isa = PBXFileReference; fileEncoding = 4; lastKnownFileType = sourcecode.c.objc; path = TDModel.m; sourceTree = "<group>"; };
		27DA435515918C8D00F9E7B5 /* TDModelFactory.h */ = {isa = PBXFileReference; fileEncoding = 4; lastKnownFileType = sourcecode.c.h; path = TDModelFactory.h; sourceTree = "<group>"; };
		27DA435615918C8E00F9E7B5 /* TDModelFactory.m */ = {isa = PBXFileReference; fileEncoding = 4; lastKnownFileType = sourcecode.c.objc; path = TDModelFactory.m; sourceTree = "<group>"; };
		27DB90D514DB249700FC7118 /* GTMNSData+zlib.h */ = {isa = PBXFileReference; fileEncoding = 4; lastKnownFileType = sourcecode.c.h; path = "GTMNSData+zlib.h"; sourceTree = "<group>"; };
		27DB90D614DB249700FC7118 /* GTMNSData+zlib.m */ = {isa = PBXFileReference; fileEncoding = 4; lastKnownFileType = sourcecode.c.objc; path = "GTMNSData+zlib.m"; sourceTree = "<group>"; };
		27DB90DA14DB24E800FC7118 /* GTMDefines.h */ = {isa = PBXFileReference; fileEncoding = 4; lastKnownFileType = sourcecode.c.h; path = GTMDefines.h; sourceTree = "<group>"; };
		27DB90DC14DB250500FC7118 /* libz.dylib */ = {isa = PBXFileReference; lastKnownFileType = "compiled.mach-o.dylib"; name = libz.dylib; path = usr/lib/libz.dylib; sourceTree = SDKROOT; };
		27DB90DE14DB4B0100FC7118 /* libz.dylib */ = {isa = PBXFileReference; lastKnownFileType = "compiled.mach-o.dylib"; name = libz.dylib; path = Platforms/iPhoneOS.platform/Developer/SDKs/iPhoneOS5.0.sdk/usr/lib/libz.dylib; sourceTree = DEVELOPER_DIR; };
		27E00C8D14EC2C74004BCBA9 /* SystemConfiguration.framework */ = {isa = PBXFileReference; lastKnownFileType = wrapper.framework; name = SystemConfiguration.framework; path = Platforms/iPhoneOS.platform/Developer/SDKs/iPhoneOS5.0.sdk/System/Library/Frameworks/SystemConfiguration.framework; sourceTree = DEVELOPER_DIR; };
		27E11F0C14ACFFC60006B340 /* TDHTTPServer.h */ = {isa = PBXFileReference; fileEncoding = 4; lastKnownFileType = sourcecode.c.h; path = TDHTTPServer.h; sourceTree = "<group>"; };
		27E11F0E14AD15940006B340 /* TDHTTPResponse.h */ = {isa = PBXFileReference; fileEncoding = 4; lastKnownFileType = sourcecode.c.h; path = TDHTTPResponse.h; sourceTree = "<group>"; };
		27E11F0F14AD15940006B340 /* TDHTTPResponse.m */ = {isa = PBXFileReference; fileEncoding = 4; lastKnownFileType = sourcecode.c.objc; path = TDHTTPResponse.m; sourceTree = "<group>"; };
		27E2E5A1159383E9005B9234 /* TDAttachment.h */ = {isa = PBXFileReference; fileEncoding = 4; lastKnownFileType = sourcecode.c.h; path = TDAttachment.h; sourceTree = "<group>"; };
		27E2E5A2159383E9005B9234 /* TDAttachment.m */ = {isa = PBXFileReference; fileEncoding = 4; lastKnownFileType = sourcecode.c.objc; path = TDAttachment.m; sourceTree = "<group>"; };
		27E2E5CB159533A5005B9234 /* TDReplication.h */ = {isa = PBXFileReference; fileEncoding = 4; lastKnownFileType = sourcecode.c.h; path = TDReplication.h; sourceTree = "<group>"; };
		27E2E5CC159533A5005B9234 /* TDReplication.m */ = {isa = PBXFileReference; fileEncoding = 4; lastKnownFileType = sourcecode.c.objc; path = TDReplication.m; sourceTree = "<group>"; };
		27E7FAEA155D78C20025F93A /* TDChangeTracker_Tests.m */ = {isa = PBXFileReference; fileEncoding = 4; lastKnownFileType = sourcecode.c.objc; path = TDChangeTracker_Tests.m; sourceTree = "<group>"; };
		27E7FAEF155D8EBA0025F93A /* CFNetwork.framework */ = {isa = PBXFileReference; lastKnownFileType = wrapper.framework; name = CFNetwork.framework; path = Platforms/iPhoneOS.platform/Developer/SDKs/iPhoneOS5.1.sdk/System/Library/Frameworks/CFNetwork.framework; sourceTree = DEVELOPER_DIR; };
		27E7FB02155DBDA20025F93A /* Security.framework */ = {isa = PBXFileReference; lastKnownFileType = wrapper.framework; name = Security.framework; path = Platforms/iPhoneOS.platform/Developer/SDKs/iPhoneOS5.1.sdk/System/Library/Frameworks/Security.framework; sourceTree = DEVELOPER_DIR; };
		27ED862E157D0FC600712B33 /* TDDocument.h */ = {isa = PBXFileReference; fileEncoding = 4; lastKnownFileType = sourcecode.c.h; path = TDDocument.h; sourceTree = "<group>"; };
		27ED862F157D0FC600712B33 /* TDDocument.m */ = {isa = PBXFileReference; fileEncoding = 4; lastKnownFileType = sourcecode.c.objc; path = TDDocument.m; sourceTree = "<group>"; };
		27ED9A961639D8D2000C844A /* TouchServ.m */ = {isa = PBXFileReference; fileEncoding = 4; lastKnownFileType = sourcecode.c.objc; path = TouchServ.m; sourceTree = "<group>"; };
		27F0744611CD4B6D00E9A2AB /* TD_Database.h */ = {isa = PBXFileReference; fileEncoding = 4; lastKnownFileType = sourcecode.c.h; path = TD_Database.h; sourceTree = "<group>"; };
		27F0744711CD4B6D00E9A2AB /* TD_Database.m */ = {isa = PBXFileReference; fileEncoding = 4; lastKnownFileType = sourcecode.c.objc; path = TD_Database.m; sourceTree = "<group>"; };
		27F0744911CD4BA000E9A2AB /* libsqlite3.dylib */ = {isa = PBXFileReference; lastKnownFileType = "compiled.mach-o.dylib"; name = libsqlite3.dylib; path = usr/lib/libsqlite3.dylib; sourceTree = SDKROOT; };
		27F0745C11CD50A600E9A2AB /* Foundation.framework */ = {isa = PBXFileReference; lastKnownFileType = wrapper.framework; name = Foundation.framework; path = System/Library/Frameworks/Foundation.framework; sourceTree = SDKROOT; };
		27F0746F11CD51A200E9A2AB /* FMDatabase.h */ = {isa = PBXFileReference; fileEncoding = 4; lastKnownFileType = sourcecode.c.h; path = FMDatabase.h; sourceTree = "<group>"; };
		27F0747011CD51A200E9A2AB /* FMDatabase.m */ = {isa = PBXFileReference; fileEncoding = 4; lastKnownFileType = sourcecode.c.objc; path = FMDatabase.m; sourceTree = "<group>"; };
		27F0747111CD51A200E9A2AB /* FMResultSet.h */ = {isa = PBXFileReference; fileEncoding = 4; lastKnownFileType = sourcecode.c.h; path = FMResultSet.h; sourceTree = "<group>"; };
		27F0747211CD51A200E9A2AB /* FMResultSet.m */ = {isa = PBXFileReference; fileEncoding = 4; lastKnownFileType = sourcecode.c.objc; path = FMResultSet.m; sourceTree = "<group>"; };
		27F0749B11CD5B4F00E9A2AB /* CollectionUtils.h */ = {isa = PBXFileReference; fileEncoding = 4; lastKnownFileType = sourcecode.c.h; path = CollectionUtils.h; sourceTree = "<group>"; };
		27F0749C11CD5B4F00E9A2AB /* CollectionUtils.m */ = {isa = PBXFileReference; fileEncoding = 4; lastKnownFileType = sourcecode.c.objc; path = CollectionUtils.m; sourceTree = "<group>"; };
		27F0749D11CD5B4F00E9A2AB /* Test.h */ = {isa = PBXFileReference; fileEncoding = 4; lastKnownFileType = sourcecode.c.h; path = Test.h; sourceTree = "<group>"; };
		27F0749E11CD5B4F00E9A2AB /* Test.m */ = {isa = PBXFileReference; fileEncoding = 4; lastKnownFileType = sourcecode.c.objc; path = Test.m; sourceTree = "<group>"; };
		27F074A911CD5D7A00E9A2AB /* TD_Body.h */ = {isa = PBXFileReference; fileEncoding = 4; lastKnownFileType = sourcecode.c.h; path = TD_Body.h; sourceTree = "<group>"; };
		27F074AA11CD5D7A00E9A2AB /* TD_Body.m */ = {isa = PBXFileReference; fileEncoding = 4; lastKnownFileType = sourcecode.c.objc; path = TD_Body.m; sourceTree = "<group>"; };
		27F074F811CDC71800E9A2AB /* MYUtilities_Debug.xcconfig */ = {isa = PBXFileReference; fileEncoding = 4; lastKnownFileType = text.xcconfig; path = MYUtilities_Debug.xcconfig; sourceTree = "<group>"; };
		27F074F911CDC71800E9A2AB /* MYUtilities_Release.xcconfig */ = {isa = PBXFileReference; fileEncoding = 4; lastKnownFileType = text.xcconfig; path = MYUtilities_Release.xcconfig; sourceTree = "<group>"; };
		27F074FA11CDC71800E9A2AB /* MYUtilities.xcconfig */ = {isa = PBXFileReference; fileEncoding = 4; lastKnownFileType = text.xcconfig; path = MYUtilities.xcconfig; sourceTree = "<group>"; };
		27F0751111CDC7F900E9A2AB /* Logging.h */ = {isa = PBXFileReference; fileEncoding = 4; lastKnownFileType = sourcecode.c.h; path = Logging.h; sourceTree = "<group>"; };
		27F0751211CDC7F900E9A2AB /* Logging.m */ = {isa = PBXFileReference; fileEncoding = 4; lastKnownFileType = sourcecode.c.objc; path = Logging.m; sourceTree = "<group>"; };
		27F0751611CDC80A00E9A2AB /* ExceptionUtils.h */ = {isa = PBXFileReference; fileEncoding = 4; lastKnownFileType = sourcecode.c.h; path = ExceptionUtils.h; sourceTree = "<group>"; };
		27F0751711CDC80A00E9A2AB /* ExceptionUtils.m */ = {isa = PBXFileReference; fileEncoding = 4; lastKnownFileType = sourcecode.c.objc; path = ExceptionUtils.m; sourceTree = "<group>"; };
		27F12846156ABE24008465C2 /* NSString+URLEncoding.h */ = {isa = PBXFileReference; fileEncoding = 4; lastKnownFileType = sourcecode.c.h; path = "NSString+URLEncoding.h"; sourceTree = "<group>"; };
		27F12847156ABE24008465C2 /* NSString+URLEncoding.m */ = {isa = PBXFileReference; fileEncoding = 4; lastKnownFileType = sourcecode.c.objc; path = "NSString+URLEncoding.m"; sourceTree = "<group>"; };
		27F12855156ABE24008465C2 /* OAConsumer.h */ = {isa = PBXFileReference; fileEncoding = 4; lastKnownFileType = sourcecode.c.h; path = OAConsumer.h; sourceTree = "<group>"; };
		27F12856156ABE24008465C2 /* OAConsumer.m */ = {isa = PBXFileReference; fileEncoding = 4; lastKnownFileType = sourcecode.c.objc; path = OAConsumer.m; sourceTree = "<group>"; };
		27F1285B156ABE24008465C2 /* OAMutableURLRequest.h */ = {isa = PBXFileReference; fileEncoding = 4; lastKnownFileType = sourcecode.c.h; path = OAMutableURLRequest.h; sourceTree = "<group>"; };
		27F1285C156ABE24008465C2 /* OAMutableURLRequest.m */ = {isa = PBXFileReference; fileEncoding = 4; lastKnownFileType = sourcecode.c.objc; path = OAMutableURLRequest.m; sourceTree = "<group>"; };
		27F1285D156ABE24008465C2 /* OAPlaintextSignatureProvider.h */ = {isa = PBXFileReference; fileEncoding = 4; lastKnownFileType = sourcecode.c.h; path = OAPlaintextSignatureProvider.h; sourceTree = "<group>"; };
		27F1285E156ABE24008465C2 /* OAPlaintextSignatureProvider.m */ = {isa = PBXFileReference; fileEncoding = 4; lastKnownFileType = sourcecode.c.objc; path = OAPlaintextSignatureProvider.m; sourceTree = "<group>"; };
		27F12861156ABE24008465C2 /* OARequestParameter.h */ = {isa = PBXFileReference; fileEncoding = 4; lastKnownFileType = sourcecode.c.h; path = OARequestParameter.h; sourceTree = "<group>"; };
		27F12862156ABE24008465C2 /* OARequestParameter.m */ = {isa = PBXFileReference; fileEncoding = 4; lastKnownFileType = sourcecode.c.objc; path = OARequestParameter.m; sourceTree = "<group>"; };
		27F12865156ABE24008465C2 /* OASignatureProviding.h */ = {isa = PBXFileReference; fileEncoding = 4; lastKnownFileType = sourcecode.c.h; path = OASignatureProviding.h; sourceTree = "<group>"; };
		27F12867156ABE24008465C2 /* OAToken.h */ = {isa = PBXFileReference; fileEncoding = 4; lastKnownFileType = sourcecode.c.h; path = OAToken.h; sourceTree = "<group>"; };
		27F12868156ABE24008465C2 /* OAToken.m */ = {isa = PBXFileReference; fileEncoding = 4; lastKnownFileType = sourcecode.c.objc; path = OAToken.m; sourceTree = "<group>"; };
		27F128A7156ABFE0008465C2 /* NSMutableURLRequest+Parameters.m */ = {isa = PBXFileReference; fileEncoding = 4; lastKnownFileType = sourcecode.c.objc; path = "NSMutableURLRequest+Parameters.m"; sourceTree = "<group>"; };
		27F128AA156AC004008465C2 /* NSMutableURLRequest+Parameters.h */ = {isa = PBXFileReference; fileEncoding = 4; lastKnownFileType = sourcecode.c.h; path = "NSMutableURLRequest+Parameters.h"; sourceTree = "<group>"; };
		27F128AF156AC1C8008465C2 /* TDOAuth1Authorizer.h */ = {isa = PBXFileReference; fileEncoding = 4; lastKnownFileType = sourcecode.c.h; path = TDOAuth1Authorizer.h; sourceTree = "<group>"; };
		27F128B0156AC1C9008465C2 /* TDOAuth1Authorizer.m */ = {isa = PBXFileReference; fileEncoding = 4; lastKnownFileType = sourcecode.c.objc; path = TDOAuth1Authorizer.m; sourceTree = "<group>"; };
<<<<<<< HEAD
		27F5B175164D74EA00126D0D /* Default-568h@2x.png */ = {isa = PBXFileReference; lastKnownFileType = image.png; path = "Default-568h@2x.png"; sourceTree = "<group>"; };
=======
		27F1E4A41697995C00F0E50F /* TDJSViewCompiler.h */ = {isa = PBXFileReference; fileEncoding = 4; lastKnownFileType = sourcecode.c.h; name = TDJSViewCompiler.h; path = ../Source/TDJSViewCompiler.h; sourceTree = "<group>"; };
		27F1E4A51697995C00F0E50F /* TDJSViewCompiler.m */ = {isa = PBXFileReference; fileEncoding = 4; lastKnownFileType = sourcecode.c.objc; name = TDJSViewCompiler.m; path = ../Source/TDJSViewCompiler.m; sourceTree = "<group>"; };
		27F1E4A7169799DA00F0E50F /* JavaScriptCore.framework */ = {isa = PBXFileReference; lastKnownFileType = wrapper.framework; name = JavaScriptCore.framework; path = System/Library/Frameworks/JavaScriptCore.framework; sourceTree = SDKROOT; };
		27F1E4AA16979A0B00F0E50F /* TDJSViewCompiler_Test.m */ = {isa = PBXFileReference; fileEncoding = 4; lastKnownFileType = sourcecode.c.objc; name = TDJSViewCompiler_Test.m; path = ../Source/TDJSViewCompiler_Test.m; sourceTree = "<group>"; };
>>>>>>> efb7fb50
		27F87BE61558890600F0A416 /* TDGNUstep.h */ = {isa = PBXFileReference; lastKnownFileType = sourcecode.c.h; path = TDGNUstep.h; sourceTree = "<group>"; };
		27F87BE71558890700F0A416 /* TDGNUstep.m */ = {isa = PBXFileReference; lastKnownFileType = sourcecode.c.objc; path = TDGNUstep.m; sourceTree = "<group>"; };
		27FAEEDA164C8A3E00A3C0C2 /* background.jpg */ = {isa = PBXFileReference; lastKnownFileType = image.jpeg; path = background.jpg; sourceTree = "<group>"; };
		27FAEEDB164C8A3E00A3C0C2 /* background~ipad.jpg */ = {isa = PBXFileReference; lastKnownFileType = image.jpeg; path = "background~ipad.jpg"; sourceTree = "<group>"; };
		27FAEEDC164C8A3E00A3C0C2 /* couchbase-mobile-icon-nameless.png */ = {isa = PBXFileReference; lastKnownFileType = image.png; path = "couchbase-mobile-icon-nameless.png"; sourceTree = "<group>"; };
		27FAEEDD164C8A3E00A3C0C2 /* item_background.png */ = {isa = PBXFileReference; lastKnownFileType = image.png; path = item_background.png; sourceTree = "<group>"; };
		27FAEEDE164C8A3E00A3C0C2 /* item_background~ipad.png */ = {isa = PBXFileReference; lastKnownFileType = image.png; path = "item_background~ipad.png"; sourceTree = "<group>"; };
		27FAEEDF164C8A3E00A3C0C2 /* list_area___background_middle~ipad.png */ = {isa = PBXFileReference; lastKnownFileType = image.png; path = "list_area___background_middle~ipad.png"; sourceTree = "<group>"; };
		27FAEEE0164C8A3E00A3C0C2 /* list_area___checkbox___checked.png */ = {isa = PBXFileReference; lastKnownFileType = image.png; path = "list_area___checkbox___checked.png"; sourceTree = "<group>"; };
		27FAEEE1164C8A3E00A3C0C2 /* list_area___checkbox___unchecked.png */ = {isa = PBXFileReference; lastKnownFileType = image.png; path = "list_area___checkbox___unchecked.png"; sourceTree = "<group>"; };
		27FAEEE2164C8A3E00A3C0C2 /* textfield___active.png */ = {isa = PBXFileReference; lastKnownFileType = image.png; path = "textfield___active.png"; sourceTree = "<group>"; };
		27FAEEE3164C8A3E00A3C0C2 /* textfield___active~ipad.png */ = {isa = PBXFileReference; lastKnownFileType = image.png; path = "textfield___active~ipad.png"; sourceTree = "<group>"; };
		27FAEEE4164C8A3E00A3C0C2 /* textfield___inactive.png */ = {isa = PBXFileReference; lastKnownFileType = image.png; path = "textfield___inactive.png"; sourceTree = "<group>"; };
		27FAEEE5164C8A3E00A3C0C2 /* textfield___inactive~ipad.png */ = {isa = PBXFileReference; lastKnownFileType = image.png; path = "textfield___inactive~ipad.png"; sourceTree = "<group>"; };
		27FAEEFE164C8A8400A3C0C2 /* Default.png */ = {isa = PBXFileReference; lastKnownFileType = image.png; path = Default.png; sourceTree = "<group>"; };
		27FAEEFF164C8A8400A3C0C2 /* Default~ipad.png */ = {isa = PBXFileReference; lastKnownFileType = image.png; path = "Default~ipad.png"; sourceTree = "<group>"; };
		27FAEF0C164C8ADB00A3C0C2 /* icon.png */ = {isa = PBXFileReference; lastKnownFileType = image.png; path = icon.png; sourceTree = "<group>"; };
		27FAEF0D164C8ADB00A3C0C2 /* icon@2x.png */ = {isa = PBXFileReference; lastKnownFileType = image.png; path = "icon@2x.png"; sourceTree = "<group>"; };
		27FAEF0E164C8ADB00A3C0C2 /* icon~ipad.png */ = {isa = PBXFileReference; lastKnownFileType = image.png; path = "icon~ipad.png"; sourceTree = "<group>"; };
		DA023B6414BCA94C008184BB /* libTouchDBListener.a */ = {isa = PBXFileReference; explicitFileType = archive.ar; includeInIndex = 0; path = libTouchDBListener.a; sourceTree = BUILT_PRODUCTS_DIR; };
		DA147C3614BCAC3B0052DA4D /* TouchDBListener.framework */ = {isa = PBXFileReference; explicitFileType = wrapper.cfbundle; includeInIndex = 0; path = TouchDBListener.framework; sourceTree = BUILT_PRODUCTS_DIR; };
		DA147C3A14BCAC780052DA4D /* MobileCoreServices.framework */ = {isa = PBXFileReference; lastKnownFileType = wrapper.framework; name = MobileCoreServices.framework; path = Platforms/iPhoneOS.platform/Developer/SDKs/iPhoneOS5.0.sdk/System/Library/Frameworks/MobileCoreServices.framework; sourceTree = DEVELOPER_DIR; };
		DA147C3B14BCAC780052DA4D /* Security.framework */ = {isa = PBXFileReference; lastKnownFileType = wrapper.framework; name = Security.framework; path = Platforms/iPhoneOS.platform/Developer/SDKs/iPhoneOS5.0.sdk/System/Library/Frameworks/Security.framework; sourceTree = DEVELOPER_DIR; };
/* End PBXFileReference section */

/* Begin PBXFrameworksBuildPhase section */
		270B3DE61489359000E0A926 /* Frameworks */ = {
			isa = PBXFrameworksBuildPhase;
			buildActionMask = 2147483647;
			files = (
				27E7FB04155DBDBF0025F93A /* Security.framework in Frameworks */,
				27E7FAEE155D7F110025F93A /* CoreServices.framework in Frameworks */,
				27103F8814EA076600DF7209 /* SystemConfiguration.framework in Frameworks */,
				27DB90DD14DB250500FC7118 /* libz.dylib in Frameworks */,
				270B3E1E1489385C00E0A926 /* Foundation.framework in Frameworks */,
				270B3E1D1489384700E0A926 /* libsqlite3.dylib in Frameworks */,
			);
			runOnlyForDeploymentPostprocessing = 0;
		};
		270FE0C514C5008C005FF647 /* Frameworks */ = {
			isa = PBXFrameworksBuildPhase;
			buildActionMask = 2147483647;
			files = (
				270FE0D514C50134005FF647 /* TouchDB.framework in Frameworks */,
				270FE0D614C50134005FF647 /* TouchDBListener-Mac.framework in Frameworks */,
				270FE0CA14C5008C005FF647 /* Foundation.framework in Frameworks */,
			);
			runOnlyForDeploymentPostprocessing = 0;
		};
		275315D114ACF0A10065964D /* Frameworks */ = {
			isa = PBXFrameworksBuildPhase;
			buildActionMask = 2147483647;
			files = (
				275315FC14ACF83C0065964D /* TouchDB.framework in Frameworks */,
				275315F814ACF2500065964D /* CoreServices.framework in Frameworks */,
				275315F314ACF1C20065964D /* Foundation.framework in Frameworks */,
				275315F514ACF1CC0065964D /* Security.framework in Frameworks */,
			);
			runOnlyForDeploymentPostprocessing = 0;
		};
		27731F1D1495CFEF00815D67 /* Frameworks */ = {
			isa = PBXFrameworksBuildPhase;
			buildActionMask = 2147483647;
			files = (
				27E7FB03155DBDA20025F93A /* Security.framework in Frameworks */,
				27E7FAF1155D8ECE0025F93A /* CFNetwork.framework in Frameworks */,
				27E00C8F14EC2CAB004BCBA9 /* SystemConfiguration.framework in Frameworks */,
				27DB90E014DB4B0A00FC7118 /* libz.dylib in Frameworks */,
				27731F1E1495CFEF00815D67 /* libTouchDB.a in Frameworks */,
				27731F1F1495CFEF00815D67 /* libsqlite3.dylib in Frameworks */,
				27731F201495CFEF00815D67 /* UIKit.framework in Frameworks */,
				27731F211495CFEF00815D67 /* Foundation.framework in Frameworks */,
				27731F221495CFEF00815D67 /* CoreGraphics.framework in Frameworks */,
			);
			runOnlyForDeploymentPostprocessing = 0;
		};
		27B0B7A61492B83B00A817AD /* Frameworks */ = {
			isa = PBXFrameworksBuildPhase;
			buildActionMask = 2147483647;
			files = (
				27B0B7AA1492B83B00A817AD /* Foundation.framework in Frameworks */,
			);
			runOnlyForDeploymentPostprocessing = 0;
		};
		27B0B7E41492BB6B00A817AD /* Frameworks */ = {
			isa = PBXFrameworksBuildPhase;
			buildActionMask = 2147483647;
			files = (
				27B0B7F91492BC8100A817AD /* libsqlite3.dylib in Frameworks */,
				27B0B7F71492BC7A00A817AD /* Foundation.framework in Frameworks */,
			);
			runOnlyForDeploymentPostprocessing = 0;
		};
		27B0B8081492C16300A817AD /* Frameworks */ = {
			isa = PBXFrameworksBuildPhase;
			buildActionMask = 2147483647;
			files = (
				27D90B1A15601F8C0000735E /* Security.framework in Frameworks */,
				27E7FAF0155D8EBA0025F93A /* CFNetwork.framework in Frameworks */,
				27E00C8E14EC2C74004BCBA9 /* SystemConfiguration.framework in Frameworks */,
				27DB90DF14DB4B0100FC7118 /* libz.dylib in Frameworks */,
				27B0B8531492CBE400A817AD /* libTouchDB.a in Frameworks */,
				27B0B82D1492C4DB00A817AD /* libsqlite3.dylib in Frameworks */,
				27B0B80D1492C16300A817AD /* UIKit.framework in Frameworks */,
				27B0B80E1492C16300A817AD /* Foundation.framework in Frameworks */,
				27B0B8101492C16300A817AD /* CoreGraphics.framework in Frameworks */,
			);
			runOnlyForDeploymentPostprocessing = 0;
		};
		27C70691148864BA00F0F099 /* Frameworks */ = {
			isa = PBXFrameworksBuildPhase;
			buildActionMask = 2147483647;
			files = (
				27F1E4A8169799DA00F0E50F /* JavaScriptCore.framework in Frameworks */,
				27C70698148864BA00F0F099 /* Cocoa.framework in Frameworks */,
				270B3E26148939BD00E0A926 /* TouchDB.framework in Frameworks */,
				27E11F1214AD172F0006B340 /* TouchDBListener-Mac.framework in Frameworks */,
			);
			runOnlyForDeploymentPostprocessing = 0;
		};
		DA023B4514BCA94C008184BB /* Frameworks */ = {
			isa = PBXFrameworksBuildPhase;
			buildActionMask = 2147483647;
			files = (
				DA023B4614BCA94C008184BB /* Foundation.framework in Frameworks */,
			);
			runOnlyForDeploymentPostprocessing = 0;
		};
		DA147C2314BCAC3B0052DA4D /* Frameworks */ = {
			isa = PBXFrameworksBuildPhase;
			buildActionMask = 2147483647;
			files = (
				DA147C3C14BCAC780052DA4D /* MobileCoreServices.framework in Frameworks */,
				DA147C3D14BCAC780052DA4D /* Security.framework in Frameworks */,
				DA147C2514BCAC3B0052DA4D /* Foundation.framework in Frameworks */,
			);
			runOnlyForDeploymentPostprocessing = 0;
		};
/* End PBXFrameworksBuildPhase section */

/* Begin PBXGroup section */
		08FB7794FE84155DC02AAC07 /* CouchLite */ = {
			isa = PBXGroup;
			children = (
				270B3E28148940C000E0A926 /* README.md */,
				27DA4300158F9D7A00F9E7B5 /* API */,
				08FB7795FE84155DC02AAC07 /* Source */,
				275315D714ACF0A20065964D /* Listener */,
				27C706CA1488679500F0F099 /* Demo-Mac */,
				27B0B8111492C16300A817AD /* Demo-iOS */,
				2753154D14ACEF350065964D /* vendor */,
				27C70696148864BA00F0F099 /* Frameworks */,
				1AB674ADFE9D54B511CA2CBB /* Products */,
			);
			name = CouchLite;
			sourceTree = "<group>";
		};
		08FB7795FE84155DC02AAC07 /* Source */ = {
			isa = PBXGroup;
			children = (
				270DC1A415ADE195002A2AF4 /* Database */,
				279EB2D7149192C700E74185 /* Router */,
				27821BB4148E7D590099B373 /* Replicator */,
				27E2E62E159A26A1005B9234 /* Networking */,
				279EB2D8149192DF00E74185 /* Support */,
				2713789014BCCA7B0058C5CD /* Tests */,
			);
			path = Source;
			sourceTree = "<group>";
		};
		1AB674ADFE9D54B511CA2CBB /* Products */ = {
			isa = PBXGroup;
			children = (
				27C70694148864BA00F0F099 /* TouchDB Demo.app */,
				270B3DEA1489359000E0A926 /* TouchDB.framework */,
				27B0B7A91492B83B00A817AD /* libTouchDB.a */,
				27B0B7E71492BB6B00A817AD /* TouchDB.framework */,
				27B0B80B1492C16300A817AD /* Grocery Sync.app */,
				27731F2A1495CFEF00815D67 /* TouchDB Empty App.app */,
				275315D514ACF0A10065964D /* TouchDBListener-Mac.framework */,
				DA023B6414BCA94C008184BB /* libTouchDBListener.a */,
				DA147C3614BCAC3B0052DA4D /* TouchDBListener.framework */,
				270FE0C814C5008C005FF647 /* TouchServ */,
			);
			name = Products;
			sourceTree = "<group>";
		};
		270DC1A415ADE195002A2AF4 /* Database */ = {
			isa = PBXGroup;
			children = (
				27F0744611CD4B6D00E9A2AB /* TD_Database.h */,
				27F0744711CD4B6D00E9A2AB /* TD_Database.m */,
				2711CDFC14C7590A00505D55 /* TD_Database+Attachments.h */,
				274C391B149FAE0000A5E89B /* TD_Database+Attachments.m */,
				2711CDFF14C7595900505D55 /* TD_Database+Insertion.h */,
				27AA409A14AA86AD00E2A5FF /* TD_Database+Insertion.m */,
				2711CE0214C759BD00505D55 /* TD_Database+Replication.h */,
				27AA40A014AA8A6600E2A5FF /* TD_Database+Replication.m */,
				2773ADC514BD1EB80027A292 /* TD_Database+LocalDocs.h */,
				2773ADC614BD1EB80027A292 /* TD_Database+LocalDocs.m */,
				2751D4E2151BAE7000F7FD57 /* TD_DatabaseManager.h */,
				2751D4E3151BAE7000F7FD57 /* TD_DatabaseManager.m */,
				279EB2CC149140DE00E74185 /* TD_View.h */,
				279EB2CD149140DE00E74185 /* TD_View.m */,
				27F074A911CD5D7A00E9A2AB /* TD_Body.h */,
				27F074AA11CD5D7A00E9A2AB /* TD_Body.m */,
				270B3E3714898DF200E0A926 /* TD_Revision.h */,
				270B3E3814898DF200E0A926 /* TD_Revision.m */,
				27A7209E152B959100C0A0E8 /* TD_Attachment.h */,
				27A7209F152B959100C0A0E8 /* TD_Attachment.m */,
				27C706401486BBD500F0F099 /* TD_Server.h */,
				27C706411486BBD500F0F099 /* TD_Server.m */,
				27731EFD1493FA3100815D67 /* TDBlobStore.h */,
				27731EFE1493FA3100815D67 /* TDBlobStore.m */,
			);
			name = Database;
			sourceTree = "<group>";
		};
		2713789014BCCA7B0058C5CD /* Tests */ = {
			isa = PBXGroup;
			children = (
				27B15516164A118100DF5E2C /* TD_Database_Tests.m */,
				27B0B77F1491E73400A817AD /* TD_View_Tests.m */,
				27C7064A1488311100F0F099 /* TDRouter_Tests.m */,
				27821BBB149001B20099B373 /* TDReplicator_Tests.m */,
				279CE40414D88031009F3FA6 /* TDBlobStore_Tests.m */,
				27E7FAEA155D78C20025F93A /* TDChangeTracker_Tests.m */,
			);
			name = Tests;
			sourceTree = "<group>";
		};
		2753154D14ACEF350065964D /* vendor */ = {
			isa = PBXGroup;
			children = (
				27F0746C11CD51A200E9A2AB /* FMDB */,
				27F0749A11CD5B1200E9A2AB /* MYUtilities */,
				2753154E14ACEF5C0065964D /* CocoaHTTPServer */,
				27DB90D414DB249700FC7118 /* google-toolbox-for-mac */,
				27F12842156ABE23008465C2 /* oauthconsumer */,
			);
			path = vendor;
			sourceTree = "<group>";
		};
		2753154E14ACEF5C0065964D /* CocoaHTTPServer */ = {
			isa = PBXGroup;
			children = (
				2753154F14ACEFC90065964D /* Core */,
			);
			path = CocoaHTTPServer;
			sourceTree = "<group>";
		};
		2753154F14ACEFC90065964D /* Core */ = {
			isa = PBXGroup;
			children = (
				2753155014ACEFC90065964D /* Categories */,
				2753155714ACEFC90065964D /* HTTPAuthenticationRequest.h */,
				2753155814ACEFC90065964D /* HTTPAuthenticationRequest.m */,
				2753155914ACEFC90065964D /* HTTPConnection.h */,
				2753155A14ACEFC90065964D /* HTTPConnection.m */,
				2753155B14ACEFC90065964D /* HTTPLogging.h */,
				2753155C14ACEFC90065964D /* HTTPMessage.h */,
				2753155D14ACEFC90065964D /* HTTPMessage.m */,
				2753155E14ACEFC90065964D /* HTTPResponse.h */,
				2753155F14ACEFC90065964D /* HTTPServer.h */,
				2753156014ACEFC90065964D /* HTTPServer.m */,
				2753156114ACEFC90065964D /* Responses */,
				2753156C14ACEFC90065964D /* WebSocket.h */,
				2753156D14ACEFC90065964D /* WebSocket.m */,
				275315A614ACF00B0065964D /* CocoaAsyncSocket */,
				275315AF14ACF0330065964D /* CocoaLumberjack */,
			);
			path = Core;
			sourceTree = "<group>";
		};
		2753155014ACEFC90065964D /* Categories */ = {
			isa = PBXGroup;
			children = (
				2753155114ACEFC90065964D /* DDData.h */,
				2753155214ACEFC90065964D /* DDData.m */,
				2753155314ACEFC90065964D /* DDNumber.h */,
				2753155414ACEFC90065964D /* DDNumber.m */,
				2753155514ACEFC90065964D /* DDRange.h */,
				2753155614ACEFC90065964D /* DDRange.m */,
			);
			path = Categories;
			sourceTree = "<group>";
		};
		2753156114ACEFC90065964D /* Responses */ = {
			isa = PBXGroup;
			children = (
				2753156214ACEFC90065964D /* HTTPAsyncFileResponse.h */,
				2753156314ACEFC90065964D /* HTTPAsyncFileResponse.m */,
				2753156414ACEFC90065964D /* HTTPDataResponse.h */,
				2753156514ACEFC90065964D /* HTTPDataResponse.m */,
				2753156614ACEFC90065964D /* HTTPDynamicFileResponse.h */,
				2753156714ACEFC90065964D /* HTTPDynamicFileResponse.m */,
				2753156814ACEFC90065964D /* HTTPFileResponse.h */,
				2753156914ACEFC90065964D /* HTTPFileResponse.m */,
				2753156A14ACEFC90065964D /* HTTPRedirectResponse.h */,
				2753156B14ACEFC90065964D /* HTTPRedirectResponse.m */,
			);
			path = Responses;
			sourceTree = "<group>";
		};
		275315A614ACF00B0065964D /* CocoaAsyncSocket */ = {
			isa = PBXGroup;
			children = (
				275315A814ACF00B0065964D /* GCDAsyncSocket.h */,
				275315A914ACF00B0065964D /* GCDAsyncSocket.m */,
			);
			name = CocoaAsyncSocket;
			path = vendor/CocoaHTTPServer/Vendor/CocoaAsyncSocket;
			sourceTree = SOURCE_ROOT;
		};
		275315AF14ACF0330065964D /* CocoaLumberjack */ = {
			isa = PBXGroup;
			children = (
				275315B014ACF0330065964D /* About.txt */,
				275315B114ACF0330065964D /* DDAbstractDatabaseLogger.h */,
				275315B214ACF0330065964D /* DDAbstractDatabaseLogger.m */,
				275315B314ACF0330065964D /* DDASLLogger.h */,
				275315B414ACF0330065964D /* DDASLLogger.m */,
				275315B514ACF0330065964D /* DDFileLogger.h */,
				275315B614ACF0330065964D /* DDFileLogger.m */,
				275315B714ACF0330065964D /* DDLog.h */,
				275315B814ACF0330065964D /* DDLog.m */,
				275315B914ACF0330065964D /* DDTTYLogger.h */,
				275315BA14ACF0330065964D /* DDTTYLogger.m */,
			);
			name = CocoaLumberjack;
			path = vendor/CocoaHTTPServer/Vendor/CocoaLumberjack;
			sourceTree = SOURCE_ROOT;
		};
		275315D714ACF0A20065964D /* Listener */ = {
			isa = PBXGroup;
			children = (
				275315DE14ACF0A20065964D /* TDListener.h */,
				275315DF14ACF0A20065964D /* TDListener.m */,
				27E11F0C14ACFFC60006B340 /* TDHTTPServer.h */,
				2753160A14ACFC2A0065964D /* TDHTTPConnection.h */,
				2753160B14ACFC2A0065964D /* TDHTTPConnection.m */,
				27E11F0E14AD15940006B340 /* TDHTTPResponse.h */,
				27E11F0F14AD15940006B340 /* TDHTTPResponse.m */,
				27ED9A961639D8D2000C844A /* TouchServ.m */,
				275315D814ACF0A20065964D /* Supporting Files */,
			);
			path = Listener;
			sourceTree = "<group>";
		};
		275315D814ACF0A20065964D /* Supporting Files */ = {
			isa = PBXGroup;
			children = (
				275315D914ACF0A20065964D /* TouchDBListener-Info.plist */,
				275315DA14ACF0A20065964D /* InfoPlist.strings */,
				275315FA14ACF7FF0065964D /* TouchDBListener.exp */,
			);
			name = "Supporting Files";
			sourceTree = "<group>";
		};
		27821BB4148E7D590099B373 /* Replicator */ = {
			isa = PBXGroup;
			children = (
				27821BB5148E7D6F0099B373 /* TDReplicator.h */,
				27821BB6148E7D6F0099B373 /* TDReplicator.m */,
				270B3E291489581E00E0A926 /* TDPuller.h */,
				270B3E2A1489581E00E0A926 /* TDPuller.m */,
				270B3E3C148D7F0000E0A926 /* TDPusher.h */,
				270B3E3D148D7F0000E0A926 /* TDPusher.m */,
				27ADC077152502EE001ABC1D /* TDMultipartDocumentReader.h */,
				27ADC078152502EE001ABC1D /* TDMultipartDocumentReader.m */,
				279CE40814D8AA23009F3FA6 /* TDMultipartDownloader.h */,
				279CE40914D8AA23009F3FA6 /* TDMultipartDownloader.m */,
				27C5305214DF3A050078F886 /* TDMultipartUploader.h */,
				27C5305314DF3A050078F886 /* TDMultipartUploader.m */,
				27C40C7714EC58BC00994283 /* TDReplicatorManager.h */,
				27C40C7814EC58BC00994283 /* TDReplicatorManager.m */,
				27B0B78F149290AB00A817AD /* ChangeTracker */,
			);
			name = Replicator;
			sourceTree = "<group>";
		};
		27846FEE15D5C7DE0030122F /* Tests */ = {
			isa = PBXGroup;
			children = (
				27846FF015D5C8250030122F /* APITests.m */,
			);
			name = Tests;
			sourceTree = "<group>";
		};
		279EB2D7149192C700E74185 /* Router */ = {
			isa = PBXGroup;
			children = (
				27C706431486BE7100F0F099 /* TDRouter.h */,
				27C706441486BE7100F0F099 /* TDRouter.m */,
				2700BC5B14B64AA600B5B297 /* TDRouter+Handlers.m */,
				27C706461487584300F0F099 /* TDURLProtocol.h */,
				27C706471487584300F0F099 /* TDURLProtocol.m */,
			);
			name = Router;
			sourceTree = "<group>";
		};
		279EB2D8149192DF00E74185 /* Support */ = {
			isa = PBXGroup;
			children = (
				274F9807152E6E0C00247C46 /* TDStatus.h */,
				27CF5D2C152F514A0015D7A9 /* TDStatus.m */,
				279EB2D01491442500E74185 /* TDInternal.h */,
				272B85121523691700A90CB2 /* TDJSON.h */,
				272B85131523691700A90CB2 /* TDJSON.m */,
				278B0C9E152A8B1900577747 /* TDCanonicalJSON.h */,
				278B0C9F152A8B1900577747 /* TDCanonicalJSON.m */,
				27B0B79C1492932700A817AD /* TDBase64.h */,
				27B0B79D1492932700A817AD /* TDBase64.m */,
				279EB2D91491C34300E74185 /* TDCollateJSON.h */,
				279EB2DA1491C34300E74185 /* TDCollateJSON.m */,
				279906EC149ABFC1003D4338 /* TDBatcher.h */,
				279906ED149ABFC2003D4338 /* TDBatcher.m */,
				270F5703156AE0BF000FEB8F /* TDAuthorizer.h */,
				270F5704156AE0BF000FEB8F /* TDAuthorizer.m */,
				27F128AF156AC1C8008465C2 /* TDOAuth1Authorizer.h */,
				27F128B0156AC1C9008465C2 /* TDOAuth1Authorizer.m */,
				279C7E2C14F424090004A1E8 /* TDSequenceMap.h */,
				279C7E2D14F424090004A1E8 /* TDSequenceMap.m */,
				27DA4306158FA35600F9E7B5 /* TDCache.h */,
				27DA4307158FA35600F9E7B5 /* TDCache.m */,
				27A073EA14C0BB6200F52FE7 /* TDMisc.h */,
				27A073EB14C0BB6200F52FE7 /* TDMisc.m */,
				270B3DEE1489359000E0A926 /* TouchDB-Info.plist */,
				27821BBD14906FB50099B373 /* TouchDBPrefix.h */,
				27821BBF149078C70099B373 /* TouchDB.exp */,
				27F87BE61558890600F0A416 /* TDGNUstep.h */,
				27F87BE71558890700F0A416 /* TDGNUstep.m */,
				270BDD6815644EA8007D52F6 /* BuildFatLibrary.sh */,
			);
			name = Support;
			sourceTree = "<group>";
		};
		27B0B78F149290AB00A817AD /* ChangeTracker */ = {
			isa = PBXGroup;
			children = (
				27B0B790149290AB00A817AD /* TDChangeTracker.h */,
				27B0B791149290AB00A817AD /* TDChangeTracker.m */,
				270D6FBF164484190081812D /* TDSocketChangeTracker.h */,
				270D6FC0164484190081812D /* TDSocketChangeTracker.m */,
			);
			path = ChangeTracker;
			sourceTree = "<group>";
		};
		27B0B8111492C16300A817AD /* Demo-iOS */ = {
			isa = PBXGroup;
			children = (
				27B0B81A1492C16300A817AD /* DemoAppDelegate.h */,
				27B0B81B1492C16300A817AD /* DemoAppDelegate.m */,
				27731F3314967A5F00815D67 /* RootViewController.h */,
				27731F3414967A5F00815D67 /* RootViewController.m */,
				27731F3514967A5F00815D67 /* ConfigViewController.h */,
				27731F3614967A5F00815D67 /* ConfigViewController.m */,
				27731F3A14967A8400815D67 /* MainWindow.xib */,
				27731F3914967A8400815D67 /* RootViewController.xib */,
				27731F3B14967A8400815D67 /* ConfigViewController.xib */,
				274C3917149E6B0900A5E89B /* EmptyAppDelegate.h */,
				274C3918149E6B0900A5E89B /* EmptyAppDelegate.m */,
				27B0B8121492C16300A817AD /* Supporting Files */,
			);
			path = "Demo-iOS";
			sourceTree = "<group>";
		};
		27B0B8121492C16300A817AD /* Supporting Files */ = {
			isa = PBXGroup;
			children = (
				27FAEED9164C8A3E00A3C0C2 /* Elements */,
				27FAEF0C164C8ADB00A3C0C2 /* icon.png */,
				27FAEF0D164C8ADB00A3C0C2 /* icon@2x.png */,
				27FAEF0E164C8ADB00A3C0C2 /* icon~ipad.png */,
				27FAEEFE164C8A8400A3C0C2 /* Default.png */,
				27F5B175164D74EA00126D0D /* Default-568h@2x.png */,
				27FAEEFF164C8A8400A3C0C2 /* Default~ipad.png */,
				27B0B8131492C16300A817AD /* iOS Demo-Info.plist */,
				27731F2C1495CFF000815D67 /* iOS Empty App-Info.plist */,
				27B0B8141492C16300A817AD /* InfoPlist.strings */,
				2714CF511496AE5B00E03341 /* Entitlements.plist */,
				27B0B8171492C16300A817AD /* main.m */,
				27B0B8191492C16300A817AD /* iOS Demo-Prefix.pch */,
			);
			name = "Supporting Files";
			sourceTree = "<group>";
		};
		27C70696148864BA00F0F099 /* Frameworks */ = {
			isa = PBXGroup;
			children = (
				27C7066F1488634300F0F099 /* AppKit.framework */,
				27F0745C11CD50A600E9A2AB /* Foundation.framework */,
				27C70697148864BA00F0F099 /* Cocoa.framework */,
				27F0744911CD4BA000E9A2AB /* libsqlite3.dylib */,
				270B3DFC1489359000E0A926 /* SenTestingKit.framework */,
				27B0B7B81492B83C00A817AD /* UIKit.framework */,
				27B0B7E81492BB6B00A817AD /* CoreFoundation.framework */,
				27B0B80F1492C16300A817AD /* CoreGraphics.framework */,
				27C70699148864BA00F0F099 /* Other Frameworks */,
				27B0B7F81492BC8000A817AD /* libsqlite3.dylib */,
				27DB90DC14DB250500FC7118 /* libz.dylib */,
				27DB90DE14DB4B0100FC7118 /* libz.dylib */,
				27B0B7F61492BC7A00A817AD /* Foundation.framework */,
				275315F714ACF2500065964D /* CoreServices.framework */,
				275315F414ACF1CC0065964D /* Security.framework */,
				DA147C3A14BCAC780052DA4D /* MobileCoreServices.framework */,
				DA147C3B14BCAC780052DA4D /* Security.framework */,
				275315F714ACF2500065964D /* CoreServices.framework */,
				275315F414ACF1CC0065964D /* Security.framework */,
				27103F8714EA076600DF7209 /* SystemConfiguration.framework */,
				27E00C8D14EC2C74004BCBA9 /* SystemConfiguration.framework */,
				27E7FAEF155D8EBA0025F93A /* CFNetwork.framework */,
				27E7FB02155DBDA20025F93A /* Security.framework */,
			);
			name = Frameworks;
			sourceTree = "<group>";
		};
		27C70699148864BA00F0F099 /* Other Frameworks */ = {
			isa = PBXGroup;
			children = (
				27C7069A148864BA00F0F099 /* AppKit.framework */,
				27C7069B148864BA00F0F099 /* CoreData.framework */,
				27C7069C148864BA00F0F099 /* Foundation.framework */,
			);
			name = "Other Frameworks";
			sourceTree = "<group>";
		};
		27C706CA1488679500F0F099 /* Demo-Mac */ = {
			isa = PBXGroup;
			children = (
				27C706CB1488679500F0F099 /* DemoAppController.h */,
				27C706CC1488679500F0F099 /* DemoAppController.m */,
				27C706CD1488679500F0F099 /* DemoQuery.h */,
				27C706CE1488679500F0F099 /* DemoQuery.m */,
				27C706CF1488679500F0F099 /* ShoppingDemo-Info.plist */,
				27C706D01488679500F0F099 /* ShoppingDemo.xib */,
				27C706D11488679500F0F099 /* ShoppingItem.h */,
				27C706D21488679500F0F099 /* ShoppingItem.m */,
<<<<<<< HEAD
=======
				27F1E4A41697995C00F0E50F /* TDJSViewCompiler.h */,
				27F1E4A51697995C00F0E50F /* TDJSViewCompiler.m */,
				27F1E4AA16979A0B00F0E50F /* TDJSViewCompiler_Test.m */,
				27990702149D2576003D4338 /* CouchCocoa.framework */,
				27F1E4A7169799DA00F0E50F /* JavaScriptCore.framework */,
>>>>>>> efb7fb50
			);
			path = "Demo-Mac";
			sourceTree = "<group>";
		};
		27DA4300158F9D7A00F9E7B5 /* API */ = {
			isa = PBXGroup;
			children = (
				270B3E1F148938D800E0A926 /* TouchDB.h */,
				27DA434D15914F5700F9E7B5 /* TouchDBPrivate.h */,
				27DA4343159125B500F9E7B5 /* TDDatabaseManager.h */,
				27DA4344159125B500F9E7B5 /* TDDatabaseManager.m */,
				27DA42FB158E7D3500F9E7B5 /* TDDatabase.h */,
				27DA42FC158E7D3500F9E7B5 /* TDDatabase.m */,
				27ED862E157D0FC600712B33 /* TDDocument.h */,
				27ED862F157D0FC600712B33 /* TDDocument.m */,
				27DA42F6158E66DD00F9E7B5 /* TDRevision.h */,
				27DA42F7158E66DD00F9E7B5 /* TDRevision.m */,
				27E2E5A1159383E9005B9234 /* TDAttachment.h */,
				27E2E5A2159383E9005B9234 /* TDAttachment.m */,
				27DA434815912AFD00F9E7B5 /* TDView.h */,
				27DA434915912AFD00F9E7B5 /* TDView.m */,
				27DA4310158FB79E00F9E7B5 /* TDQuery.h */,
				27DA4311158FB79E00F9E7B5 /* TDQuery.m */,
				27E2E5CB159533A5005B9234 /* TDReplication.h */,
				27E2E5CC159533A5005B9234 /* TDReplication.m */,
				27846FEE15D5C7DE0030122F /* Tests */,
				27DA431A158FD9BA00F9E7B5 /* iOS */,
				27DA435D15918C9600F9E7B5 /* Model */,
			);
			name = API;
			path = Source/API;
			sourceTree = "<group>";
		};
		27DA431A158FD9BA00F9E7B5 /* iOS */ = {
			isa = PBXGroup;
			children = (
				27DA4317158FD9B400F9E7B5 /* TDUITableSource.h */,
				27DA4318158FD9B400F9E7B5 /* TDUITableSource.m */,
			);
			name = iOS;
			sourceTree = "<group>";
		};
		27DA435D15918C9600F9E7B5 /* Model */ = {
			isa = PBXGroup;
			children = (
				27DA435315918C8C00F9E7B5 /* TDModel.h */,
				27DA435415918C8C00F9E7B5 /* TDModel.m */,
				27DA435515918C8D00F9E7B5 /* TDModelFactory.h */,
				27DA435615918C8E00F9E7B5 /* TDModelFactory.m */,
			);
			name = Model;
			sourceTree = "<group>";
		};
		27DB90D414DB249700FC7118 /* google-toolbox-for-mac */ = {
			isa = PBXGroup;
			children = (
				27DB90DA14DB24E800FC7118 /* GTMDefines.h */,
				27DB90D514DB249700FC7118 /* GTMNSData+zlib.h */,
				27DB90D614DB249700FC7118 /* GTMNSData+zlib.m */,
			);
			path = "google-toolbox-for-mac";
			sourceTree = "<group>";
		};
		27E2E62E159A26A1005B9234 /* Networking */ = {
			isa = PBXGroup;
			children = (
				279906E1149A65B7003D4338 /* TDRemoteRequest.h */,
				279906E2149A65B8003D4338 /* TDRemoteRequest.m */,
				279CE3FE14D749A7009F3FA6 /* TDMultipartReader.h */,
				279CE3FF14D749A7009F3FA6 /* TDMultipartReader.m */,
				2766EFFB14DC7B37009ECCA8 /* TDMultiStreamWriter.h */,
				2766EFFC14DC7B37009ECCA8 /* TDMultiStreamWriter.m */,
				2766EFF614DB7F9F009ECCA8 /* TDMultipartWriter.h */,
				2766EFF714DB7F9F009ECCA8 /* TDMultipartWriter.m */,
				27103F8114E9CE4400DF7209 /* TDReachability.h */,
				27103F8214E9CE4400DF7209 /* TDReachability.m */,
			);
			name = Networking;
			sourceTree = "<group>";
		};
		27F0746C11CD51A200E9A2AB /* FMDB */ = {
			isa = PBXGroup;
			children = (
				27F0746F11CD51A200E9A2AB /* FMDatabase.h */,
				27F0747011CD51A200E9A2AB /* FMDatabase.m */,
				27A82E3414A1145000C0B850 /* FMDatabaseAdditions.h */,
				27A82E3514A1145000C0B850 /* FMDatabaseAdditions.m */,
				27F0747111CD51A200E9A2AB /* FMResultSet.h */,
				27F0747211CD51A200E9A2AB /* FMResultSet.m */,
			);
			name = FMDB;
			path = vendor/fmdb/src;
			sourceTree = SOURCE_ROOT;
		};
		27F0749A11CD5B1200E9A2AB /* MYUtilities */ = {
			isa = PBXGroup;
			children = (
				27F0751611CDC80A00E9A2AB /* ExceptionUtils.h */,
				27F0751711CDC80A00E9A2AB /* ExceptionUtils.m */,
				27F0751111CDC7F900E9A2AB /* Logging.h */,
				27F0751211CDC7F900E9A2AB /* Logging.m */,
				27F074F811CDC71800E9A2AB /* MYUtilities_Debug.xcconfig */,
				27F074F911CDC71800E9A2AB /* MYUtilities_Release.xcconfig */,
				27F074FA11CDC71800E9A2AB /* MYUtilities.xcconfig */,
				27F0749B11CD5B4F00E9A2AB /* CollectionUtils.h */,
				27F0749C11CD5B4F00E9A2AB /* CollectionUtils.m */,
				27F0749D11CD5B4F00E9A2AB /* Test.h */,
				27F0749E11CD5B4F00E9A2AB /* Test.m */,
				279CE3B614D4A885009F3FA6 /* MYBlockUtils.h */,
				279CE3B714D4A885009F3FA6 /* MYBlockUtils.m */,
				27DA434E15918C0200F9E7B5 /* MYDynamicObject.h */,
				27DA434F15918C0200F9E7B5 /* MYDynamicObject.m */,
				27D90B1615601C2F0000735E /* MYErrorUtils.h */,
				27D90B1715601C2F0000735E /* MYErrorUtils.m */,
				27846FB515D475DF0030122F /* MYRegexUtils.h */,
				27846FB615D475DF0030122F /* MYRegexUtils.m */,
				27846FB715D475DF0030122F /* MYStreamUtils.h */,
				27846FB815D475DF0030122F /* MYStreamUtils.m */,
				278E4DD61562B40B00DDCEF9 /* MYURLUtils.h */,
				278E4DD71562B40B00DDCEF9 /* MYURLUtils.m */,
			);
			path = MYUtilities;
			sourceTree = "<group>";
		};
		27F12842156ABE23008465C2 /* oauthconsumer */ = {
			isa = PBXGroup;
			children = (
				27F12843156ABE24008465C2 /* Categories */,
				27F12855156ABE24008465C2 /* OAConsumer.h */,
				27F12856156ABE24008465C2 /* OAConsumer.m */,
				27F1285B156ABE24008465C2 /* OAMutableURLRequest.h */,
				27F1285C156ABE24008465C2 /* OAMutableURLRequest.m */,
				27F1285D156ABE24008465C2 /* OAPlaintextSignatureProvider.h */,
				27F1285E156ABE24008465C2 /* OAPlaintextSignatureProvider.m */,
				27F12861156ABE24008465C2 /* OARequestParameter.h */,
				27F12862156ABE24008465C2 /* OARequestParameter.m */,
				27F12865156ABE24008465C2 /* OASignatureProviding.h */,
				27F12867156ABE24008465C2 /* OAToken.h */,
				27F12868156ABE24008465C2 /* OAToken.m */,
			);
			path = oauthconsumer;
			sourceTree = "<group>";
		};
		27F12843156ABE24008465C2 /* Categories */ = {
			isa = PBXGroup;
			children = (
				27F128AA156AC004008465C2 /* NSMutableURLRequest+Parameters.h */,
				27F128A7156ABFE0008465C2 /* NSMutableURLRequest+Parameters.m */,
				27F12846156ABE24008465C2 /* NSString+URLEncoding.h */,
				27F12847156ABE24008465C2 /* NSString+URLEncoding.m */,
			);
			path = Categories;
			sourceTree = "<group>";
		};
		27FAEED9164C8A3E00A3C0C2 /* Elements */ = {
			isa = PBXGroup;
			children = (
				27FAEEDA164C8A3E00A3C0C2 /* background.jpg */,
				27FAEEDB164C8A3E00A3C0C2 /* background~ipad.jpg */,
				27FAEEDC164C8A3E00A3C0C2 /* couchbase-mobile-icon-nameless.png */,
				27FAEEDD164C8A3E00A3C0C2 /* item_background.png */,
				27FAEEDE164C8A3E00A3C0C2 /* item_background~ipad.png */,
				27FAEEDF164C8A3E00A3C0C2 /* list_area___background_middle~ipad.png */,
				27FAEEE0164C8A3E00A3C0C2 /* list_area___checkbox___checked.png */,
				27FAEEE1164C8A3E00A3C0C2 /* list_area___checkbox___unchecked.png */,
				27FAEEE2164C8A3E00A3C0C2 /* textfield___active.png */,
				27FAEEE3164C8A3E00A3C0C2 /* textfield___active~ipad.png */,
				27FAEEE4164C8A3E00A3C0C2 /* textfield___inactive.png */,
				27FAEEE5164C8A3E00A3C0C2 /* textfield___inactive~ipad.png */,
			);
			path = Elements;
			sourceTree = "<group>";
		};
/* End PBXGroup section */

/* Begin PBXHeadersBuildPhase section */
		270B3DE71489359000E0A926 /* Headers */ = {
			isa = PBXHeadersBuildPhase;
			buildActionMask = 2147483647;
			files = (
				270B3E201489390000E0A926 /* TouchDB.h in Headers */,
				27821BBE14906FB60099B373 /* TouchDBPrefix.h in Headers */,
				279EB2D11491442500E74185 /* TDInternal.h in Headers */,
				279EB2DB1491C34300E74185 /* TDCollateJSON.h in Headers */,
				27B0B796149290AB00A817AD /* TDChangeTracker.h in Headers */,
				27B0B79E1492932800A817AD /* TDBase64.h in Headers */,
				27731EFF1493FA3100815D67 /* TDBlobStore.h in Headers */,
				279906E3149A65B8003D4338 /* TDRemoteRequest.h in Headers */,
				279906EE149ABFC2003D4338 /* TDBatcher.h in Headers */,
				27A82E3614A1145000C0B850 /* FMDatabaseAdditions.h in Headers */,
				2753156E14ACEFC90065964D /* DDData.h in Headers */,
				2753157214ACEFC90065964D /* DDNumber.h in Headers */,
				27E2E5A3159383E9005B9234 /* TDAttachment.h in Headers */,
				27E2E5CD159533A5005B9234 /* TDReplication.h in Headers */,
				270B3E231489392100E0A926 /* TD_Body.h in Headers */,
				270B3E221489391E00E0A926 /* TD_Database.h in Headers */,
				2711CDFD14C7590A00505D55 /* TD_Database+Attachments.h in Headers */,
				2711CE0014C7595900505D55 /* TD_Database+Insertion.h in Headers */,
				2773ADC714BD1EB80027A292 /* TD_Database+LocalDocs.h in Headers */,
				2711CE0314C759BD00505D55 /* TD_Database+Replication.h in Headers */,
				270B3E2B1489581E00E0A926 /* TDPuller.h in Headers */,
				270B3E3E148D7F0000E0A926 /* TDPusher.h in Headers */,
				27821BB7148E7D6F0099B373 /* TDReplicator.h in Headers */,
				270B3E3914898DF200E0A926 /* TD_Revision.h in Headers */,
				270B3E251489392C00E0A926 /* TDRouter.h in Headers */,
				270B3E241489392600E0A926 /* TD_Server.h in Headers */,
				270B3E211489390F00E0A926 /* TDURLProtocol.h in Headers */,
				279EB2CE149140DE00E74185 /* TD_View.h in Headers */,
				2753157614ACEFC90065964D /* DDRange.h in Headers */,
				2753157A14ACEFC90065964D /* HTTPAuthenticationRequest.h in Headers */,
				2753157E14ACEFC90065964D /* HTTPConnection.h in Headers */,
				2753158214ACEFC90065964D /* HTTPLogging.h in Headers */,
				2753158414ACEFC90065964D /* HTTPMessage.h in Headers */,
				2753158814ACEFC90065964D /* HTTPResponse.h in Headers */,
				2753158A14ACEFC90065964D /* HTTPServer.h in Headers */,
				2753158E14ACEFC90065964D /* HTTPAsyncFileResponse.h in Headers */,
				2753159214ACEFC90065964D /* HTTPDataResponse.h in Headers */,
				2753159614ACEFC90065964D /* HTTPDynamicFileResponse.h in Headers */,
				2753159A14ACEFC90065964D /* HTTPFileResponse.h in Headers */,
				2753159E14ACEFC90065964D /* HTTPRedirectResponse.h in Headers */,
				275315A214ACEFC90065964D /* WebSocket.h in Headers */,
				275315AB14ACF00B0065964D /* GCDAsyncSocket.h in Headers */,
				275315BC14ACF0330065964D /* DDAbstractDatabaseLogger.h in Headers */,
				275315C014ACF0330065964D /* DDASLLogger.h in Headers */,
				275315C414ACF0330065964D /* DDFileLogger.h in Headers */,
				275315C814ACF0330065964D /* DDLog.h in Headers */,
				275315CC14ACF0330065964D /* DDTTYLogger.h in Headers */,
				27A073EC14C0BB6200F52FE7 /* TDMisc.h in Headers */,
				279CE3B814D4A885009F3FA6 /* MYBlockUtils.h in Headers */,
				279CE40014D749A7009F3FA6 /* TDMultipartReader.h in Headers */,
				279CE40A14D8AA23009F3FA6 /* TDMultipartDownloader.h in Headers */,
				27DB90D714DB249700FC7118 /* GTMNSData+zlib.h in Headers */,
				27DB90DB14DB24E800FC7118 /* GTMDefines.h in Headers */,
				2766EFF814DB7F9F009ECCA8 /* TDMultipartWriter.h in Headers */,
				2766EFFD14DC7B37009ECCA8 /* TDMultiStreamWriter.h in Headers */,
				27C5305414DF3A050078F886 /* TDMultipartUploader.h in Headers */,
				27103F8314E9CE4400DF7209 /* TDReachability.h in Headers */,
				27C40C7914EC58BC00994283 /* TDReplicatorManager.h in Headers */,
				279C7E2E14F424090004A1E8 /* TDSequenceMap.h in Headers */,
				2751D4E4151BAE7000F7FD57 /* TD_DatabaseManager.h in Headers */,
				272B85141523691700A90CB2 /* TDJSON.h in Headers */,
				27ADC079152502EE001ABC1D /* TDMultipartDocumentReader.h in Headers */,
				278B0CA0152A8B1900577747 /* TDCanonicalJSON.h in Headers */,
				27A720A0152B959100C0A0E8 /* TD_Attachment.h in Headers */,
				27E4152F154F6E8500771FC5 /* TDStatus.h in Headers */,
				278E4DD81562B40B00DDCEF9 /* MYURLUtils.h in Headers */,
				27F128AB156AC004008465C2 /* NSMutableURLRequest+Parameters.h in Headers */,
				27F128B1156AC1CA008465C2 /* TDOAuth1Authorizer.h in Headers */,
				270F5705156AE0BF000FEB8F /* TDAuthorizer.h in Headers */,
				27ED8630157D0FC600712B33 /* TDDocument.h in Headers */,
				27DA42F8158E66DD00F9E7B5 /* TDRevision.h in Headers */,
				27DA42FD158E7D3500F9E7B5 /* TDDatabase.h in Headers */,
				27DA4308158FA35600F9E7B5 /* TDCache.h in Headers */,
				27DA4312158FB79F00F9E7B5 /* TDQuery.h in Headers */,
				27DA4345159125B500F9E7B5 /* TDDatabaseManager.h in Headers */,
				27DA434A15912AFD00F9E7B5 /* TDView.h in Headers */,
				27DA435015918C0200F9E7B5 /* MYDynamicObject.h in Headers */,
				27DA435715918C8E00F9E7B5 /* TDModel.h in Headers */,
				27DA435A15918C8E00F9E7B5 /* TDModelFactory.h in Headers */,
				27846FB915D475DF0030122F /* MYRegexUtils.h in Headers */,
				27846FBC15D475DF0030122F /* MYStreamUtils.h in Headers */,
				270D6FC1164484190081812D /* TDSocketChangeTracker.h in Headers */,
				275A29021649A11900B0D8EE /* TouchDBPrivate.h in Headers */,
			);
			runOnlyForDeploymentPostprocessing = 0;
		};
		275315D214ACF0A10065964D /* Headers */ = {
			isa = PBXHeadersBuildPhase;
			buildActionMask = 2147483647;
			files = (
				275315F914ACF2D70065964D /* TDListener.h in Headers */,
				2753160C14ACFC2A0065964D /* TDHTTPConnection.h in Headers */,
				27E11F0D14ACFFC60006B340 /* TDHTTPServer.h in Headers */,
				27E11F1014AD15940006B340 /* TDHTTPResponse.h in Headers */,
			);
			runOnlyForDeploymentPostprocessing = 0;
		};
		27B0B7FA1492BC9600A817AD /* Headers */ = {
			isa = PBXHeadersBuildPhase;
			buildActionMask = 2147483647;
			files = (
				27B0B7FB1492BDE800A817AD /* TD_Database.h in Headers */,
				2711CDFE14C7590A00505D55 /* TD_Database+Attachments.h in Headers */,
				2711CE0114C7595900505D55 /* TD_Database+Insertion.h in Headers */,
				2711CE1414C75B6E00505D55 /* TD_Database+LocalDocs.h in Headers */,
				2711CE0414C759BD00505D55 /* TD_Database+Replication.h in Headers */,
				27B0B7FC1492BDE800A817AD /* TD_View.h in Headers */,
				27B0B7FD1492BDE800A817AD /* TD_Body.h in Headers */,
				27B0B7FE1492BDE800A817AD /* TD_Revision.h in Headers */,
				27B0B7FF1492BDE800A817AD /* TD_Server.h in Headers */,
				27B0B8001492BDE800A817AD /* TDRouter.h in Headers */,
				27B0B8011492BDE800A817AD /* TDURLProtocol.h in Headers */,
				27B0B8021492BDE800A817AD /* TDReplicator.h in Headers */,
				27B0B8031492BDE800A817AD /* TDPuller.h in Headers */,
				27B0B8041492BDE800A817AD /* TDPusher.h in Headers */,
				27B0B8051492BDE800A817AD /* TouchDB.h in Headers */,
				27E41530154F6E9C00771FC5 /* TDStatus.h in Headers */,
				27F08C8B15A7A31B003C3E2B /* TD_Attachment.h in Headers */,
				27DA43621592387400F9E7B5 /* TDDatabaseManager.h in Headers */,
				27DA43631592387400F9E7B5 /* TDDatabase.h in Headers */,
				27DA43641592387400F9E7B5 /* TDDocument.h in Headers */,
				27DA43651592387400F9E7B5 /* TDRevision.h in Headers */,
				27DA43661592387400F9E7B5 /* TDView.h in Headers */,
				27DA43671592387400F9E7B5 /* TDQuery.h in Headers */,
				27DA43681592387400F9E7B5 /* TDModel.h in Headers */,
				27DA43691592387400F9E7B5 /* TDModelFactory.h in Headers */,
				275A29031649A11A00B0D8EE /* TouchDBPrivate.h in Headers */,
				275A29041649A12B00B0D8EE /* TDAttachment.h in Headers */,
				275A29051649A13900B0D8EE /* TDReplication.h in Headers */,
				27F5B18716519F2400126D0D /* TDUITableSource.h in Headers */,
				27F5B18916519F8F00126D0D /* MYDynamicObject.h in Headers */,
			);
			runOnlyForDeploymentPostprocessing = 0;
		};
		DA147C2614BCAC3B0052DA4D /* Headers */ = {
			isa = PBXHeadersBuildPhase;
			buildActionMask = 2147483647;
			files = (
				DA147C3E14BCAC9D0052DA4D /* TDListener.h in Headers */,
			);
			runOnlyForDeploymentPostprocessing = 0;
		};
/* End PBXHeadersBuildPhase section */

/* Begin PBXNativeTarget section */
		270B3DE91489359000E0A926 /* TouchDB-Mac */ = {
			isa = PBXNativeTarget;
			buildConfigurationList = 270B3E0B1489359100E0A926 /* Build configuration list for PBXNativeTarget "TouchDB-Mac" */;
			buildPhases = (
				270B3DE51489359000E0A926 /* Sources */,
				270B3DE61489359000E0A926 /* Frameworks */,
				270B3DE71489359000E0A926 /* Headers */,
				270B3DE81489359000E0A926 /* Resources */,
			);
			buildRules = (
			);
			dependencies = (
			);
			name = "TouchDB-Mac";
			productName = ToyCouch;
			productReference = 270B3DEA1489359000E0A926 /* TouchDB.framework */;
			productType = "com.apple.product-type.framework";
		};
		270FE0C714C5008C005FF647 /* TouchServ */ = {
			isa = PBXNativeTarget;
			buildConfigurationList = 270FE0D414C5008C005FF647 /* Build configuration list for PBXNativeTarget "TouchServ" */;
			buildPhases = (
				270FE0C414C5008C005FF647 /* Sources */,
				270FE0C514C5008C005FF647 /* Frameworks */,
			);
			buildRules = (
			);
			dependencies = (
				270BDD6F15645127007D52F6 /* PBXTargetDependency */,
				270BDD711564512A007D52F6 /* PBXTargetDependency */,
			);
			name = TouchServ;
			productName = TouchServ;
			productReference = 270FE0C814C5008C005FF647 /* TouchServ */;
			productType = "com.apple.product-type.tool";
		};
		275315D414ACF0A10065964D /* TouchDBListener-Mac */ = {
			isa = PBXNativeTarget;
			buildConfigurationList = 275315E114ACF0A20065964D /* Build configuration list for PBXNativeTarget "TouchDBListener-Mac" */;
			buildPhases = (
				275315D014ACF0A10065964D /* Sources */,
				275315D114ACF0A10065964D /* Frameworks */,
				275315D214ACF0A10065964D /* Headers */,
				275315D314ACF0A10065964D /* Resources */,
			);
			buildRules = (
			);
			dependencies = (
				275315FE14ACF87F0065964D /* PBXTargetDependency */,
			);
			name = "TouchDBListener-Mac";
			productName = TouchDBListener;
			productReference = 275315D514ACF0A10065964D /* TouchDBListener-Mac.framework */;
			productType = "com.apple.product-type.framework";
		};
		27731F131495CFEF00815D67 /* TouchDB iOS Empty App */ = {
			isa = PBXNativeTarget;
			buildConfigurationList = 27731F271495CFEF00815D67 /* Build configuration list for PBXNativeTarget "TouchDB iOS Empty App" */;
			buildPhases = (
				27731F141495CFEF00815D67 /* Sources */,
				27731F1D1495CFEF00815D67 /* Frameworks */,
				27731F231495CFEF00815D67 /* Resources */,
			);
			buildRules = (
			);
			dependencies = (
				270BDD751564514C007D52F6 /* PBXTargetDependency */,
			);
			name = "TouchDB iOS Empty App";
			productName = "iOS Demo";
			productReference = 27731F2A1495CFEF00815D67 /* TouchDB Empty App.app */;
			productType = "com.apple.product-type.application";
		};
		27B0B7A81492B83B00A817AD /* TouchDB-iOS-library */ = {
			isa = PBXNativeTarget;
			buildConfigurationList = 27B0B7C71492B83C00A817AD /* Build configuration list for PBXNativeTarget "TouchDB-iOS-library" */;
			buildPhases = (
				27B0B7A51492B83B00A817AD /* Sources */,
				27B0B7A61492B83B00A817AD /* Frameworks */,
				27B0B7E21492BA5900A817AD /* Build Fat Library */,
			);
			buildRules = (
			);
			dependencies = (
			);
			name = "TouchDB-iOS-library";
			productName = TouchDBiOS;
			productReference = 27B0B7A91492B83B00A817AD /* libTouchDB.a */;
			productType = "com.apple.product-type.library.static";
		};
		27B0B7E61492BB6B00A817AD /* TouchDB-iOS */ = {
			isa = PBXNativeTarget;
			buildConfigurationList = 27B0B7F11492BB6C00A817AD /* Build configuration list for PBXNativeTarget "TouchDB-iOS" */;
			buildPhases = (
				27B0B7E31492BB6B00A817AD /* Sources */,
				27B0B7E41492BB6B00A817AD /* Frameworks */,
				27B0B7FA1492BC9600A817AD /* Headers */,
				27B0B8061492BE2100A817AD /* Copy Library */,
			);
			buildRules = (
			);
			dependencies = (
				27B0B7F51492BC5B00A817AD /* PBXTargetDependency */,
			);
			name = "TouchDB-iOS";
			productName = iTouchDB;
			productReference = 27B0B7E71492BB6B00A817AD /* TouchDB.framework */;
			productType = "com.apple.product-type.bundle";
		};
		27B0B80A1492C16300A817AD /* Grocery Sync iOS Demo */ = {
			isa = PBXNativeTarget;
			buildConfigurationList = 27B0B8291492C16300A817AD /* Build configuration list for PBXNativeTarget "Grocery Sync iOS Demo" */;
			buildPhases = (
				27B0B8071492C16300A817AD /* Sources */,
				27B0B8081492C16300A817AD /* Frameworks */,
				27B0B8091492C16300A817AD /* Resources */,
			);
			buildRules = (
			);
			dependencies = (
				270BDD7315645147007D52F6 /* PBXTargetDependency */,
			);
			name = "Grocery Sync iOS Demo";
			productName = "iOS Demo";
			productReference = 27B0B80B1492C16300A817AD /* Grocery Sync.app */;
			productType = "com.apple.product-type.application";
		};
		27C70693148864BA00F0F099 /* TouchDB Mac Demo */ = {
			isa = PBXNativeTarget;
			buildConfigurationList = 27C706AF148864BA00F0F099 /* Build configuration list for PBXNativeTarget "TouchDB Mac Demo" */;
			buildPhases = (
				27C70690148864BA00F0F099 /* Sources */,
				27C70691148864BA00F0F099 /* Frameworks */,
				27C70692148864BA00F0F099 /* Resources */,
				27C706C51488668A00F0F099 /* CopyFiles */,
			);
			buildRules = (
			);
			dependencies = (
				27E11F1D14AD25570006B340 /* PBXTargetDependency */,
				27E11F1B14AD251C0006B340 /* PBXTargetDependency */,
			);
			name = "TouchDB Mac Demo";
			productName = "ToyCouch Demo";
			productReference = 27C70694148864BA00F0F099 /* TouchDB Demo.app */;
			productType = "com.apple.product-type.application";
		};
		DA023B2614BCA94C008184BB /* Listener iOS Library */ = {
			isa = PBXNativeTarget;
			buildConfigurationList = DA023B6114BCA94C008184BB /* Build configuration list for PBXNativeTarget "Listener iOS Library" */;
			buildPhases = (
				DA023B2714BCA94C008184BB /* Sources */,
				DA023B4514BCA94C008184BB /* Frameworks */,
				DA023B6014BCA94C008184BB /* Build Fat Library */,
			);
			buildRules = (
			);
			dependencies = (
			);
			name = "Listener iOS Library";
			productName = TouchDBiOS;
			productReference = DA023B6414BCA94C008184BB /* libTouchDBListener.a */;
			productType = "com.apple.product-type.library.static";
		};
		DA147C1F14BCAC3B0052DA4D /* TouchDBListener-iOS */ = {
			isa = PBXNativeTarget;
			buildConfigurationList = DA147C3314BCAC3B0052DA4D /* Build configuration list for PBXNativeTarget "TouchDBListener-iOS" */;
			buildPhases = (
				DA147C2214BCAC3B0052DA4D /* Sources */,
				DA147C2314BCAC3B0052DA4D /* Frameworks */,
				DA147C2614BCAC3B0052DA4D /* Headers */,
				DA147C3214BCAC3B0052DA4D /* Copy Library */,
			);
			buildRules = (
			);
			dependencies = (
				DA147C3914BCAC670052DA4D /* PBXTargetDependency */,
			);
			name = "TouchDBListener-iOS";
			productName = iTouchDB;
			productReference = DA147C3614BCAC3B0052DA4D /* TouchDBListener.framework */;
			productType = "com.apple.product-type.bundle";
		};
/* End PBXNativeTarget section */

/* Begin PBXProject section */
		08FB7793FE84155DC02AAC07 /* Project object */ = {
			isa = PBXProject;
			attributes = {
				LastUpgradeCheck = 0440;
			};
			buildConfigurationList = 1DEB923508733DC60010E9CD /* Build configuration list for PBXProject "TouchDB" */;
			compatibilityVersion = "Xcode 3.2";
			developmentRegion = English;
			hasScannedForEncodings = 1;
			knownRegions = (
				en,
			);
			mainGroup = 08FB7794FE84155DC02AAC07 /* CouchLite */;
			projectDirPath = "";
			projectRoot = "";
			targets = (
				270B3DE91489359000E0A926 /* TouchDB-Mac */,
				27B0B7E61492BB6B00A817AD /* TouchDB-iOS */,
				27B0B7A81492B83B00A817AD /* TouchDB-iOS-library */,
				27C70693148864BA00F0F099 /* TouchDB Mac Demo */,
				27B0B80A1492C16300A817AD /* Grocery Sync iOS Demo */,
				27731F131495CFEF00815D67 /* TouchDB iOS Empty App */,
				275315D414ACF0A10065964D /* TouchDBListener-Mac */,
				DA147C1F14BCAC3B0052DA4D /* TouchDBListener-iOS */,
				DA023B2614BCA94C008184BB /* Listener iOS Library */,
				270FE0C714C5008C005FF647 /* TouchServ */,
				275A29061649A54000B0D8EE /* All */,
			);
		};
/* End PBXProject section */

/* Begin PBXResourcesBuildPhase section */
		270B3DE81489359000E0A926 /* Resources */ = {
			isa = PBXResourcesBuildPhase;
			buildActionMask = 2147483647;
			files = (
			);
			runOnlyForDeploymentPostprocessing = 0;
		};
		275315D314ACF0A10065964D /* Resources */ = {
			isa = PBXResourcesBuildPhase;
			buildActionMask = 2147483647;
			files = (
				275315DC14ACF0A20065964D /* InfoPlist.strings in Resources */,
			);
			runOnlyForDeploymentPostprocessing = 0;
		};
		27731F231495CFEF00815D67 /* Resources */ = {
			isa = PBXResourcesBuildPhase;
			buildActionMask = 2147483647;
			files = (
				27731F241495CFEF00815D67 /* InfoPlist.strings in Resources */,
			);
			runOnlyForDeploymentPostprocessing = 0;
		};
		27B0B8091492C16300A817AD /* Resources */ = {
			isa = PBXResourcesBuildPhase;
			buildActionMask = 2147483647;
			files = (
				27B0B8161492C16300A817AD /* InfoPlist.strings in Resources */,
				27731F3C14967A8400815D67 /* RootViewController.xib in Resources */,
				27731F3D14967A8400815D67 /* MainWindow.xib in Resources */,
				27731F3E14967A8400815D67 /* ConfigViewController.xib in Resources */,
				27D895CB14E4EF9E00AC701E /* Entitlements.plist in Resources */,
				27FAEEF2164C8A4D00A3C0C2 /* background.jpg in Resources */,
				27FAEEF3164C8A4D00A3C0C2 /* background~ipad.jpg in Resources */,
				27FAEEF4164C8A4D00A3C0C2 /* couchbase-mobile-icon-nameless.png in Resources */,
				27FAEEF5164C8A4D00A3C0C2 /* item_background.png in Resources */,
				27FAEEF6164C8A4D00A3C0C2 /* item_background~ipad.png in Resources */,
				27FAEEF7164C8A4D00A3C0C2 /* list_area___background_middle~ipad.png in Resources */,
				27FAEEF8164C8A4D00A3C0C2 /* list_area___checkbox___checked.png in Resources */,
				27FAEEF9164C8A4D00A3C0C2 /* list_area___checkbox___unchecked.png in Resources */,
				27FAEEFA164C8A4D00A3C0C2 /* textfield___active.png in Resources */,
				27FAEEFB164C8A4D00A3C0C2 /* textfield___active~ipad.png in Resources */,
				27FAEEFC164C8A4D00A3C0C2 /* textfield___inactive.png in Resources */,
				27FAEEFD164C8A4D00A3C0C2 /* textfield___inactive~ipad.png in Resources */,
				27FAEF00164C8A8400A3C0C2 /* Default.png in Resources */,
				27FAEF01164C8A8400A3C0C2 /* Default~ipad.png in Resources */,
				27FAEF0F164C8ADB00A3C0C2 /* icon.png in Resources */,
				27FAEF10164C8ADB00A3C0C2 /* icon@2x.png in Resources */,
				27FAEF11164C8ADB00A3C0C2 /* icon~ipad.png in Resources */,
				27F5B176164D74EA00126D0D /* Default-568h@2x.png in Resources */,
			);
			runOnlyForDeploymentPostprocessing = 0;
		};
		27C70692148864BA00F0F099 /* Resources */ = {
			isa = PBXResourcesBuildPhase;
			buildActionMask = 2147483647;
			files = (
				27C706D61488679500F0F099 /* ShoppingDemo.xib in Resources */,
			);
			runOnlyForDeploymentPostprocessing = 0;
		};
/* End PBXResourcesBuildPhase section */

/* Begin PBXShellScriptBuildPhase section */
		27B0B7E21492BA5900A817AD /* Build Fat Library */ = {
			isa = PBXShellScriptBuildPhase;
			buildActionMask = 2147483647;
			files = (
			);
			inputPaths = (
				"$(SRCROOT)/Source/BuildFatLibrary.sh",
			);
			name = "Build Fat Library";
			outputPaths = (
			);
			runOnlyForDeploymentPostprocessing = 0;
			shellPath = /bin/sh;
			shellScript = "source \"$SCRIPT_INPUT_FILE_0\"";
			showEnvVarsInLog = 0;
		};
		27B0B8061492BE2100A817AD /* Copy Library */ = {
			isa = PBXShellScriptBuildPhase;
			buildActionMask = 2147483647;
			files = (
			);
			inputPaths = (
			);
			name = "Copy Library";
			outputPaths = (
			);
			runOnlyForDeploymentPostprocessing = 0;
			shellPath = /bin/sh;
			shellScript = "CREATING_UNIVERSAL_DIR=${SYMROOT}/${CONFIGURATION}-${PRODUCT_NAME}-ios-universal\ncp \"${CREATING_UNIVERSAL_DIR}/libTouchDB.a\" \"${CONFIGURATION_BUILD_DIR}/${EXECUTABLE_PATH}\"";
			showEnvVarsInLog = 0;
		};
		DA023B6014BCA94C008184BB /* Build Fat Library */ = {
			isa = PBXShellScriptBuildPhase;
			buildActionMask = 2147483647;
			files = (
			);
			inputPaths = (
				"$(SRCROOT)/Source/BuildFatLibrary.sh",
			);
			name = "Build Fat Library";
			outputPaths = (
			);
			runOnlyForDeploymentPostprocessing = 0;
			shellPath = /bin/sh;
			shellScript = "source \"$SCRIPT_INPUT_FILE_0\"";
			showEnvVarsInLog = 0;
		};
		DA147C3214BCAC3B0052DA4D /* Copy Library */ = {
			isa = PBXShellScriptBuildPhase;
			buildActionMask = 2147483647;
			files = (
			);
			inputPaths = (
			);
			name = "Copy Library";
			outputPaths = (
			);
			runOnlyForDeploymentPostprocessing = 0;
			shellPath = /bin/sh;
			shellScript = "CREATING_UNIVERSAL_DIR=${SYMROOT}/${CONFIGURATION}-${PRODUCT_NAME}-ios-universal\ncp \"${CREATING_UNIVERSAL_DIR}/libTouchDBListener.a\" \"${CONFIGURATION_BUILD_DIR}/${EXECUTABLE_PATH}\"";
			showEnvVarsInLog = 0;
		};
/* End PBXShellScriptBuildPhase section */

/* Begin PBXSourcesBuildPhase section */
		270B3DE51489359000E0A926 /* Sources */ = {
			isa = PBXSourcesBuildPhase;
			buildActionMask = 2147483647;
			files = (
				270B3E111489382F00E0A926 /* TD_Database.m in Sources */,
				270B3E121489382F00E0A926 /* TD_Body.m in Sources */,
				270B3E131489382F00E0A926 /* TD_Server.m in Sources */,
				270B3E2C1489581E00E0A926 /* TDPuller.m in Sources */,
				270B3E3A14898DF200E0A926 /* TD_Revision.m in Sources */,
				270B3E3F148D7F0000E0A926 /* TDPusher.m in Sources */,
				27821BB8148E7D6F0099B373 /* TDReplicator.m in Sources */,
				27821BBC149001B30099B373 /* TDReplicator_Tests.m in Sources */,
				279EB2CF149140DE00E74185 /* TD_View.m in Sources */,
				279EB2DC1491C34300E74185 /* TDCollateJSON.m in Sources */,
				27B0B7801491E76200A817AD /* TD_View_Tests.m in Sources */,
				27846FF115D5C8250030122F /* APITests.m in Sources */,
				27B0B797149290AB00A817AD /* TDChangeTracker.m in Sources */,
				27B0B79F1492932800A817AD /* TDBase64.m in Sources */,
				27731F001493FA3100815D67 /* TDBlobStore.m in Sources */,
				279906E5149A65B8003D4338 /* TDRemoteRequest.m in Sources */,
				279906F0149ABFC2003D4338 /* TDBatcher.m in Sources */,
				274C391E149FAE0000A5E89B /* TD_Database+Attachments.m in Sources */,
				27AA409D14AA86AE00E2A5FF /* TD_Database+Insertion.m in Sources */,
				27AA40A314AA8A6600E2A5FF /* TD_Database+Replication.m in Sources */,
				2773ADC814BD1EB80027A292 /* TD_Database+LocalDocs.m in Sources */,
				27A073ED14C0BB6200F52FE7 /* TDMisc.m in Sources */,
				279CE40114D749A7009F3FA6 /* TDMultipartReader.m in Sources */,
				279CE40614D88032009F3FA6 /* TDBlobStore_Tests.m in Sources */,
				279CE40B14D8AA23009F3FA6 /* TDMultipartDownloader.m in Sources */,
				2766EFF914DB7F9F009ECCA8 /* TDMultipartWriter.m in Sources */,
				2766EFFE14DC7B37009ECCA8 /* TDMultiStreamWriter.m in Sources */,
				27C5305514DF3A050078F886 /* TDMultipartUploader.m in Sources */,
				27103F8414E9CE4400DF7209 /* TDReachability.m in Sources */,
				27C40C7A14EC58BC00994283 /* TDReplicatorManager.m in Sources */,
				279C7E2F14F424090004A1E8 /* TDSequenceMap.m in Sources */,
				2751D4E5151BAE7000F7FD57 /* TD_DatabaseManager.m in Sources */,
				272B85151523691700A90CB2 /* TDJSON.m in Sources */,
				27ADC07A152502EE001ABC1D /* TDMultipartDocumentReader.m in Sources */,
				278B0CA1152A8B1900577747 /* TDCanonicalJSON.m in Sources */,
				27A720A1152B959100C0A0E8 /* TD_Attachment.m in Sources */,
				27CF5D2D152F514A0015D7A9 /* TDStatus.m in Sources */,
				27E7FAED155D78DA0025F93A /* TDChangeTracker_Tests.m in Sources */,
				27F128B2156AC1CA008465C2 /* TDOAuth1Authorizer.m in Sources */,
				270F5706156AE0BF000FEB8F /* TDAuthorizer.m in Sources */,
				27ED8631157D0FC600712B33 /* TDDocument.m in Sources */,
				27DA42F9158E66DD00F9E7B5 /* TDRevision.m in Sources */,
				27DA42FE158E7D3500F9E7B5 /* TDDatabase.m in Sources */,
				27DA4309158FA35600F9E7B5 /* TDCache.m in Sources */,
				27DA4313158FB79F00F9E7B5 /* TDQuery.m in Sources */,
				27DA4346159125B500F9E7B5 /* TDDatabaseManager.m in Sources */,
				27DA434B15912AFD00F9E7B5 /* TDView.m in Sources */,
				27DA435815918C8E00F9E7B5 /* TDModel.m in Sources */,
				27DA435B15918C8E00F9E7B5 /* TDModelFactory.m in Sources */,
				27E2E5A4159383E9005B9234 /* TDAttachment.m in Sources */,
				27E2E5CE159533A5005B9234 /* TDReplication.m in Sources */,
				270B3E161489382F00E0A926 /* FMDatabase.m in Sources */,
				27A82E3814A1145000C0B850 /* FMDatabaseAdditions.m in Sources */,
				270B3E181489382F00E0A926 /* FMResultSet.m in Sources */,
				275315FF14ACF9330065964D /* ExceptionUtils.m in Sources */,
				2753160014ACF9330065964D /* Logging.m in Sources */,
				2753160114ACF9330065964D /* CollectionUtils.m in Sources */,
				2753160214ACF9330065964D /* Test.m in Sources */,
				279CE3B914D4A885009F3FA6 /* MYBlockUtils.m in Sources */,
				27DB90D814DB249700FC7118 /* GTMNSData+zlib.m in Sources */,
				27D90B1815601C340000735E /* MYErrorUtils.m in Sources */,
				278E4DD91562B40B00DDCEF9 /* MYURLUtils.m in Sources */,
				27F128A8156ABFE0008465C2 /* NSMutableURLRequest+Parameters.m in Sources */,
				27F128B5156AC8B7008465C2 /* OAToken.m in Sources */,
				27F128B7156AC8C5008465C2 /* OAPlaintextSignatureProvider.m in Sources */,
				27F128B8156AC8EC008465C2 /* OAConsumer.m in Sources */,
				27F128B9156AC8F0008465C2 /* OAMutableURLRequest.m in Sources */,
				270F5702156AD215000FEB8F /* OARequestParameter.m in Sources */,
				27DA435115918C0200F9E7B5 /* MYDynamicObject.m in Sources */,
				27846FBA15D475DF0030122F /* MYRegexUtils.m in Sources */,
				27846FBD15D475DF0030122F /* MYStreamUtils.m in Sources */,
				270D6FC2164484190081812D /* TDSocketChangeTracker.m in Sources */,
				27B15517164A118100DF5E2C /* TD_Database_Tests.m in Sources */,
			);
			runOnlyForDeploymentPostprocessing = 0;
		};
		270FE0C414C5008C005FF647 /* Sources */ = {
			isa = PBXSourcesBuildPhase;
			buildActionMask = 2147483647;
			files = (
				27ED9A971639D8D2000C844A /* TouchServ.m in Sources */,
			);
			runOnlyForDeploymentPostprocessing = 0;
		};
		275315D014ACF0A10065964D /* Sources */ = {
			isa = PBXSourcesBuildPhase;
			buildActionMask = 2147483647;
			files = (
				275315E014ACF0A20065964D /* TDListener.m in Sources */,
				2753160D14ACFC2A0065964D /* TDHTTPConnection.m in Sources */,
				27E11F1114AD15940006B340 /* TDHTTPResponse.m in Sources */,
				275315E414ACF1130065964D /* DDData.m in Sources */,
				275315F214ACF1130065964D /* DDLog.m in Sources */,
				275315E514ACF1130065964D /* DDNumber.m in Sources */,
				275315E614ACF1130065964D /* DDRange.m in Sources */,
				275315EA14ACF1130065964D /* HTTPServer.m in Sources */,
				275315E914ACF1130065964D /* HTTPMessage.m in Sources */,
				275315E714ACF1130065964D /* HTTPAuthenticationRequest.m in Sources */,
				275315E814ACF1130065964D /* HTTPConnection.m in Sources */,
				275315EC14ACF1130065964D /* HTTPDataResponse.m in Sources */,
				2700BC5114B3864B00B5B297 /* HTTPFileResponse.m in Sources */,
				275315F014ACF1130065964D /* WebSocket.m in Sources */,
				27DA435E159230AA00F9E7B5 /* TDRouter.m in Sources */,
				27DA4360159230B100F9E7B5 /* TDRouter+Handlers.m in Sources */,
				27E2E61815993CB6005B9234 /* TDURLProtocol.m in Sources */,
				275315F114ACF1130065964D /* GCDAsyncSocket.m in Sources */,
				2767D7DF14C8D3E500ED0F26 /* Logging.m in Sources */,
				2767D7E014C8D3EA00ED0F26 /* CollectionUtils.m in Sources */,
				279CE39014D1EDA0009F3FA6 /* Test.m in Sources */,
				27F3A5D015ED427200263663 /* MYRegexUtils.m in Sources */,
			);
			runOnlyForDeploymentPostprocessing = 0;
		};
		27731F141495CFEF00815D67 /* Sources */ = {
			isa = PBXSourcesBuildPhase;
			buildActionMask = 2147483647;
			files = (
				274C3919149E6B0900A5E89B /* EmptyAppDelegate.m in Sources */,
				27731F1A1495CFEF00815D67 /* TD_View_Tests.m in Sources */,
				27731F1C1495CFEF00815D67 /* TDReplicator_Tests.m in Sources */,
				27C5308514E09E2C0078F886 /* TDBlobStore_Tests.m in Sources */,
			);
			runOnlyForDeploymentPostprocessing = 0;
		};
		27B0B7A51492B83B00A817AD /* Sources */ = {
			isa = PBXSourcesBuildPhase;
			buildActionMask = 2147483647;
			files = (
				27B0B7CD1492B86C00A817AD /* TD_Database.m in Sources */,
				27B0B7CE1492B86F00A817AD /* TD_View.m in Sources */,
				27B0B7CF1492B87200A817AD /* TD_Body.m in Sources */,
				27B0B7D01492B87500A817AD /* TD_Revision.m in Sources */,
				27B0B7D11492B87800A817AD /* TD_Server.m in Sources */,
				27B0B7D21492B87D00A817AD /* TDCollateJSON.m in Sources */,
				27B0B7D51492B88F00A817AD /* TDReplicator.m in Sources */,
				27B0B7D61492B8A200A817AD /* TDPuller.m in Sources */,
				27B0B7D71492B8A200A817AD /* TDPusher.m in Sources */,
				27B0B7D81492B8A200A817AD /* TDChangeTracker.m in Sources */,
				27B0B7DB1492B8A200A817AD /* TDBase64.m in Sources */,
				27731F061495335B00815D67 /* TDBlobStore.m in Sources */,
				279906E6149A65B8003D4338 /* TDRemoteRequest.m in Sources */,
				279906F1149ABFC2003D4338 /* TDBatcher.m in Sources */,
				274C391F149FAE0000A5E89B /* TD_Database+Attachments.m in Sources */,
				27A82E3914A1145000C0B850 /* FMDatabaseAdditions.m in Sources */,
				27AA409E14AA86AE00E2A5FF /* TD_Database+Insertion.m in Sources */,
				27AA40A414AA8A6600E2A5FF /* TD_Database+Replication.m in Sources */,
				2773ADC914BD1EB80027A292 /* TD_Database+LocalDocs.m in Sources */,
				27A073EE14C0BB6200F52FE7 /* TDMisc.m in Sources */,
				279CE40214D749A7009F3FA6 /* TDMultipartReader.m in Sources */,
				279CE40C14D8AA23009F3FA6 /* TDMultipartDownloader.m in Sources */,
				2766EFFA14DB7F9F009ECCA8 /* TDMultipartWriter.m in Sources */,
				2766EFFF14DC7B37009ECCA8 /* TDMultiStreamWriter.m in Sources */,
				27C5305614DF3A050078F886 /* TDMultipartUploader.m in Sources */,
				27103F8514E9CE4400DF7209 /* TDReachability.m in Sources */,
				27C40C7B14EC58BC00994283 /* TDReplicatorManager.m in Sources */,
				279C7E3014F424090004A1E8 /* TDSequenceMap.m in Sources */,
				2751D4E6151BAE7000F7FD57 /* TD_DatabaseManager.m in Sources */,
				272B85161523691700A90CB2 /* TDJSON.m in Sources */,
				27ADC07B152502EE001ABC1D /* TDMultipartDocumentReader.m in Sources */,
				278B0CA2152A8B1900577747 /* TDCanonicalJSON.m in Sources */,
				27A720A2152B959100C0A0E8 /* TD_Attachment.m in Sources */,
				27CF5D2E152F514A0015D7A9 /* TDStatus.m in Sources */,
				27F128B3156AC1CA008465C2 /* TDOAuth1Authorizer.m in Sources */,
				270F5707156AE0BF000FEB8F /* TDAuthorizer.m in Sources */,
				27ED8632157D0FC600712B33 /* TDDocument.m in Sources */,
				27DA42FA158E66DD00F9E7B5 /* TDRevision.m in Sources */,
				27DA42FF158E7D3500F9E7B5 /* TDDatabase.m in Sources */,
				27DA430A158FA35600F9E7B5 /* TDCache.m in Sources */,
				27DA4314158FB79F00F9E7B5 /* TDQuery.m in Sources */,
				27DA4319158FD9B400F9E7B5 /* TDUITableSource.m in Sources */,
				27DA4347159125B500F9E7B5 /* TDDatabaseManager.m in Sources */,
				27DA434C15912AFD00F9E7B5 /* TDView.m in Sources */,
				27DA435915918C8E00F9E7B5 /* TDModel.m in Sources */,
				27DA435C15918C8E00F9E7B5 /* TDModelFactory.m in Sources */,
				27E2E5A5159383E9005B9234 /* TDAttachment.m in Sources */,
				27E2E5CF159533A5005B9234 /* TDReplication.m in Sources */,
				27F3A5DD15ED496900263663 /* APITests.m in Sources */,
				270D6FC3164484190081812D /* TDSocketChangeTracker.m in Sources */,
				27B0B7DC1492B8B200A817AD /* FMDatabase.m in Sources */,
				27B0B7DD1492B8B200A817AD /* FMResultSet.m in Sources */,
				27B0B7DE1492B8C100A817AD /* ExceptionUtils.m in Sources */,
				27B0B7DF1492B8C100A817AD /* Logging.m in Sources */,
				27B0B7E01492B8C100A817AD /* CollectionUtils.m in Sources */,
				27B0B7E11492B8C100A817AD /* Test.m in Sources */,
				279CE3BA14D4A886009F3FA6 /* MYBlockUtils.m in Sources */,
				27DB90D914DB249700FC7118 /* GTMNSData+zlib.m in Sources */,
				27D90B1915601C350000735E /* MYErrorUtils.m in Sources */,
				278E4DDA1562B40B00DDCEF9 /* MYURLUtils.m in Sources */,
				27F12887156ABE24008465C2 /* OAConsumer.m in Sources */,
				27F12890156ABE24008465C2 /* OAMutableURLRequest.m in Sources */,
				27F12893156ABE24008465C2 /* OAPlaintextSignatureProvider.m in Sources */,
				27F12899156ABE24008465C2 /* OARequestParameter.m in Sources */,
				27F128A1156ABE24008465C2 /* OAToken.m in Sources */,
				27F128A9156ABFE0008465C2 /* NSMutableURLRequest+Parameters.m in Sources */,
				27DA435215918C0200F9E7B5 /* MYDynamicObject.m in Sources */,
				27846FBB15D475DF0030122F /* MYRegexUtils.m in Sources */,
				27846FBE15D475DF0030122F /* MYStreamUtils.m in Sources */,
				27B15518164A118100DF5E2C /* TD_Database_Tests.m in Sources */,
			);
			runOnlyForDeploymentPostprocessing = 0;
		};
		27B0B7E31492BB6B00A817AD /* Sources */ = {
			isa = PBXSourcesBuildPhase;
			buildActionMask = 2147483647;
			files = (
			);
			runOnlyForDeploymentPostprocessing = 0;
		};
		27B0B8071492C16300A817AD /* Sources */ = {
			isa = PBXSourcesBuildPhase;
			buildActionMask = 2147483647;
			files = (
				27B0B8181492C16300A817AD /* main.m in Sources */,
				27B0B81C1492C16300A817AD /* DemoAppDelegate.m in Sources */,
				27731F3714967A5F00815D67 /* RootViewController.m in Sources */,
				27731F3814967A5F00815D67 /* ConfigViewController.m in Sources */,
				27B0B8551492D0A000A817AD /* TD_View_Tests.m in Sources */,
				27B0B8571492D0AA00A817AD /* TDReplicator_Tests.m in Sources */,
				27C5308414E09E2B0078F886 /* TDBlobStore_Tests.m in Sources */,
				27E7FAEC155D78C20025F93A /* TDChangeTracker_Tests.m in Sources */,
			);
			runOnlyForDeploymentPostprocessing = 0;
		};
		27C70690148864BA00F0F099 /* Sources */ = {
			isa = PBXSourcesBuildPhase;
			buildActionMask = 2147483647;
			files = (
				27C706D31488679500F0F099 /* DemoAppController.m in Sources */,
				27C706D41488679500F0F099 /* DemoQuery.m in Sources */,
				27C706D71488679500F0F099 /* ShoppingItem.m in Sources */,
				279CE3BB14D4C775009F3FA6 /* MYBlockUtils.m in Sources */,
				27F1E4A61697995C00F0E50F /* TDJSViewCompiler.m in Sources */,
				27F1E4AB16979A0B00F0E50F /* TDJSViewCompiler_Test.m in Sources */,
			);
			runOnlyForDeploymentPostprocessing = 0;
		};
		DA023B2714BCA94C008184BB /* Sources */ = {
			isa = PBXSourcesBuildPhase;
			buildActionMask = 2147483647;
			files = (
				DA147C1C14BCAABE0052DA4D /* HTTPDataResponse.m in Sources */,
				DA147C1D14BCAABE0052DA4D /* HTTPFileResponse.m in Sources */,
				DA147C1E14BCAABE0052DA4D /* WebSocket.m in Sources */,
				DA147C1814BCAAAD0052DA4D /* HTTPAuthenticationRequest.m in Sources */,
				DA147C1914BCAAAD0052DA4D /* HTTPConnection.m in Sources */,
				DA147C1A14BCAAAD0052DA4D /* HTTPMessage.m in Sources */,
				DA147C1B14BCAAAD0052DA4D /* HTTPServer.m in Sources */,
				DA147C1714BCAA9C0052DA4D /* GCDAsyncSocket.m in Sources */,
				DA147C1614BCAA8F0052DA4D /* DDLog.m in Sources */,
				DA147C1314BCAA870052DA4D /* DDData.m in Sources */,
				DA147C1414BCAA870052DA4D /* DDNumber.m in Sources */,
				DA147C1514BCAA870052DA4D /* DDRange.m in Sources */,
				DA147C0C14BCA98A0052DA4D /* TDListener.m in Sources */,
				DA147C0D14BCA98A0052DA4D /* TDHTTPConnection.m in Sources */,
				DA147C0E14BCA98A0052DA4D /* TDHTTPResponse.m in Sources */,
				27DA435F159230AC00F9E7B5 /* TDRouter.m in Sources */,
				27DA4361159230B200F9E7B5 /* TDRouter+Handlers.m in Sources */,
				27E2E61715993CB4005B9234 /* TDURLProtocol.m in Sources */,
			);
			runOnlyForDeploymentPostprocessing = 0;
		};
		DA147C2214BCAC3B0052DA4D /* Sources */ = {
			isa = PBXSourcesBuildPhase;
			buildActionMask = 2147483647;
			files = (
			);
			runOnlyForDeploymentPostprocessing = 0;
		};
/* End PBXSourcesBuildPhase section */

/* Begin PBXTargetDependency section */
		270BDD6F15645127007D52F6 /* PBXTargetDependency */ = {
			isa = PBXTargetDependency;
			target = 275315D414ACF0A10065964D /* TouchDBListener-Mac */;
			targetProxy = 270BDD6E15645127007D52F6 /* PBXContainerItemProxy */;
		};
		270BDD711564512A007D52F6 /* PBXTargetDependency */ = {
			isa = PBXTargetDependency;
			target = 270B3DE91489359000E0A926 /* TouchDB-Mac */;
			targetProxy = 270BDD701564512A007D52F6 /* PBXContainerItemProxy */;
		};
		270BDD7315645147007D52F6 /* PBXTargetDependency */ = {
			isa = PBXTargetDependency;
			target = 27B0B7E61492BB6B00A817AD /* TouchDB-iOS */;
			targetProxy = 270BDD7215645147007D52F6 /* PBXContainerItemProxy */;
		};
		270BDD751564514C007D52F6 /* PBXTargetDependency */ = {
			isa = PBXTargetDependency;
			target = 27B0B7E61492BB6B00A817AD /* TouchDB-iOS */;
			targetProxy = 270BDD741564514C007D52F6 /* PBXContainerItemProxy */;
		};
		275315FE14ACF87F0065964D /* PBXTargetDependency */ = {
			isa = PBXTargetDependency;
			target = 270B3DE91489359000E0A926 /* TouchDB-Mac */;
			targetProxy = 275315FD14ACF87F0065964D /* PBXContainerItemProxy */;
		};
		275A290B1649A54500B0D8EE /* PBXTargetDependency */ = {
			isa = PBXTargetDependency;
			target = 270B3DE91489359000E0A926 /* TouchDB-Mac */;
			targetProxy = 275A290A1649A54500B0D8EE /* PBXContainerItemProxy */;
		};
		275A290D1649A54700B0D8EE /* PBXTargetDependency */ = {
			isa = PBXTargetDependency;
			target = 27B0B7E61492BB6B00A817AD /* TouchDB-iOS */;
			targetProxy = 275A290C1649A54700B0D8EE /* PBXContainerItemProxy */;
		};
		275A290F1649A54A00B0D8EE /* PBXTargetDependency */ = {
			isa = PBXTargetDependency;
			target = 27C70693148864BA00F0F099 /* TouchDB Mac Demo */;
			targetProxy = 275A290E1649A54A00B0D8EE /* PBXContainerItemProxy */;
		};
		275A29111649A54C00B0D8EE /* PBXTargetDependency */ = {
			isa = PBXTargetDependency;
			target = 27B0B80A1492C16300A817AD /* Grocery Sync iOS Demo */;
			targetProxy = 275A29101649A54C00B0D8EE /* PBXContainerItemProxy */;
		};
		275A29131649A54F00B0D8EE /* PBXTargetDependency */ = {
			isa = PBXTargetDependency;
			target = 275315D414ACF0A10065964D /* TouchDBListener-Mac */;
			targetProxy = 275A29121649A54F00B0D8EE /* PBXContainerItemProxy */;
		};
		275A29151649A55200B0D8EE /* PBXTargetDependency */ = {
			isa = PBXTargetDependency;
			target = DA147C1F14BCAC3B0052DA4D /* TouchDBListener-iOS */;
			targetProxy = 275A29141649A55200B0D8EE /* PBXContainerItemProxy */;
		};
		275A29171649A55500B0D8EE /* PBXTargetDependency */ = {
			isa = PBXTargetDependency;
			target = 270FE0C714C5008C005FF647 /* TouchServ */;
			targetProxy = 275A29161649A55500B0D8EE /* PBXContainerItemProxy */;
		};
		27B0B7F51492BC5B00A817AD /* PBXTargetDependency */ = {
			isa = PBXTargetDependency;
			target = 27B0B7A81492B83B00A817AD /* TouchDB-iOS-library */;
			targetProxy = 27B0B7F41492BC5B00A817AD /* PBXContainerItemProxy */;
		};
		27B15522164AD14E00DF5E2C /* PBXTargetDependency */ = {
			isa = PBXTargetDependency;
			target = 27731F131495CFEF00815D67 /* TouchDB iOS Empty App */;
			targetProxy = 27B15521164AD14E00DF5E2C /* PBXContainerItemProxy */;
		};
		27E11F1B14AD251C0006B340 /* PBXTargetDependency */ = {
			isa = PBXTargetDependency;
			target = 270B3DE91489359000E0A926 /* TouchDB-Mac */;
			targetProxy = 27E11F1A14AD251C0006B340 /* PBXContainerItemProxy */;
		};
		27E11F1D14AD25570006B340 /* PBXTargetDependency */ = {
			isa = PBXTargetDependency;
			target = 275315D414ACF0A10065964D /* TouchDBListener-Mac */;
			targetProxy = 27E11F1C14AD25570006B340 /* PBXContainerItemProxy */;
		};
		DA147C3914BCAC670052DA4D /* PBXTargetDependency */ = {
			isa = PBXTargetDependency;
			target = DA023B2614BCA94C008184BB /* Listener iOS Library */;
			targetProxy = DA147C3814BCAC670052DA4D /* PBXContainerItemProxy */;
		};
/* End PBXTargetDependency section */

/* Begin PBXVariantGroup section */
		275315DA14ACF0A20065964D /* InfoPlist.strings */ = {
			isa = PBXVariantGroup;
			children = (
				275315DB14ACF0A20065964D /* en */,
			);
			name = InfoPlist.strings;
			sourceTree = "<group>";
		};
		27B0B8141492C16300A817AD /* InfoPlist.strings */ = {
			isa = PBXVariantGroup;
			children = (
				27B0B8151492C16300A817AD /* en */,
			);
			name = InfoPlist.strings;
			sourceTree = "<group>";
		};
/* End PBXVariantGroup section */

/* Begin XCBuildConfiguration section */
		1DEB923608733DC60010E9CD /* Debug */ = {
			isa = XCBuildConfiguration;
			baseConfigurationReference = 27F074F811CDC71800E9A2AB /* MYUtilities_Debug.xcconfig */;
			buildSettings = {
				ARCHS = "$(ARCHS_STANDARD_32_64_BIT)";
				CLANG_ENABLE_OBJC_ARC = YES;
				CLANG_WARN_OBJC_MISSING_PROPERTY_SYNTHESIS = YES;
				CLANG_WARN_SUSPICIOUS_IMPLICIT_CONVERSION = YES;
				CLANG_WARN__DUPLICATE_METHOD_MATCH = YES;
<<<<<<< HEAD
				CURRENT_PROJECT_VERSION = 1.402;
=======
				CURRENT_PROJECT_VERSION = 1.004;
>>>>>>> efb7fb50
				GCC_C_LANGUAGE_STANDARD = c99;
				GCC_DYNAMIC_NO_PIC = NO;
				GCC_OPTIMIZATION_LEVEL = 0;
				GCC_VERSION = com.apple.compilers.llvm.clang.1_0;
				GCC_WARN_64_TO_32_BIT_CONVERSION = YES;
				GCC_WARN_ABOUT_RETURN_TYPE = YES;
				GCC_WARN_UNDECLARED_SELECTOR = YES;
				GCC_WARN_UNINITIALIZED_AUTOS = YES;
				GCC_WARN_UNUSED_FUNCTION = YES;
				GCC_WARN_UNUSED_VARIABLE = YES;
				ONLY_ACTIVE_ARCH = NO;
				SDKROOT = macosx;
				VERSIONING_SYSTEM = "apple-generic";
				VERSION_INFO_FILE = "$(PRODUCT_NAME)_vers.c";
			};
			name = Debug;
		};
		1DEB923708733DC60010E9CD /* Release */ = {
			isa = XCBuildConfiguration;
			baseConfigurationReference = 27F074F911CDC71800E9A2AB /* MYUtilities_Release.xcconfig */;
			buildSettings = {
				ARCHS = "$(ARCHS_STANDARD_32_64_BIT)";
				CLANG_ENABLE_OBJC_ARC = YES;
				CLANG_WARN_OBJC_MISSING_PROPERTY_SYNTHESIS = YES;
				CLANG_WARN_SUSPICIOUS_IMPLICIT_CONVERSION = YES;
				CLANG_WARN__DUPLICATE_METHOD_MATCH = YES;
<<<<<<< HEAD
				CURRENT_PROJECT_VERSION = 1.402;
=======
				CURRENT_PROJECT_VERSION = 1.004;
>>>>>>> efb7fb50
				GCC_C_LANGUAGE_STANDARD = c99;
				GCC_DYNAMIC_NO_PIC = NO;
				GCC_VERSION = com.apple.compilers.llvm.clang.1_0;
				GCC_WARN_64_TO_32_BIT_CONVERSION = YES;
				GCC_WARN_ABOUT_RETURN_TYPE = YES;
				GCC_WARN_UNDECLARED_SELECTOR = YES;
				GCC_WARN_UNINITIALIZED_AUTOS = YES;
				GCC_WARN_UNUSED_FUNCTION = YES;
				GCC_WARN_UNUSED_VARIABLE = YES;
				SDKROOT = macosx;
				VERSIONING_SYSTEM = "apple-generic";
				VERSION_INFO_FILE = "$(PRODUCT_NAME)_vers.c";
			};
			name = Release;
		};
		270B3E0C1489359100E0A926 /* Debug */ = {
			isa = XCBuildConfiguration;
			buildSettings = {
				ALWAYS_SEARCH_USER_PATHS = NO;
				ARCHS = "$(ARCHS_STANDARD_64_BIT)";
				COMBINE_HIDPI_IMAGES = YES;
				DYLIB_COMPATIBILITY_VERSION = 1;
				DYLIB_CURRENT_VERSION = 1;
				EXPORTED_SYMBOLS_FILE = "";
				FRAMEWORK_VERSION = A;
				GCC_DYNAMIC_NO_PIC = NO;
				GCC_PRECOMPILE_PREFIX_HEADER = YES;
				GCC_PREFIX_HEADER = Source/TouchDBPrefix.h;
				GCC_SYMBOLS_PRIVATE_EXTERN = NO;
				INFOPLIST_FILE = "Source/TouchDB-Info.plist";
				LD_DYLIB_INSTALL_NAME = "@rpath/$(EXECUTABLE_PATH)";
				MACOSX_DEPLOYMENT_TARGET = 10.7;
				PRODUCT_NAME = TouchDB;
				WRAPPER_EXTENSION = framework;
			};
			name = Debug;
		};
		270B3E0D1489359100E0A926 /* Release */ = {
			isa = XCBuildConfiguration;
			buildSettings = {
				ALWAYS_SEARCH_USER_PATHS = NO;
				ARCHS = "$(ARCHS_STANDARD_64_BIT)";
				COMBINE_HIDPI_IMAGES = YES;
				DEPLOYMENT_POSTPROCESSING = YES;
				DYLIB_COMPATIBILITY_VERSION = 1;
				DYLIB_CURRENT_VERSION = 1;
				EXPORTED_SYMBOLS_FILE = Source/TouchDB.exp;
				FRAMEWORK_VERSION = A;
				GCC_DYNAMIC_NO_PIC = NO;
				GCC_PRECOMPILE_PREFIX_HEADER = YES;
				GCC_PREFIX_HEADER = Source/TouchDBPrefix.h;
				GCC_SYMBOLS_PRIVATE_EXTERN = NO;
				INFOPLIST_FILE = "Source/TouchDB-Info.plist";
				LD_DYLIB_INSTALL_NAME = "@rpath/$(EXECUTABLE_PATH)";
				MACOSX_DEPLOYMENT_TARGET = 10.7;
				PRODUCT_NAME = TouchDB;
				STRIP_INSTALLED_PRODUCT = YES;
				WRAPPER_EXTENSION = framework;
			};
			name = Release;
		};
		270FE0D214C5008C005FF647 /* Debug */ = {
			isa = XCBuildConfiguration;
			buildSettings = {
				ALWAYS_SEARCH_USER_PATHS = NO;
				ARCHS = "$(ARCHS_STANDARD_64_BIT)";
				COPY_PHASE_STRIP = NO;
				GCC_C_LANGUAGE_STANDARD = gnu99;
				GCC_DYNAMIC_NO_PIC = NO;
				GCC_ENABLE_OBJC_EXCEPTIONS = YES;
				GCC_PREPROCESSOR_DEFINITIONS = (
					"DEBUG=1",
					"$(inherited)",
				);
				GCC_SYMBOLS_PRIVATE_EXTERN = NO;
				GCC_WARN_ABOUT_MISSING_PROTOTYPES = YES;
				LD_RUNPATH_SEARCH_PATHS = "@loader_path/";
				MACOSX_DEPLOYMENT_TARGET = 10.7;
				PRODUCT_NAME = "$(TARGET_NAME)";
			};
			name = Debug;
		};
		270FE0D314C5008C005FF647 /* Release */ = {
			isa = XCBuildConfiguration;
			buildSettings = {
				ALWAYS_SEARCH_USER_PATHS = NO;
				ARCHS = "$(ARCHS_STANDARD_64_BIT)";
				COPY_PHASE_STRIP = YES;
				DEBUG_INFORMATION_FORMAT = "dwarf-with-dsym";
				GCC_C_LANGUAGE_STANDARD = gnu99;
				GCC_ENABLE_OBJC_EXCEPTIONS = YES;
				GCC_WARN_ABOUT_MISSING_PROTOTYPES = YES;
				LD_RUNPATH_SEARCH_PATHS = "@loader_path/";
				MACOSX_DEPLOYMENT_TARGET = 10.7;
				PRODUCT_NAME = "$(TARGET_NAME)";
			};
			name = Release;
		};
		275315E214ACF0A20065964D /* Debug */ = {
			isa = XCBuildConfiguration;
			buildSettings = {
				ALWAYS_SEARCH_USER_PATHS = NO;
				ARCHS = "$(ARCHS_STANDARD_64_BIT)";
				CLANG_WARN_SUSPICIOUS_IMPLICIT_CONVERSION = NO;
				COMBINE_HIDPI_IMAGES = YES;
				COPY_PHASE_STRIP = NO;
				DYLIB_COMPATIBILITY_VERSION = 1;
				DYLIB_CURRENT_VERSION = 1;
				EXPORTED_SYMBOLS_FILE = Listener/TouchDBListener.exp;
				FRAMEWORK_VERSION = A;
				GCC_C_LANGUAGE_STANDARD = gnu99;
				GCC_DYNAMIC_NO_PIC = NO;
				GCC_ENABLE_OBJC_EXCEPTIONS = YES;
				GCC_PREPROCESSOR_DEFINITIONS = (
					"DEBUG=1",
					"$(inherited)",
				);
				GCC_SYMBOLS_PRIVATE_EXTERN = NO;
				GCC_WARN_SIGN_COMPARE = NO;
				GCC_WARN_UNINITIALIZED_AUTOS = YES;
				INFOPLIST_FILE = "Listener/TouchDBListener-Info.plist";
				LD_DYLIB_INSTALL_NAME = "@rpath/$(EXECUTABLE_PATH)";
				MACOSX_DEPLOYMENT_TARGET = 10.7;
				PRODUCT_NAME = "$(TARGET_NAME)";
				WRAPPER_EXTENSION = framework;
			};
			name = Debug;
		};
		275315E314ACF0A20065964D /* Release */ = {
			isa = XCBuildConfiguration;
			buildSettings = {
				ALWAYS_SEARCH_USER_PATHS = NO;
				ARCHS = "$(ARCHS_STANDARD_64_BIT)";
				CLANG_WARN_SUSPICIOUS_IMPLICIT_CONVERSION = NO;
				COMBINE_HIDPI_IMAGES = YES;
				COPY_PHASE_STRIP = YES;
				DEBUG_INFORMATION_FORMAT = "dwarf-with-dsym";
				DEPLOYMENT_POSTPROCESSING = YES;
				DYLIB_COMPATIBILITY_VERSION = 1;
				DYLIB_CURRENT_VERSION = 1;
				EXPORTED_SYMBOLS_FILE = Listener/TouchDBListener.exp;
				FRAMEWORK_VERSION = A;
				GCC_C_LANGUAGE_STANDARD = gnu99;
				GCC_DYNAMIC_NO_PIC = NO;
				GCC_ENABLE_OBJC_EXCEPTIONS = YES;
				GCC_SYMBOLS_PRIVATE_EXTERN = NO;
				GCC_WARN_SIGN_COMPARE = NO;
				GCC_WARN_UNINITIALIZED_AUTOS = YES;
				INFOPLIST_FILE = "Listener/TouchDBListener-Info.plist";
				LD_DYLIB_INSTALL_NAME = "@rpath/$(EXECUTABLE_PATH)";
				MACOSX_DEPLOYMENT_TARGET = 10.7;
				PRODUCT_NAME = "$(TARGET_NAME)";
				STRIP_INSTALLED_PRODUCT = YES;
				WRAPPER_EXTENSION = framework;
			};
			name = Release;
		};
		275A29081649A54000B0D8EE /* Debug */ = {
			isa = XCBuildConfiguration;
			buildSettings = {
				PRODUCT_NAME = "$(TARGET_NAME)";
			};
			name = Debug;
		};
		275A29091649A54000B0D8EE /* Release */ = {
			isa = XCBuildConfiguration;
			buildSettings = {
				PRODUCT_NAME = "$(TARGET_NAME)";
			};
			name = Release;
		};
		27731F281495CFEF00815D67 /* Debug */ = {
			isa = XCBuildConfiguration;
			buildSettings = {
				ALWAYS_SEARCH_USER_PATHS = NO;
				ARCHS = "$(ARCHS_STANDARD_32_BIT)";
				CODE_SIGN_IDENTITY = "";
				"CODE_SIGN_IDENTITY[sdk=iphoneos*]" = "iPhone Developer";
				COPY_PHASE_STRIP = NO;
				FRAMEWORK_SEARCH_PATHS = (
					"$(inherited)",
					"\"$(DEVELOPER_FRAMEWORKS_DIR)\"",
					"\"$(SRCROOT)/Demo-iOS/Frameworks\"",
				);
				GCC_C_LANGUAGE_STANDARD = gnu99;
				GCC_DYNAMIC_NO_PIC = NO;
				GCC_PRECOMPILE_PREFIX_HEADER = YES;
				GCC_PREFIX_HEADER = "Demo-iOS/iOS Demo-Prefix.pch";
				GCC_PREPROCESSOR_DEFINITIONS = (
					"DEBUG=1",
					"$(inherited)",
				);
				GCC_SYMBOLS_PRIVATE_EXTERN = NO;
				GCC_WARN_ABOUT_MISSING_PROTOTYPES = YES;
				INFOPLIST_FILE = "Demo-iOS/iOS Empty App-Info.plist";
				IPHONEOS_DEPLOYMENT_TARGET = 5.0;
				OTHER_LDFLAGS = "-ObjC";
				PRODUCT_NAME = "TouchDB Empty App";
				SDKROOT = iphoneos;
				TARGETED_DEVICE_FAMILY = "1,2";
				WRAPPER_EXTENSION = app;
			};
			name = Debug;
		};
		27731F291495CFEF00815D67 /* Release */ = {
			isa = XCBuildConfiguration;
			buildSettings = {
				ALWAYS_SEARCH_USER_PATHS = NO;
				ARCHS = "$(ARCHS_STANDARD_32_BIT)";
				CODE_SIGN_IDENTITY = "";
				"CODE_SIGN_IDENTITY[sdk=iphoneos*]" = "iPhone Developer";
				COPY_PHASE_STRIP = YES;
				FRAMEWORK_SEARCH_PATHS = (
					"$(inherited)",
					"\"$(DEVELOPER_FRAMEWORKS_DIR)\"",
					"\"$(SRCROOT)/Demo-iOS/Frameworks\"",
				);
				GCC_C_LANGUAGE_STANDARD = gnu99;
				GCC_PRECOMPILE_PREFIX_HEADER = YES;
				GCC_PREFIX_HEADER = "Demo-iOS/iOS Demo-Prefix.pch";
				GCC_WARN_ABOUT_MISSING_PROTOTYPES = YES;
				INFOPLIST_FILE = "Demo-iOS/iOS Empty App-Info.plist";
				IPHONEOS_DEPLOYMENT_TARGET = 5.0;
				OTHER_CFLAGS = "-DNS_BLOCK_ASSERTIONS=1";
				OTHER_LDFLAGS = "-ObjC";
				PRODUCT_NAME = "TouchDB Empty App";
				SDKROOT = iphoneos;
				TARGETED_DEVICE_FAMILY = "1,2";
				VALIDATE_PRODUCT = YES;
				WRAPPER_EXTENSION = app;
			};
			name = Release;
		};
		27B0B7C81492B83C00A817AD /* Debug */ = {
			isa = XCBuildConfiguration;
			buildSettings = {
				ALWAYS_SEARCH_USER_PATHS = NO;
				ARCHS = "$(ARCHS_STANDARD_32_BIT)";
				COPY_PHASE_STRIP = NO;
				DSTROOT = /tmp/TouchDBiOS.dst;
				GCC_C_LANGUAGE_STANDARD = gnu99;
				GCC_DYNAMIC_NO_PIC = NO;
				GCC_PRECOMPILE_PREFIX_HEADER = NO;
				GCC_PREFIX_HEADER = Source/TouchDBPrefix.h;
				GCC_SYMBOLS_PRIVATE_EXTERN = NO;
				GCC_WARN_ABOUT_MISSING_PROTOTYPES = YES;
				IPHONEOS_DEPLOYMENT_TARGET = 5.0;
				OTHER_LDFLAGS = "-ObjC";
				PRODUCT_NAME = TouchDB;
				SDKROOT = iphoneos;
				SKIP_INSTALL = YES;
			};
			name = Debug;
		};
		27B0B7C91492B83C00A817AD /* Release */ = {
			isa = XCBuildConfiguration;
			buildSettings = {
				ALWAYS_SEARCH_USER_PATHS = NO;
				ARCHS = "$(ARCHS_STANDARD_32_BIT)";
				COPY_PHASE_STRIP = YES;
				DSTROOT = /tmp/TouchDBiOS.dst;
				GCC_C_LANGUAGE_STANDARD = gnu99;
				GCC_PRECOMPILE_PREFIX_HEADER = NO;
				GCC_PREFIX_HEADER = Source/TouchDBPrefix.h;
				GCC_WARN_ABOUT_MISSING_PROTOTYPES = YES;
				IPHONEOS_DEPLOYMENT_TARGET = 5.0;
				OTHER_LDFLAGS = "-ObjC";
				PRODUCT_NAME = TouchDB;
				SDKROOT = iphoneos;
				SKIP_INSTALL = YES;
				VALIDATE_PRODUCT = YES;
			};
			name = Release;
		};
		27B0B7F21492BB6C00A817AD /* Debug */ = {
			isa = XCBuildConfiguration;
			buildSettings = {
				ALWAYS_SEARCH_USER_PATHS = NO;
				ARCHS = "$(ARCHS_STANDARD_32_BIT)";
				CONFIGURATION_BUILD_DIR = "$(BUILD_DIR)/$(CONFIGURATION)-ios-universal";
				COPY_PHASE_STRIP = NO;
				GCC_C_LANGUAGE_STANDARD = gnu99;
				GCC_DYNAMIC_NO_PIC = NO;
				GCC_ENABLE_OBJC_EXCEPTIONS = YES;
				GCC_PRECOMPILE_PREFIX_HEADER = YES;
				GCC_PREFIX_HEADER = Source/TouchDBPrefix.h;
				GCC_PREPROCESSOR_DEFINITIONS = (
					"DEBUG=1",
					"$(inherited)",
				);
				GCC_SYMBOLS_PRIVATE_EXTERN = NO;
				GCC_WARN_ABOUT_MISSING_PROTOTYPES = YES;
				INFOPLIST_FILE = "Source/TouchDB-Info.plist";
				INSTALL_PATH = "$(LOCAL_LIBRARY_DIR)/Frameworks";
				MACH_O_TYPE = mh_dylib;
				ONLY_ACTIVE_ARCH = NO;
				PRODUCT_NAME = TouchDB;
				SDKROOT = iphoneos;
				TARGETED_DEVICE_FAMILY = "1,2";
				WRAPPER_EXTENSION = framework;
			};
			name = Debug;
		};
		27B0B7F31492BB6C00A817AD /* Release */ = {
			isa = XCBuildConfiguration;
			buildSettings = {
				ALWAYS_SEARCH_USER_PATHS = NO;
				ARCHS = "$(ARCHS_STANDARD_32_BIT)";
				CONFIGURATION_BUILD_DIR = "$(BUILD_DIR)/$(CONFIGURATION)-ios-universal";
				COPY_PHASE_STRIP = YES;
				DEBUG_INFORMATION_FORMAT = "dwarf-with-dsym";
				GCC_C_LANGUAGE_STANDARD = gnu99;
				GCC_ENABLE_OBJC_EXCEPTIONS = YES;
				GCC_PRECOMPILE_PREFIX_HEADER = YES;
				GCC_PREFIX_HEADER = Source/TouchDBPrefix.h;
				GCC_WARN_ABOUT_MISSING_PROTOTYPES = YES;
				INFOPLIST_FILE = "Source/TouchDB-Info.plist";
				INSTALL_PATH = "$(LOCAL_LIBRARY_DIR)/Frameworks";
				MACH_O_TYPE = mh_dylib;
				ONLY_ACTIVE_ARCH = NO;
				PRODUCT_NAME = TouchDB;
				SDKROOT = iphoneos;
				TARGETED_DEVICE_FAMILY = "1,2";
				WRAPPER_EXTENSION = framework;
			};
			name = Release;
		};
		27B0B82A1492C16300A817AD /* Debug */ = {
			isa = XCBuildConfiguration;
			buildSettings = {
				ALWAYS_SEARCH_USER_PATHS = NO;
				ARCHS = "$(ARCHS_STANDARD_32_BIT)";
				CLANG_ENABLE_OBJC_ARC = YES;
				CODE_SIGN_IDENTITY = "";
				"CODE_SIGN_IDENTITY[sdk=iphoneos*]" = "iPhone Developer";
				COPY_PHASE_STRIP = NO;
				FRAMEWORK_SEARCH_PATHS = (
					"$(inherited)",
					"\"$(DEVELOPER_FRAMEWORKS_DIR)\"",
				);
				GCC_C_LANGUAGE_STANDARD = gnu99;
				GCC_PRECOMPILE_PREFIX_HEADER = YES;
				GCC_PREFIX_HEADER = "Demo-iOS/iOS Demo-Prefix.pch";
				GCC_PREPROCESSOR_DEFINITIONS = (
					"DEBUG=1",
					"$(inherited)",
				);
				GCC_SYMBOLS_PRIVATE_EXTERN = NO;
				GCC_WARN_ABOUT_MISSING_PROTOTYPES = YES;
				INFOPLIST_FILE = "Demo-iOS/iOS Demo-Info.plist";
				IPHONEOS_DEPLOYMENT_TARGET = 5.1;
				OTHER_LDFLAGS = "-ObjC";
				PRODUCT_NAME = "Grocery Sync";
				"PROVISIONING_PROFILE[sdk=iphoneos*]" = "";
				SDKROOT = iphoneos;
				TARGETED_DEVICE_FAMILY = "1,2";
				WRAPPER_EXTENSION = app;
			};
			name = Debug;
		};
		27B0B82B1492C16300A817AD /* Release */ = {
			isa = XCBuildConfiguration;
			buildSettings = {
				ALWAYS_SEARCH_USER_PATHS = NO;
				ARCHS = "$(ARCHS_STANDARD_32_BIT)";
				CLANG_ENABLE_OBJC_ARC = YES;
				CODE_SIGN_IDENTITY = "iPhone Distribution";
				"CODE_SIGN_IDENTITY[sdk=iphoneos*]" = "iPhone Distribution";
				COPY_PHASE_STRIP = YES;
				FRAMEWORK_SEARCH_PATHS = (
					"$(inherited)",
					"\"$(DEVELOPER_FRAMEWORKS_DIR)\"",
				);
				GCC_C_LANGUAGE_STANDARD = gnu99;
				GCC_PRECOMPILE_PREFIX_HEADER = YES;
				GCC_PREFIX_HEADER = "Demo-iOS/iOS Demo-Prefix.pch";
				GCC_WARN_ABOUT_MISSING_PROTOTYPES = YES;
				INFOPLIST_FILE = "Demo-iOS/iOS Demo-Info.plist";
				IPHONEOS_DEPLOYMENT_TARGET = 5.1;
				OTHER_CFLAGS = "-DNS_BLOCK_ASSERTIONS=1";
				OTHER_LDFLAGS = "-ObjC";
				PRODUCT_NAME = "Grocery Sync";
				PROVISIONING_PROFILE = "";
				"PROVISIONING_PROFILE[sdk=iphoneos*]" = "";
				SDKROOT = iphoneos;
				TARGETED_DEVICE_FAMILY = "1,2";
				VALIDATE_PRODUCT = YES;
				WRAPPER_EXTENSION = app;
			};
			name = Release;
		};
		27C706B0148864BA00F0F099 /* Debug */ = {
			isa = XCBuildConfiguration;
			buildSettings = {
				ALWAYS_SEARCH_USER_PATHS = NO;
				ARCHS = "$(ARCHS_STANDARD_64_BIT)";
				COMBINE_HIDPI_IMAGES = YES;
				COPY_PHASE_STRIP = NO;
				GCC_DYNAMIC_NO_PIC = NO;
				GCC_PRECOMPILE_PREFIX_HEADER = YES;
				GCC_SYMBOLS_PRIVATE_EXTERN = NO;
				GCC_VERSION = com.apple.compilers.llvm.clang.1_0;
				GCC_WARN_64_TO_32_BIT_CONVERSION = YES;
				GCC_WARN_ABOUT_MISSING_PROTOTYPES = YES;
				INFOPLIST_FILE = "Demo-Mac/ShoppingDemo-Info.plist";
				LD_RUNPATH_SEARCH_PATHS = "@loader_path/../Frameworks";
				MACOSX_DEPLOYMENT_TARGET = 10.7;
				PRODUCT_NAME = "TouchDB Demo";
				VALID_ARCHS = x86_64;
				WRAPPER_EXTENSION = app;
			};
			name = Debug;
		};
		27C706B1148864BA00F0F099 /* Release */ = {
			isa = XCBuildConfiguration;
			buildSettings = {
				ALWAYS_SEARCH_USER_PATHS = NO;
				ARCHS = "$(ARCHS_STANDARD_64_BIT)";
				COMBINE_HIDPI_IMAGES = YES;
				COPY_PHASE_STRIP = YES;
				DEBUG_INFORMATION_FORMAT = "dwarf-with-dsym";
				GCC_PRECOMPILE_PREFIX_HEADER = YES;
				GCC_VERSION = com.apple.compilers.llvm.clang.1_0;
				GCC_WARN_64_TO_32_BIT_CONVERSION = YES;
				GCC_WARN_ABOUT_MISSING_PROTOTYPES = YES;
				INFOPLIST_FILE = "Demo-Mac/ShoppingDemo-Info.plist";
				LD_RUNPATH_SEARCH_PATHS = "@loader_path/../Frameworks";
				MACOSX_DEPLOYMENT_TARGET = 10.7;
				PRODUCT_NAME = "TouchDB Demo";
				VALID_ARCHS = x86_64;
				WRAPPER_EXTENSION = app;
			};
			name = Release;
		};
		DA023B6214BCA94C008184BB /* Debug */ = {
			isa = XCBuildConfiguration;
			buildSettings = {
				ALWAYS_SEARCH_USER_PATHS = NO;
				ARCHS = "$(ARCHS_STANDARD_32_BIT)";
				CLANG_ENABLE_OBJC_ARC = YES;
				CLANG_WARN_SUSPICIOUS_IMPLICIT_CONVERSION = NO;
				COPY_PHASE_STRIP = NO;
				DSTROOT = /tmp/TouchDBiOS.dst;
				GCC_C_LANGUAGE_STANDARD = gnu99;
				GCC_DYNAMIC_NO_PIC = NO;
				GCC_PRECOMPILE_PREFIX_HEADER = YES;
				GCC_PREFIX_HEADER = Source/TouchDBPrefix.h;
				GCC_SYMBOLS_PRIVATE_EXTERN = NO;
				GCC_WARN_ABOUT_MISSING_PROTOTYPES = YES;
				GCC_WARN_ABOUT_POINTER_SIGNEDNESS = YES;
				GCC_WARN_SIGN_COMPARE = NO;
				IPHONEOS_DEPLOYMENT_TARGET = 5.0;
				OTHER_LDFLAGS = "-ObjC";
				PRODUCT_NAME = TouchDBListener;
				SDKROOT = iphoneos;
				SKIP_INSTALL = YES;
			};
			name = Debug;
		};
		DA023B6314BCA94C008184BB /* Release */ = {
			isa = XCBuildConfiguration;
			buildSettings = {
				ALWAYS_SEARCH_USER_PATHS = NO;
				ARCHS = "$(ARCHS_STANDARD_32_BIT)";
				CLANG_ENABLE_OBJC_ARC = YES;
				CLANG_WARN_SUSPICIOUS_IMPLICIT_CONVERSION = NO;
				COPY_PHASE_STRIP = YES;
				DSTROOT = /tmp/TouchDBiOS.dst;
				GCC_C_LANGUAGE_STANDARD = gnu99;
				GCC_PRECOMPILE_PREFIX_HEADER = YES;
				GCC_PREFIX_HEADER = Source/TouchDBPrefix.h;
				GCC_WARN_ABOUT_MISSING_PROTOTYPES = YES;
				GCC_WARN_ABOUT_POINTER_SIGNEDNESS = YES;
				GCC_WARN_SIGN_COMPARE = NO;
				IPHONEOS_DEPLOYMENT_TARGET = 5.0;
				OTHER_LDFLAGS = "-ObjC";
				PRODUCT_NAME = TouchDBListener;
				SDKROOT = iphoneos;
				SKIP_INSTALL = YES;
				VALIDATE_PRODUCT = YES;
			};
			name = Release;
		};
		DA147C3414BCAC3B0052DA4D /* Debug */ = {
			isa = XCBuildConfiguration;
			buildSettings = {
				ALWAYS_SEARCH_USER_PATHS = NO;
				ARCHS = "$(ARCHS_STANDARD_32_BIT)";
				CONFIGURATION_BUILD_DIR = "$(BUILD_DIR)/$(CONFIGURATION)-ios-universal";
				COPY_PHASE_STRIP = NO;
				GCC_C_LANGUAGE_STANDARD = gnu99;
				GCC_DYNAMIC_NO_PIC = NO;
				GCC_ENABLE_OBJC_EXCEPTIONS = YES;
				GCC_PRECOMPILE_PREFIX_HEADER = YES;
				GCC_PREFIX_HEADER = "iTouchDB/iTouchDB-Prefix.pch";
				GCC_PREPROCESSOR_DEFINITIONS = (
					"DEBUG=1",
					"$(inherited)",
				);
				GCC_SYMBOLS_PRIVATE_EXTERN = NO;
				GCC_WARN_ABOUT_MISSING_PROTOTYPES = YES;
				INSTALL_PATH = "$(LOCAL_LIBRARY_DIR)/Frameworks";
				MACH_O_TYPE = mh_dylib;
				ONLY_ACTIVE_ARCH = NO;
				PRODUCT_NAME = TouchDBListener;
				SDKROOT = iphoneos;
				TARGETED_DEVICE_FAMILY = "1,2";
				WRAPPER_EXTENSION = framework;
			};
			name = Debug;
		};
		DA147C3514BCAC3B0052DA4D /* Release */ = {
			isa = XCBuildConfiguration;
			buildSettings = {
				ALWAYS_SEARCH_USER_PATHS = NO;
				ARCHS = "$(ARCHS_STANDARD_32_BIT)";
				CONFIGURATION_BUILD_DIR = "$(BUILD_DIR)/$(CONFIGURATION)-ios-universal";
				COPY_PHASE_STRIP = YES;
				DEBUG_INFORMATION_FORMAT = "dwarf-with-dsym";
				GCC_C_LANGUAGE_STANDARD = gnu99;
				GCC_ENABLE_OBJC_EXCEPTIONS = YES;
				GCC_PRECOMPILE_PREFIX_HEADER = YES;
				GCC_PREFIX_HEADER = "iTouchDB/iTouchDB-Prefix.pch";
				GCC_WARN_ABOUT_MISSING_PROTOTYPES = YES;
				INSTALL_PATH = "$(LOCAL_LIBRARY_DIR)/Frameworks";
				MACH_O_TYPE = mh_dylib;
				ONLY_ACTIVE_ARCH = NO;
				PRODUCT_NAME = TouchDBListener;
				SDKROOT = iphoneos;
				TARGETED_DEVICE_FAMILY = "1,2";
				WRAPPER_EXTENSION = framework;
			};
			name = Release;
		};
/* End XCBuildConfiguration section */

/* Begin XCConfigurationList section */
		1DEB923508733DC60010E9CD /* Build configuration list for PBXProject "TouchDB" */ = {
			isa = XCConfigurationList;
			buildConfigurations = (
				1DEB923608733DC60010E9CD /* Debug */,
				1DEB923708733DC60010E9CD /* Release */,
			);
			defaultConfigurationIsVisible = 0;
			defaultConfigurationName = Release;
		};
		270B3E0B1489359100E0A926 /* Build configuration list for PBXNativeTarget "TouchDB-Mac" */ = {
			isa = XCConfigurationList;
			buildConfigurations = (
				270B3E0C1489359100E0A926 /* Debug */,
				270B3E0D1489359100E0A926 /* Release */,
			);
			defaultConfigurationIsVisible = 0;
			defaultConfigurationName = Release;
		};
		270FE0D414C5008C005FF647 /* Build configuration list for PBXNativeTarget "TouchServ" */ = {
			isa = XCConfigurationList;
			buildConfigurations = (
				270FE0D214C5008C005FF647 /* Debug */,
				270FE0D314C5008C005FF647 /* Release */,
			);
			defaultConfigurationIsVisible = 0;
			defaultConfigurationName = Release;
		};
		275315E114ACF0A20065964D /* Build configuration list for PBXNativeTarget "TouchDBListener-Mac" */ = {
			isa = XCConfigurationList;
			buildConfigurations = (
				275315E214ACF0A20065964D /* Debug */,
				275315E314ACF0A20065964D /* Release */,
			);
			defaultConfigurationIsVisible = 0;
			defaultConfigurationName = Release;
		};
		275A29071649A54000B0D8EE /* Build configuration list for PBXAggregateTarget "All" */ = {
			isa = XCConfigurationList;
			buildConfigurations = (
				275A29081649A54000B0D8EE /* Debug */,
				275A29091649A54000B0D8EE /* Release */,
			);
			defaultConfigurationIsVisible = 0;
			defaultConfigurationName = Release;
		};
		27731F271495CFEF00815D67 /* Build configuration list for PBXNativeTarget "TouchDB iOS Empty App" */ = {
			isa = XCConfigurationList;
			buildConfigurations = (
				27731F281495CFEF00815D67 /* Debug */,
				27731F291495CFEF00815D67 /* Release */,
			);
			defaultConfigurationIsVisible = 0;
			defaultConfigurationName = Release;
		};
		27B0B7C71492B83C00A817AD /* Build configuration list for PBXNativeTarget "TouchDB-iOS-library" */ = {
			isa = XCConfigurationList;
			buildConfigurations = (
				27B0B7C81492B83C00A817AD /* Debug */,
				27B0B7C91492B83C00A817AD /* Release */,
			);
			defaultConfigurationIsVisible = 0;
			defaultConfigurationName = Release;
		};
		27B0B7F11492BB6C00A817AD /* Build configuration list for PBXNativeTarget "TouchDB-iOS" */ = {
			isa = XCConfigurationList;
			buildConfigurations = (
				27B0B7F21492BB6C00A817AD /* Debug */,
				27B0B7F31492BB6C00A817AD /* Release */,
			);
			defaultConfigurationIsVisible = 0;
			defaultConfigurationName = Release;
		};
		27B0B8291492C16300A817AD /* Build configuration list for PBXNativeTarget "Grocery Sync iOS Demo" */ = {
			isa = XCConfigurationList;
			buildConfigurations = (
				27B0B82A1492C16300A817AD /* Debug */,
				27B0B82B1492C16300A817AD /* Release */,
			);
			defaultConfigurationIsVisible = 0;
			defaultConfigurationName = Release;
		};
		27C706AF148864BA00F0F099 /* Build configuration list for PBXNativeTarget "TouchDB Mac Demo" */ = {
			isa = XCConfigurationList;
			buildConfigurations = (
				27C706B0148864BA00F0F099 /* Debug */,
				27C706B1148864BA00F0F099 /* Release */,
			);
			defaultConfigurationIsVisible = 0;
			defaultConfigurationName = Release;
		};
		DA023B6114BCA94C008184BB /* Build configuration list for PBXNativeTarget "Listener iOS Library" */ = {
			isa = XCConfigurationList;
			buildConfigurations = (
				DA023B6214BCA94C008184BB /* Debug */,
				DA023B6314BCA94C008184BB /* Release */,
			);
			defaultConfigurationIsVisible = 0;
			defaultConfigurationName = Release;
		};
		DA147C3314BCAC3B0052DA4D /* Build configuration list for PBXNativeTarget "TouchDBListener-iOS" */ = {
			isa = XCConfigurationList;
			buildConfigurations = (
				DA147C3414BCAC3B0052DA4D /* Debug */,
				DA147C3514BCAC3B0052DA4D /* Release */,
			);
			defaultConfigurationIsVisible = 0;
			defaultConfigurationName = Release;
		};
/* End XCConfigurationList section */
	};
	rootObject = 08FB7793FE84155DC02AAC07 /* Project object */;
}<|MERGE_RESOLUTION|>--- conflicted
+++ resolved
@@ -373,7 +373,6 @@
 		27F128B7156AC8C5008465C2 /* OAPlaintextSignatureProvider.m in Sources */ = {isa = PBXBuildFile; fileRef = 27F1285E156ABE24008465C2 /* OAPlaintextSignatureProvider.m */; settings = {COMPILER_FLAGS = "-fno-objc-arc"; }; };
 		27F128B8156AC8EC008465C2 /* OAConsumer.m in Sources */ = {isa = PBXBuildFile; fileRef = 27F12856156ABE24008465C2 /* OAConsumer.m */; settings = {COMPILER_FLAGS = "-fno-objc-arc"; }; };
 		27F128B9156AC8F0008465C2 /* OAMutableURLRequest.m in Sources */ = {isa = PBXBuildFile; fileRef = 27F1285C156ABE24008465C2 /* OAMutableURLRequest.m */; settings = {COMPILER_FLAGS = "-fno-objc-arc"; }; };
-<<<<<<< HEAD
 		27F3A5D015ED427200263663 /* MYRegexUtils.m in Sources */ = {isa = PBXBuildFile; fileRef = 27846FB615D475DF0030122F /* MYRegexUtils.m */; settings = {COMPILER_FLAGS = "-fno-objc-arc"; }; };
 		27F3A5DD15ED496900263663 /* APITests.m in Sources */ = {isa = PBXBuildFile; fileRef = 27846FF015D5C8250030122F /* APITests.m */; };
 		27F5B176164D74EA00126D0D /* Default-568h@2x.png in Resources */ = {isa = PBXBuildFile; fileRef = 27F5B175164D74EA00126D0D /* Default-568h@2x.png */; };
@@ -396,11 +395,9 @@
 		27FAEF0F164C8ADB00A3C0C2 /* icon.png in Resources */ = {isa = PBXBuildFile; fileRef = 27FAEF0C164C8ADB00A3C0C2 /* icon.png */; };
 		27FAEF10164C8ADB00A3C0C2 /* icon@2x.png in Resources */ = {isa = PBXBuildFile; fileRef = 27FAEF0D164C8ADB00A3C0C2 /* icon@2x.png */; };
 		27FAEF11164C8ADB00A3C0C2 /* icon~ipad.png in Resources */ = {isa = PBXBuildFile; fileRef = 27FAEF0E164C8ADB00A3C0C2 /* icon~ipad.png */; };
-=======
 		27F1E4A61697995C00F0E50F /* TDJSViewCompiler.m in Sources */ = {isa = PBXBuildFile; fileRef = 27F1E4A51697995C00F0E50F /* TDJSViewCompiler.m */; };
 		27F1E4A8169799DA00F0E50F /* JavaScriptCore.framework in Frameworks */ = {isa = PBXBuildFile; fileRef = 27F1E4A7169799DA00F0E50F /* JavaScriptCore.framework */; };
 		27F1E4AB16979A0B00F0E50F /* TDJSViewCompiler_Test.m in Sources */ = {isa = PBXBuildFile; fileRef = 27F1E4AA16979A0B00F0E50F /* TDJSViewCompiler_Test.m */; };
->>>>>>> efb7fb50
 		DA023B4614BCA94C008184BB /* Foundation.framework in Frameworks */ = {isa = PBXBuildFile; fileRef = 27F0745C11CD50A600E9A2AB /* Foundation.framework */; };
 		DA147C0C14BCA98A0052DA4D /* TDListener.m in Sources */ = {isa = PBXBuildFile; fileRef = 275315DF14ACF0A20065964D /* TDListener.m */; };
 		DA147C0D14BCA98A0052DA4D /* TDHTTPConnection.m in Sources */ = {isa = PBXBuildFile; fileRef = 2753160B14ACFC2A0065964D /* TDHTTPConnection.m */; };
@@ -829,14 +826,11 @@
 		27F128AA156AC004008465C2 /* NSMutableURLRequest+Parameters.h */ = {isa = PBXFileReference; fileEncoding = 4; lastKnownFileType = sourcecode.c.h; path = "NSMutableURLRequest+Parameters.h"; sourceTree = "<group>"; };
 		27F128AF156AC1C8008465C2 /* TDOAuth1Authorizer.h */ = {isa = PBXFileReference; fileEncoding = 4; lastKnownFileType = sourcecode.c.h; path = TDOAuth1Authorizer.h; sourceTree = "<group>"; };
 		27F128B0156AC1C9008465C2 /* TDOAuth1Authorizer.m */ = {isa = PBXFileReference; fileEncoding = 4; lastKnownFileType = sourcecode.c.objc; path = TDOAuth1Authorizer.m; sourceTree = "<group>"; };
-<<<<<<< HEAD
 		27F5B175164D74EA00126D0D /* Default-568h@2x.png */ = {isa = PBXFileReference; lastKnownFileType = image.png; path = "Default-568h@2x.png"; sourceTree = "<group>"; };
-=======
 		27F1E4A41697995C00F0E50F /* TDJSViewCompiler.h */ = {isa = PBXFileReference; fileEncoding = 4; lastKnownFileType = sourcecode.c.h; name = TDJSViewCompiler.h; path = ../Source/TDJSViewCompiler.h; sourceTree = "<group>"; };
 		27F1E4A51697995C00F0E50F /* TDJSViewCompiler.m */ = {isa = PBXFileReference; fileEncoding = 4; lastKnownFileType = sourcecode.c.objc; name = TDJSViewCompiler.m; path = ../Source/TDJSViewCompiler.m; sourceTree = "<group>"; };
 		27F1E4A7169799DA00F0E50F /* JavaScriptCore.framework */ = {isa = PBXFileReference; lastKnownFileType = wrapper.framework; name = JavaScriptCore.framework; path = System/Library/Frameworks/JavaScriptCore.framework; sourceTree = SDKROOT; };
 		27F1E4AA16979A0B00F0E50F /* TDJSViewCompiler_Test.m */ = {isa = PBXFileReference; fileEncoding = 4; lastKnownFileType = sourcecode.c.objc; name = TDJSViewCompiler_Test.m; path = ../Source/TDJSViewCompiler_Test.m; sourceTree = "<group>"; };
->>>>>>> efb7fb50
 		27F87BE61558890600F0A416 /* TDGNUstep.h */ = {isa = PBXFileReference; lastKnownFileType = sourcecode.c.h; path = TDGNUstep.h; sourceTree = "<group>"; };
 		27F87BE71558890700F0A416 /* TDGNUstep.m */ = {isa = PBXFileReference; lastKnownFileType = sourcecode.c.objc; path = TDGNUstep.m; sourceTree = "<group>"; };
 		27FAEEDA164C8A3E00A3C0C2 /* background.jpg */ = {isa = PBXFileReference; lastKnownFileType = image.jpeg; path = background.jpg; sourceTree = "<group>"; };
@@ -1375,14 +1369,11 @@
 				27C706D01488679500F0F099 /* ShoppingDemo.xib */,
 				27C706D11488679500F0F099 /* ShoppingItem.h */,
 				27C706D21488679500F0F099 /* ShoppingItem.m */,
-<<<<<<< HEAD
-=======
 				27F1E4A41697995C00F0E50F /* TDJSViewCompiler.h */,
 				27F1E4A51697995C00F0E50F /* TDJSViewCompiler.m */,
 				27F1E4AA16979A0B00F0E50F /* TDJSViewCompiler_Test.m */,
 				27990702149D2576003D4338 /* CouchCocoa.framework */,
 				27F1E4A7169799DA00F0E50F /* JavaScriptCore.framework */,
->>>>>>> efb7fb50
 			);
 			path = "Demo-Mac";
 			sourceTree = "<group>";
@@ -2446,11 +2437,7 @@
 				CLANG_WARN_OBJC_MISSING_PROPERTY_SYNTHESIS = YES;
 				CLANG_WARN_SUSPICIOUS_IMPLICIT_CONVERSION = YES;
 				CLANG_WARN__DUPLICATE_METHOD_MATCH = YES;
-<<<<<<< HEAD
-				CURRENT_PROJECT_VERSION = 1.402;
-=======
-				CURRENT_PROJECT_VERSION = 1.004;
->>>>>>> efb7fb50
+				CURRENT_PROJECT_VERSION = 1.404;
 				GCC_C_LANGUAGE_STANDARD = c99;
 				GCC_DYNAMIC_NO_PIC = NO;
 				GCC_OPTIMIZATION_LEVEL = 0;
@@ -2477,11 +2464,7 @@
 				CLANG_WARN_OBJC_MISSING_PROPERTY_SYNTHESIS = YES;
 				CLANG_WARN_SUSPICIOUS_IMPLICIT_CONVERSION = YES;
 				CLANG_WARN__DUPLICATE_METHOD_MATCH = YES;
-<<<<<<< HEAD
-				CURRENT_PROJECT_VERSION = 1.402;
-=======
-				CURRENT_PROJECT_VERSION = 1.004;
->>>>>>> efb7fb50
+				CURRENT_PROJECT_VERSION = 1.404;
 				GCC_C_LANGUAGE_STANDARD = c99;
 				GCC_DYNAMIC_NO_PIC = NO;
 				GCC_VERSION = com.apple.compilers.llvm.clang.1_0;
