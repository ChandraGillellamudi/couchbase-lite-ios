//
//  CBLChangeTracker_Tests.m
//  CouchbaseLite
//
//  Created by Jens Alfke on 5/11/12.
//  Copyright (c) 2012-2013 Couchbase, Inc. All rights reserved.
//
//  Licensed under the Apache License, Version 2.0 (the "License"); you may not use this file
//  except in compliance with the License. You may obtain a copy of the License at
//    http://www.apache.org/licenses/LICENSE-2.0
//  Unless required by applicable law or agreed to in writing, software distributed under the
//  License is distributed on an "AS IS" BASIS, WITHOUT WARRANTIES OR CONDITIONS OF ANY KIND,
//  either express or implied. See the License for the specific language governing permissions
//  and limitations under the License.

#import "CBLChangeTracker.h"
#import "CBLAuthorizer.h"
#import "CBLInternal.h"
#import "Test.h"
#import "MYURLUtils.h"


void TestDictOf(void);
void TestDictOf(void) {
    NSDictionary *d = $dict({@"seq", @1},
                            {@"id", @"foo"},
                            {@"changes", @[@"hi"]});
    CAssertEqual(d[@"seq"], @1);
}


#if DEBUG

TestCase(DictOf) {
    NSDictionary* z = @{@"hi": @"there"};
    NSLog(@"%@",z);
    //typedef struct { __unsafe_unretained id key; __unsafe_unretained id value; } Pair;
    typedef id Pair[2];
    typedef Pair Pairs[];
    Pairs pairs= {
        {@"changes", @[@"hi"]}
    };
    NSLog(@"it's %@", pairs[0][1]);
    //NSDictionary* d = _dictof(pairs,sizeof(pairs)/sizeof(struct _dictpair));
    //CAssertEqual(d[@"changes"], @[@"hi"]);
}

@interface CBLChangeTrackerTester : NSObject <CBLChangeTrackerClient>
{
    NSMutableArray* _changes;
    BOOL _running, _finished;
}
@property (readonly) NSArray* changes;
@property NSArray* anchorCerts;
@property BOOL onlyTrustAnchorCerts;
@property BOOL checkedAnSSLCert;
@property (readonly) BOOL caughtUp, finished;
@end


@implementation CBLChangeTrackerTester

@synthesize changes=_changes, checkedAnSSLCert=_checkedAnSSLCert, caughtUp=_caughtUp, finished=_finished, anchorCerts=_anchorCerts, onlyTrustAnchorCerts=_onlyTrustAnchorCerts;

- (BOOL) waitForChanges: (NSUInteger)expectedChangesCount {
    _running = YES;
    NSDate* timeout = [NSDate dateWithTimeIntervalSinceNow: 10];
    while (_running && _changes.count < expectedChangesCount
           && [timeout timeIntervalSinceNow] > 0
           && [[NSRunLoop currentRunLoop] runMode: NSDefaultRunLoopMode
                                       beforeDate: timeout])
    {
    }
    return [timeout timeIntervalSinceNow] > 0;
}

- (void) run: (CBLChangeTracker*)tracker expectingChanges: (NSArray*)expectedChanges {
    [tracker start];
    BOOL ok = [self waitForChanges: expectedChanges.count];
    AssertNil(tracker.error);
    [tracker stop];
    if (!ok) {
        Warn(@"Timeout contacting %@", tracker.databaseURL);
        Assert(NO, @"Failed to contact %@", tracker.databaseURL);
        return;
    }
    AssertNil(tracker.error);
    CAssertEqual(_changes, expectedChanges);
}

- (void) run: (CBLChangeTracker*)tracker expectingChangeCount: (NSUInteger)changeCount {
    [tracker start];
    BOOL ok = [self waitForChanges: changeCount];
    AssertNil(tracker.error);
    [tracker stop];
    if (!ok) {
        Warn(@"Timeout contacting %@", tracker.databaseURL);
        return;
    }
    AssertNil(tracker.error);
    CAssertEq(_changes.count, changeCount);
}

- (void) run: (CBLChangeTracker*)tracker expectingError: (NSError*)error {
    [tracker start];
<<<<<<< HEAD
    if (![self waitForChanges: 1]) {
        Warn(@"Timeout contacting %@", tracker.databaseURL);
        return;
    }
    Assert(!_running, @"-changeTrackerStopped: wasn't called");
    Assert(_caughtUp, @"-changeTrackerCaughtUp wasn't called");
    Assert(_finished, @"-changeTrackerFinished wasn't called");
=======
    _running = YES;
    NSDate* timeout = [NSDate dateWithTimeIntervalSinceNow: 60];
    while (_running && [timeout timeIntervalSinceNow] > 0
           && [[NSRunLoop currentRunLoop] runMode: NSDefaultRunLoopMode
                                       beforeDate: timeout])
        ;
    Assert(!_running, @"-changeTrackerStoped: wasn't called");
>>>>>>> 500fa800
    CAssertEqual(tracker.error.domain, error.domain);
    CAssertEq(tracker.error.code, error.code);
}

- (void) changeTrackerReceivedSequence:(id)sequence
                                 docID:(NSString *)docID
                                revIDs:(NSArray *)revIDs
                               deleted:(BOOL)deleted
{
    if (!_changes)
        _changes = [[NSMutableArray alloc] init];
    [_changes addObject: $dict({@"seq", sequence},
                               {@"id", docID},
                               {@"revs", revIDs},
                               {@"deleted", (deleted ? $true : nil)})];
}

- (void) changeTrackerCaughtUp {
    _caughtUp = YES;
}

- (void) changeTrackerFinished {
    _finished = YES;
}

- (void) changeTrackerStopped:(CBLChangeTracker *)tracker {
    _running = NO;
}

- (BOOL) changeTrackerApproveSSLTrust: (SecTrustRef)trust
                              forHost: (NSString*)host port: (UInt16)port
{
    self.checkedAnSSLCert = YES;

    if (_anchorCerts.count > 0) {
        SecTrustSetAnchorCertificates(trust, (__bridge CFArrayRef)_anchorCerts);
        SecTrustSetAnchorCertificatesOnly(trust, _onlyTrustAnchorCerts);
    }

    SecTrustResultType result;
    OSStatus err = SecTrustEvaluate(trust, &result);
    if (err) {
        Warn(@"SecTrustEvaluate failed with err %d for host %@:%d", (int)err, host, port);
        return NO;
    }
    if (result == kSecTrustResultProceed || result == kSecTrustResultUnspecified)
        return YES;
    CBLWarnUntrustedCert(@"", trust);
    return NO;
}

@end


TestCase(CBLChangeTracker_Simple) {
    for (CBLChangeTrackerMode mode = kOneShot; mode <= kLongPoll; ++mode) {
        Log(@"Mode = %d ...", mode);
        CBLChangeTrackerTester* tester = [[CBLChangeTrackerTester alloc] init];
        NSURL* url = RemoteTestDBURL(@"attach-test");
        CBLChangeTracker* tracker = [[CBLChangeTracker alloc] initWithDatabaseURL: url mode: mode conflicts: NO lastSequence: nil client: tester];
        NSArray* expected = $array($dict({@"seq", @3},
                                         {@"id", @"038c536dc29ff0f4127705879700062c"},
                                         {@"revs", $array(@"3-e715bcf1865f8283ab1f0ba76e7a92ba")}),
                                   $dict({@"seq", @5},
                                         {@"id", @"oneBigAttachment"},
                                         {@"revs", $array(@"2-7a9086d57651b86882d4806bad25903c")}),
                                   $dict({@"seq", @6},
                                         {@"id", @"propertytest"},
                                         {@"revs", $array(@"1-132f0b3efda2b9126aa0b7565d47acd3")}),
                                   $dict({@"seq", @8},
                                         {@"id", @"text_attachment"},
                                         {@"revs", $array(@"2-116dc4ccc934971ae14d8a8afb29b023")}),
                                   $dict({@"seq", @11},
                                         {@"id", @"weirdmeta"},
                                         {@"revs", $array(@"1-eef1e19e2aa822dc3f1c62196cbe6746")}),
                                   $dict({@"seq", @12},
                                         {@"id", @"extrameta"},
                                         {@"revs", $array(@"1-11d28a27038a6cce1f08674ab3d67653")})
                                   );
        [tester run: tracker expectingChanges: expected];
    }
}


TestCase(CBLChangeTracker_SSL) {
    // First try without adding the custom root cert, which should fail:
    CBLChangeTrackerTester* tester = [[CBLChangeTrackerTester alloc] init];
<<<<<<< HEAD
    NSURL* url = [NSURL URLWithString: @"https://snej.cloudant.com/attachment-test"];
    CBLChangeTracker* tracker = [[CBLChangeTracker alloc] initWithDatabaseURL: url mode: kOneShot conflicts: NO lastSequence: 0 client:  tester];
    [tester run: tracker expectingChangeCount: 1];
=======
    NSURL* url = [NSURL URLWithString: @"https://localhost:4994/public"];//FIX: Make portable
    CBLChangeTracker* tracker = [[CBLChangeTracker alloc] initWithDatabaseURL: url mode: kOneShot conflicts: NO lastSequence: 0 client:  tester];
    [tester run: tracker expectingError: [NSError errorWithDomain: NSURLErrorDomain
                                                             code:NSURLErrorServerCertificateUntrusted
                                                         userInfo: nil]];

    // Now get a copy of the server's certificate:
    NSData* certData = [NSData dataWithContentsOfFile: @"/Couchbase/sync_gateway/examples/ssl/cert.cer"];//FIX: Make portable
    Assert(certData, @"Couldn't load cert file");
    SecCertificateRef cert = SecCertificateCreateWithData(NULL, (__bridge CFDataRef)certData);
    Assert(cert, @"Couldn't parse cert");

    // Retry, registering the server cert as a root:
    tester = [[CBLChangeTrackerTester alloc] init];
    tester.anchorCerts = @[(__bridge id)cert];
    tracker = [[CBLChangeTracker alloc] initWithDatabaseURL: url mode: kOneShot conflicts: NO lastSequence: 0 client:  tester];
    NSArray* expected = $array($dict({@"seq", @8},
                                     {@"id", @"foo"},
                                     {@"revs", $array(@"1-a154bf18a4d64ee6d93b6cc838b2b344")}),
                               $dict({@"seq", @9},
                                     {@"id", @"bar"},
                                     {@"revs", $array(@"1-a7a0e83c48d20397aed5703a06c01ea8")}),
                               $dict({@"seq", @11},
                                     {@"id", @"_user/GUEST"},
                                     {@"revs", $array()}),
                               );
    [tester run: tracker expectingChanges: expected];
>>>>>>> 500fa800
    CAssert(tester.checkedAnSSLCert);
}


TestCase(CBLChangeTracker_Auth) {
    RequireTestCase(CBLChangeTracker_AuthFailure);
    // This database requires authentication to access at all.
    NSURL* url = RemoteTestDBURL(@"tdpuller_test2_auth");
    if (!url) {
        Warn(@"Skipping test; no remote DB URL configured");
        return;
    }
    CBLChangeTrackerTester* tester = [[CBLChangeTrackerTester alloc] init];
    AddTemporaryCredential(url, @"CouchDB", @"dummy", @"dummy");

    CBLChangeTracker* tracker = [[CBLChangeTracker alloc] initWithDatabaseURL: url mode: kOneShot conflicts: NO lastSequence: 0 client:  tester];
    NSArray* expected = $array($dict({@"seq", @1},
                                     {@"id", @"something"},
                                     {@"revs", $array(@"1-31e4c2faf5cfcd56f4518c29367f9124")}) );
    [tester run: tracker expectingChanges: expected];
}


TestCase(CBLChangeTracker_AuthFailure) {
    NSURL* url = RemoteTestDBURL(@"tdpuller_test2_auth");
    if (!url) {
        Warn(@"Skipping test; no remote DB URL configured");
        return;
    }
    // Add a bogus user to make auth fail:
    NSString* urlStr = url.absoluteString;
    urlStr = [urlStr stringByReplacingOccurrencesOfString: @"http://" withString: @"http://bogus@"];
    url = $url(urlStr);

    CBLChangeTrackerTester* tester = [[CBLChangeTrackerTester alloc] init];

    CBLChangeTracker* tracker = [[CBLChangeTracker alloc] initWithDatabaseURL: url mode: kOneShot conflicts: NO lastSequence: 0 client:  tester];
    [tester run: tracker expectingError: CBLStatusToNSError(kCBLStatusUnauthorized, url)];
}


TestCase(CBLWebSocketChangeTracker_Auth) {
    // This Sync Gateway database requires authentication to access at all.
    NSURL* url = $url(@"http://localhost:4984/cbl_auth_test"); //TEMP
    if (!url) {
        Warn(@"Skipping test; no remote DB URL configured");
        return;
    }
    CBLChangeTrackerTester* tester = [[CBLChangeTrackerTester alloc] init];
    CBLChangeTracker* tracker = [[CBLChangeTracker alloc] initWithDatabaseURL: url mode: kWebSocket conflicts: NO lastSequence: 0 client:  tester];

    NSURLCredential* c = [NSURLCredential credentialWithUser: @"test" password: @"abc123"
                                                 persistence: NSURLCredentialPersistenceForSession];
    tracker.authorizer = [[CBLBasicAuthorizer alloc] initWithCredential: c];

    NSArray* expected = $array($dict({@"seq", @1},
                                     {@"id", @"_user/test"},
                                     {@"revs", $array()}) ,
                               $dict({@"seq", @2},
                                     {@"id", @"something"},
                                     {@"revs", $array(@"1-53b059eb633a9d58042318e478cc73dc")}) );
    [tester run: tracker expectingChanges: expected];
}


TestCase(CBLChangeTracker_Retry) {
#if 0 // This test takes 31 seconds to run, so let's leave it turned off normally
    // Intentionally connect to a nonexistent server to see the retry logic.
    CBLChangeTrackerTester* tester = [[[CBLChangeTrackerTester alloc] init] autorelease];
    NSURL* url = [NSURL URLWithString: @"https://localhost:5999/db"];
    
    CBLChangeTracker* tracker = [[[CBLChangeTracker alloc] initWithDatabaseURL: url mode: kOneShot conflicts: NO lastSequence: 0 client:  tester] autorelease];
    [tester run: tracker expectingError: [NSError errorWithDomain: NSURLErrorDomain code: NSURLErrorCannotConnectToHost userInfo: nil]];
#endif
}


TestCase(CBLChangeTracker) {
    RequireTestCase(CBLChangeTracker_Simple);
    RequireTestCase(CBLChangeTracker_SSL);
    RequireTestCase(CBLChangeTracker_Auth);
    RequireTestCase(CBLChangeTracker_AuthFailure);
    RequireTestCase(CBLChangeTracker_Retry);
    RequireTestCase(CBLWebSocketChangeTracker_Auth);
}

#endif // DEBUG<|MERGE_RESOLUTION|>--- conflicted
+++ resolved
@@ -103,23 +103,11 @@
 
 - (void) run: (CBLChangeTracker*)tracker expectingError: (NSError*)error {
     [tracker start];
-<<<<<<< HEAD
     if (![self waitForChanges: 1]) {
         Warn(@"Timeout contacting %@", tracker.databaseURL);
         return;
     }
-    Assert(!_running, @"-changeTrackerStopped: wasn't called");
-    Assert(_caughtUp, @"-changeTrackerCaughtUp wasn't called");
-    Assert(_finished, @"-changeTrackerFinished wasn't called");
-=======
-    _running = YES;
-    NSDate* timeout = [NSDate dateWithTimeIntervalSinceNow: 60];
-    while (_running && [timeout timeIntervalSinceNow] > 0
-           && [[NSRunLoop currentRunLoop] runMode: NSDefaultRunLoopMode
-                                       beforeDate: timeout])
-        ;
     Assert(!_running, @"-changeTrackerStoped: wasn't called");
->>>>>>> 500fa800
     CAssertEqual(tracker.error.domain, error.domain);
     CAssertEq(tracker.error.code, error.code);
 }
@@ -207,11 +195,6 @@
 TestCase(CBLChangeTracker_SSL) {
     // First try without adding the custom root cert, which should fail:
     CBLChangeTrackerTester* tester = [[CBLChangeTrackerTester alloc] init];
-<<<<<<< HEAD
-    NSURL* url = [NSURL URLWithString: @"https://snej.cloudant.com/attachment-test"];
-    CBLChangeTracker* tracker = [[CBLChangeTracker alloc] initWithDatabaseURL: url mode: kOneShot conflicts: NO lastSequence: 0 client:  tester];
-    [tester run: tracker expectingChangeCount: 1];
-=======
     NSURL* url = [NSURL URLWithString: @"https://localhost:4994/public"];//FIX: Make portable
     CBLChangeTracker* tracker = [[CBLChangeTracker alloc] initWithDatabaseURL: url mode: kOneShot conflicts: NO lastSequence: 0 client:  tester];
     [tester run: tracker expectingError: [NSError errorWithDomain: NSURLErrorDomain
@@ -239,7 +222,6 @@
                                      {@"revs", $array()}),
                                );
     [tester run: tracker expectingChanges: expected];
->>>>>>> 500fa800
     CAssert(tester.checkedAnSSLCert);
 }
 
