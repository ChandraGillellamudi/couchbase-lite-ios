//
//  CBLChangeTracker_Tests.m
//  CouchbaseLite
//
//  Created by Jens Alfke on 5/11/12.
//  Copyright (c) 2012-2013 Couchbase, Inc. All rights reserved.
//
//  Licensed under the Apache License, Version 2.0 (the "License"); you may not use this file
//  except in compliance with the License. You may obtain a copy of the License at
//    http://www.apache.org/licenses/LICENSE-2.0
//  Unless required by applicable law or agreed to in writing, software distributed under the
//  License is distributed on an "AS IS" BASIS, WITHOUT WARRANTIES OR CONDITIONS OF ANY KIND,
//  either express or implied. See the License for the specific language governing permissions
//  and limitations under the License.

#import "CBLChangeTracker.h"
#import "CBLAuthorizer.h"
#import "CBLInternal.h"
#import "Test.h"
#import "MYURLUtils.h"


void TestDictOf(void);
void TestDictOf(void) {
    NSDictionary *d = $dict({@"seq", @1},
                            {@"id", @"foo"},
                            {@"changes", @[@"hi"]});
    CAssertEqual(d[@"seq"], @1);
}


#if DEBUG

TestCase(DictOf) {
    NSDictionary* z = @{@"hi": @"there"};
    NSLog(@"%@",z);
    //typedef struct { __unsafe_unretained id key; __unsafe_unretained id value; } Pair;
    typedef id Pair[2];
    typedef Pair Pairs[];
    Pairs pairs= {
        {@"changes", @[@"hi"]}
    };
    NSLog(@"it's %@", pairs[0][1]);
    //NSDictionary* d = _dictof(pairs,sizeof(pairs)/sizeof(struct _dictpair));
    //CAssertEqual(d[@"changes"], @[@"hi"]);
}

@interface CBLChangeTrackerTester : NSObject <CBLChangeTrackerClient>
{
    NSMutableArray* _changes;
    BOOL _running, _finished;
}
@property (readonly) NSArray* changes;
@property BOOL checkedAnSSLCert;
@property (readonly) BOOL caughtUp, finished;
@end


@implementation CBLChangeTrackerTester

@synthesize changes=_changes, checkedAnSSLCert=_checkedAnSSLCert, caughtUp=_caughtUp, finished=_finished;

- (BOOL) waitForChanges: (NSUInteger)expectedChangesCount {
    _running = YES;
    NSDate* timeout = [NSDate dateWithTimeIntervalSinceNow: 10];
    while (_running && _changes.count < expectedChangesCount
           && [timeout timeIntervalSinceNow] > 0
           && [[NSRunLoop currentRunLoop] runMode: NSDefaultRunLoopMode
                                       beforeDate: timeout])
<<<<<<< HEAD
        ;
    return [timeout timeIntervalSinceNow] > 0;
}

- (void) run: (CBLChangeTracker*)tracker expectingChanges: (NSArray*)expectedChanges {
    [tracker start];
    BOOL ok = [self waitForChanges: expectedChanges.count];
=======
    {
        AssertNil(tracker.error);
    }

>>>>>>> fc952087
    [tracker stop];
    if (!ok) {
        Warn(@"Timeout contacting %@", tracker.databaseURL);
        Assert(NO, @"Failed to contact %@", tracker.databaseURL);
        return;
    }
    AssertNil(tracker.error);
    CAssertEqual(_changes, expectedChanges);
}

- (void) run: (CBLChangeTracker*)tracker expectingChangeCount: (NSUInteger)changeCount {
    [tracker start];
    BOOL ok = [self waitForChanges: changeCount];
    [tracker stop];
    if (!ok) {
        Warn(@"Timeout contacting %@", tracker.databaseURL);
        return;
    }
    AssertNil(tracker.error);
    CAssertEq(_changes.count, changeCount);
}

- (void) run: (CBLChangeTracker*)tracker expectingError: (NSError*)error {
    [tracker start];
    if (![self waitForChanges: 1]) {
        Warn(@"Timeout contacting %@", tracker.databaseURL);
        return;
    }
    Assert(!_running, @"-changeTrackerStopped: wasn't called");
    Assert(_caughtUp, @"-changeTrackerCaughtUp wasn't called");
    Assert(_finished, @"-changeTrackerFinished wasn't called");
    CAssertEqual(tracker.error.domain, error.domain);
    CAssertEq(tracker.error.code, error.code);
}

- (void) changeTrackerReceivedSequence:(id)sequence
                                 docID:(NSString *)docID
                                revIDs:(NSArray *)revIDs
                               deleted:(BOOL)deleted
{
    if (!_changes)
        _changes = [[NSMutableArray alloc] init];
    [_changes addObject: $dict({@"seq", sequence},
                               {@"id", docID},
                               {@"revs", revIDs},
                               {@"deleted", (deleted ? $true : nil)})];
}

- (void) changeTrackerCaughtUp {
    _caughtUp = YES;
}

- (void) changeTrackerFinished {
    _finished = YES;
}

- (void) changeTrackerStopped:(CBLChangeTracker *)tracker {
    _running = NO;
}

- (BOOL) changeTrackerApproveSSLTrust: (SecTrustRef)trust
                              forHost: (NSString*)host port: (UInt16)port
{
    self.checkedAnSSLCert = YES;
    return YES;
}

@end


TestCase(CBLChangeTracker_Simple) {
    for (CBLChangeTrackerMode mode = kOneShot; mode <= kLongPoll; ++mode) {
        Log(@"Mode = %d ...", mode);
        CBLChangeTrackerTester* tester = [[CBLChangeTrackerTester alloc] init];
        NSURL* url = [NSURL URLWithString: @"http://snej.iriscouch.com/tdpuller_test1"];
        CBLChangeTracker* tracker = [[CBLChangeTracker alloc] initWithDatabaseURL: url mode: mode conflicts: NO lastSequence: nil client: tester];
        NSArray* expected = $array($dict({@"seq", @1},
                                         {@"id", @"foo"},
                                         {@"revs", $array(@"5-ca289aa53cbbf35a5f5c799b64b1f16f")}),
                                   $dict({@"seq", @2},
                                         {@"id", @"attach"},
                                         {@"revs", $array(@"1-a7e2aad2bc8084b9041433182e292d8e")}),
                                   $dict({@"seq", @5},
                                         {@"id", @"bar"},
                                         {@"revs", $array(@"1-16f4304cd5ad8779fb40cb6bbbed60f5")}),
                                   $dict({@"seq", @6},
                                         {@"id", @"08a5cb4cc83156401c85bbe40e0007de"},
                                         {@"deleted", $true},
                                         {@"revs", $array(@"3-cbdb323dec78588cfea63bf7bb5a246f")}) );
        [tester run: tracker expectingChanges: expected];
    }
}


TestCase(CBLChangeTracker_SSL) {
    // The only difference here is the "https:" scheme in the URL.
    CBLChangeTrackerTester* tester = [[CBLChangeTrackerTester alloc] init];
    NSURL* url = [NSURL URLWithString: @"https://snej.cloudant.com/attachment-test"];
    CBLChangeTracker* tracker = [[CBLChangeTracker alloc] initWithDatabaseURL: url mode: kOneShot conflicts: NO lastSequence: 0 client:  tester];
    [tester run: tracker expectingChangeCount: 1];
    CAssert(tester.checkedAnSSLCert);
}


TestCase(CBLChangeTracker_Auth) {
    // This database requires authentication to access at all.
    NSURL* url = RemoteTestDBURL(@"tdpuller_test2_auth");
    if (!url) {
        Warn(@"Skipping test; no remote DB URL configured");
        return;
    }
    CBLChangeTrackerTester* tester = [[CBLChangeTrackerTester alloc] init];
    AddTemporaryCredential(url, @"CouchDB", @"dummy", @"dummy");

    CBLChangeTracker* tracker = [[CBLChangeTracker alloc] initWithDatabaseURL: url mode: kOneShot conflicts: NO lastSequence: 0 client:  tester];
    NSArray* expected = $array($dict({@"seq", @1},
                                     {@"id", @"something"},
                                     {@"revs", $array(@"1-31e4c2faf5cfcd56f4518c29367f9124")}) );
    [tester run: tracker expectingChanges: expected];
}


TestCase(CBLWebSocketChangeTracker_Auth) {
    // This Sync Gateway database requires authentication to access at all.
    NSURL* url = $url(@"http://localhost:4984/cbl_auth_test"); //TEMP
    if (!url) {
        Warn(@"Skipping test; no remote DB URL configured");
        return;
    }
    CBLChangeTrackerTester* tester = [[CBLChangeTrackerTester alloc] init];
    CBLChangeTracker* tracker = [[CBLChangeTracker alloc] initWithDatabaseURL: url mode: kWebSocket conflicts: NO lastSequence: 0 client:  tester];

    NSURLCredential* c = [NSURLCredential credentialWithUser: @"test" password: @"abc123"
                                                 persistence: NSURLCredentialPersistenceForSession];
    tracker.authorizer = [[CBLBasicAuthorizer alloc] initWithCredential: c];

    NSArray* expected = $array($dict({@"seq", @1},
                                     {@"id", @"_user/test"},
                                     {@"revs", $array()}) ,
                               $dict({@"seq", @2},
                                     {@"id", @"something"},
                                     {@"revs", $array(@"1-53b059eb633a9d58042318e478cc73dc")}) );
    [tester run: tracker expectingChanges: expected];
}


TestCase(CBLChangeTracker_Retry) {
#if 0 // This test takes 31 seconds to run, so let's leave it turned off normally
    // Intentionally connect to a nonexistent server to see the retry logic.
    CBLChangeTrackerTester* tester = [[[CBLChangeTrackerTester alloc] init] autorelease];
    NSURL* url = [NSURL URLWithString: @"https://localhost:5999/db"];
    
    CBLChangeTracker* tracker = [[[CBLChangeTracker alloc] initWithDatabaseURL: url mode: kOneShot conflicts: NO lastSequence: 0 client:  tester] autorelease];
    [tester run: tracker expectingError: [NSError errorWithDomain: NSURLErrorDomain code: NSURLErrorCannotConnectToHost userInfo: nil]];
#endif
}


TestCase(CBLChangeTracker) {
    RequireTestCase(CBLChangeTracker_Simple);
    RequireTestCase(CBLChangeTracker_SSL);
    RequireTestCase(CBLChangeTracker_Auth);
    RequireTestCase(CBLChangeTracker_Retry);
}

#endif // DEBUG<|MERGE_RESOLUTION|>--- conflicted
+++ resolved
@@ -67,20 +67,15 @@
            && [timeout timeIntervalSinceNow] > 0
            && [[NSRunLoop currentRunLoop] runMode: NSDefaultRunLoopMode
                                        beforeDate: timeout])
-<<<<<<< HEAD
-        ;
+    {
+    }
     return [timeout timeIntervalSinceNow] > 0;
 }
 
 - (void) run: (CBLChangeTracker*)tracker expectingChanges: (NSArray*)expectedChanges {
     [tracker start];
     BOOL ok = [self waitForChanges: expectedChanges.count];
-=======
-    {
-        AssertNil(tracker.error);
-    }
-
->>>>>>> fc952087
+    AssertNil(tracker.error);
     [tracker stop];
     if (!ok) {
         Warn(@"Timeout contacting %@", tracker.databaseURL);
@@ -94,6 +89,7 @@
 - (void) run: (CBLChangeTracker*)tracker expectingChangeCount: (NSUInteger)changeCount {
     [tracker start];
     BOOL ok = [self waitForChanges: changeCount];
+    AssertNil(tracker.error);
     [tracker stop];
     if (!ok) {
         Warn(@"Timeout contacting %@", tracker.databaseURL);
