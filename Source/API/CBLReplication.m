//
//  CBLReplication.m
//  CouchbaseLite
//
//  Created by Jens Alfke on 6/22/12.
//  Copyright (c) 2012-2013 Couchbase, Inc. All rights reserved.
//
//  Licensed under the Apache License, Version 2.0 (the "License"); you may not use this file
//  except in compliance with the License. You may obtain a copy of the License at
//    http://www.apache.org/licenses/LICENSE-2.0
//  Unless required by applicable law or agreed to in writing, software distributed under the
//  License is distributed on an "AS IS" BASIS, WITHOUT WARRANTIES OR CONDITIONS OF ANY KIND,
//  either express or implied. See the License for the specific language governing permissions
//  and limitations under the License.

#import "CouchbaseLitePrivate.h"
#import "CBLReplication.h"

#import "CBL_Pusher.h"
#import "CBLDatabase+Replication.h"
#import "CBLDatabase+Internal.h"
#import "CBLManager+Internal.h"
#import "CBL_Server.h"
#import "CBLPersonaAuthorizer.h"
#import "CBLFacebookAuthorizer.h"
#import "MYBlockUtils.h"
#import "MYURLUtils.h"


#define RUN_IN_BACKGROUND 1


NSString* const kCBLReplicationChangeNotification = @"CBLReplicationChange";


#define kByChannelFilterName @"sync_gateway/bychannel"
#define kChannelsQueryParam  @"channels"


@interface CBLReplication ()
<<<<<<< HEAD
@property (nonatomic, readwrite) bool running;
@property (nonatomic, readwrite) CBLReplicationMode mode;
@property (nonatomic, readwrite) unsigned completed, total;
@property (nonatomic, readwrite, retain) NSError* error;
=======
@property (copy) id source, target;  // document properties

@property (nonatomic, readwrite) BOOL running;
@property (nonatomic, readwrite) CBLReplicationStatus status;
@property (nonatomic, readwrite) unsigned completedChangesCount, changesCount;
@property (nonatomic, readwrite, retain) NSError* lastError;
>>>>>>> 5f7c6ee0
@end


@implementation CBLReplication
{
<<<<<<< HEAD
    bool _started;
=======
    NSURL* _remoteURL;
    BOOL _pull;
    NSThread* _mainThread;
    BOOL _started;
    BOOL _running;
    unsigned _completedChangesCount, _changesCount;
    CBLReplicationStatus _status;
    NSError* _lastError;

>>>>>>> 5f7c6ee0
    CBL_Replicator* _bg_replicator;       // ONLY used on the server thread
}


@synthesize localDatabase=_database, create_target=_create_target;
@synthesize continuous=_continuous, filter=_filter, query_params=_query_params;
@synthesize doc_ids=_doc_ids, network=_network, remoteURL=_remoteURL, pull=_pull;
@synthesize headers=_headers, OAuth=_OAuth, facebookEmailAddress=_facebookEmailAddress;
@synthesize personaEmailAddress=_personaEmailAddress, customProperties=_customProperties;
@synthesize running = _running, completed=_completed, total=_total, error = _error, mode=_mode;


- (instancetype) initWithDatabase: (CBLDatabase*)database
                           remote: (NSURL*)remote
                             pull: (BOOL)pull
{
    NSParameterAssert(database);
    NSParameterAssert(remote);
<<<<<<< HEAD
    self = [super init];
=======
    CBLDatabase* replicatorDB = [database.manager databaseNamed: @"_replicator" error: NULL];
    if (!replicatorDB)
        return nil;
    self = [super initWithNewDocumentInDatabase: replicatorDB];
>>>>>>> 5f7c6ee0
    if (self) {
        _database = database;
        _remoteURL = remote;
        _pull = pull;
    }
    return self;
}


- (void) dealloc {
    [[NSNotificationCenter defaultCenter] removeObserver: self];
}


<<<<<<< HEAD
=======
// These are the JSON properties in the replication document:
@dynamic source, target, continuous, filter, network;

@synthesize remoteURL=_remoteURL, pull=_pull;


- (BOOL) createTarget {
    return $castIf(NSNumber, [self valueForKey: @"create_target"]).boolValue;
}

- (void) setCreateTarget:(BOOL)createTarget {
    [self setValue: (createTarget ? $true : nil) forKey: @"create_target"];
}

- (NSDictionary*) filterParams {
    return $castIf(NSDictionary, [self valueForKey: @"query_params"]);
}

- (void) setFilterParams:(NSDictionary *)filterParams {
    [self setValue: filterParams forKey: @"query_params"];
}

- (NSArray*) documentIDs {
    return $castIf(NSArray, [self valueForKey: @"doc_ids"]);
}

- (void) setDocumentIDs:(NSArray *)documentIDs {
    [self setValue: documentIDs forKey: @"doc_ids"];
}


>>>>>>> 5f7c6ee0
- (NSString*) description {
    return [NSString stringWithFormat: @"%@[%@ %@]",
                self.class, (self.pull ? @"from" : @"to"), self.remoteURL.my_sanitizedString];
}

<<<<<<< HEAD
- (void) setContinuous:(bool)continuous {
    if (continuous != _continuous) {
        _continuous = continuous;
        [self restart];
=======

static inline BOOL isLocalDBName(NSString* url) {
    return [url rangeOfString: @":"].length == 0;
}


- (BOOL) persistent {
    return !self.isNew;  // i.e. if it's been saved to the database, it's persistent
}

- (void) setPersistent:(BOOL)persistent {
    if (persistent == self.persistent)
        return;
    BOOL ok;
    NSError* error;
    if (persistent)
        ok = [self save: &error];
    else
        ok = [self deleteDocument: &error];
    if (!ok) {
        Warn(@"Error changing persistence of %@: %@", self, error);
        return;
>>>>>>> 5f7c6ee0
    }
}

- (void) setFilter:(NSString *)filter {
    if (!$equal(filter, _filter)) {
        _filter = filter;
        [self restart];
    }
}

- (void) setHeaders: (NSDictionary*)headers {
    if (!$equal(headers, _headers)) {
        _headers = headers;
        [self restart];
    }
}


- (NSArray*) channels {
    NSString* params = self.filterParams[kChannelsQueryParam];
    if (!self.pull || !$equal(self.filter, kByChannelFilterName) || params.length == 0)
        return nil;
    return [params componentsSeparatedByString: @","];
}

- (void) setChannels:(NSArray *)channels {
    if (channels) {
        Assert(self.pull, @"filterChannels can only be set in pull replications");
        self.filter = kByChannelFilterName;
        self.filterParams = @{kChannelsQueryParam: [channels componentsJoinedByString: @","]};
    } else if ($equal(self.filter, kByChannelFilterName)) {
        self.filter = nil;
        self.filterParams = nil;
    }
}


#pragma mark - AUTHENTICATION:


- (NSURLCredential*) credential {
    return [self.remoteURL my_credentialForRealm: nil
                            authenticationMethod: NSURLAuthenticationMethodDefault];
}

- (void) setCredential:(NSURLCredential *)cred {
    // Hardcoded username doesn't mix with stored credentials.
    NSURL* url = self.remoteURL;
    _remoteURL = url.my_URLByRemovingUser;

    NSURLProtectionSpace* space = [url my_protectionSpaceWithRealm: nil
                                            authenticationMethod: NSURLAuthenticationMethodDefault];
    NSURLCredentialStorage* storage = [NSURLCredentialStorage sharedCredentialStorage];
    if (cred) {
        [storage setDefaultCredential: cred forProtectionSpace: space];
    } else {
        cred = [storage defaultCredentialForProtectionSpace: space];
        if (cred)
            [storage removeCredential: cred forProtectionSpace: space];
    }
    [self restart];
}


- (BOOL) registerFacebookToken: (NSString*)token forEmailAddress: (NSString*)email {
    if (![CBLFacebookAuthorizer registerToken: token forEmailAddress: email forSite: self.remoteURL])
        return false;
    self.facebookEmailAddress = email;
    [self restart];
    return true;
}


- (NSURL*) personaOrigin {
    return self.remoteURL.my_baseURL;
}

<<<<<<< HEAD
- (bool) registerPersonaAssertion: (NSString*)assertion {
=======
- (NSString*) personaEmailAddress {
    NSDictionary* auth = $castIf(NSDictionary, (self.remoteDictionary)[@"auth"]);
    return auth[@"persona"][@"email"];
}

- (void) setPersonaEmailAddress:(NSString *)email {
    NSDictionary* auth = nil;
    if (email)
        auth = @{@"persona": @{@"email": email}};
    [self setRemoteDictionaryValue: auth forKey: @"auth"];
}

- (BOOL) registerPersonaAssertion: (NSString*)assertion {
>>>>>>> 5f7c6ee0
    NSString* email = [CBLPersonaAuthorizer registerAssertion: assertion];
    if (!email) {
        Warn(@"Invalid Persona assertion: %@", assertion);
        return false;
    }
    self.personaEmailAddress = email;
    [self restart];
    return true;
}


+ (void) setAnchorCerts: (NSArray*)certs onlyThese: (BOOL)onlyThese {
    [CBL_Replicator setAnchorCerts: certs onlyThese: onlyThese];
}


#pragma mark - START/STOP:


- (NSDictionary*) properties {
    // This is basically the inverse of -[CBLManager parseReplicatorProperties:...]
    NSMutableDictionary* props = $mdict({@"continuous", @(_continuous)},
                                        {@"create_target", @(_create_target)},
                                        {@"filter", _filter},
                                        {@"query_params", _query_params},
                                        {@"doc_ids", _doc_ids});
    NSMutableDictionary* authDict = nil;
    if (_OAuth || _facebookEmailAddress) {
        authDict = $mdict({@"oauth", _OAuth});
        if (_facebookEmailAddress)
            authDict[@"facebook"] = @{@"email": _facebookEmailAddress};
        if (_personaEmailAddress)
            authDict[@"persona"] = @{@"email": _personaEmailAddress};
    }
    NSDictionary* remote = $dict({@"url", _remoteURL.absoluteString},
                                 {@"headers", _headers},
                                 {@"auth", authDict});
    if (_pull) {
        props[@"source"] = remote;
        props[@"target"] = _database.name;
    } else {
        props[@"source"] = _database.name;
        props[@"target"] = remote;
    }

    if (_customProperties)
        [props addEntriesFromDictionary: _customProperties];
    return props;
}


- (void) tellDatabaseManager: (void (^)(CBLManager*))block {
#if RUN_IN_BACKGROUND
    [_database.manager.backgroundServer tellDatabaseManager: block];
#else
    block(_database.manager);
#endif
}


- (void) start {
    if (!_database.isOpen)  // Race condition: db closed before replication starts
        return;

    if (!_started) {
        _started = YES;

        NSDictionary* properties= self.properties;
        [self tellDatabaseManager: ^(CBLManager* bgManager) {
            // This runs on the server thread:
            [self bg_startReplicator: bgManager properties: properties];
        }];
        [_database addReplication: self];
    }
}


- (void) stop {
    [self tellDatabaseManager:^(CBLManager* dbmgr) {
        // This runs on the server thread:
        [self bg_stopReplicator];
    }];
    _started = NO;
    [_database forgetReplication: self];
}


- (void) restart {
<<<<<<< HEAD
    if (_started) {
=======
    if (self.persistent) {
        [self setValue: nil ofProperty: @"_replication_state"];
    } else if (_started) {
>>>>>>> 5f7c6ee0
        [self stop];
        [self start];
    }
}


<<<<<<< HEAD
- (void) updateMode: (CBLReplicationMode)mode
=======
@synthesize running = _running, completedChangesCount=_completedChangesCount, changesCount=_changesCount, lastError = _lastError, status=_status;


- (void) updateMode: (CBLReplicationStatus)mode
>>>>>>> 5f7c6ee0
              error: (NSError*)error
          processed: (NSUInteger)changesProcessed
            ofTotal: (NSUInteger)changesTotal
{
    if (!_started)
        return;
    if (mode == kCBLReplicationStopped) {
        _started = NO;
        [_database forgetReplication: self];
    }

    BOOL changed = NO;
    if (mode != _status) {
        self.status = mode;
        changed = YES;
    }
    BOOL running = (mode > kCBLReplicationStopped);
    if (running != _running) {
        self.running = running;
        changed = YES;
    }
    if (!$equal(error, _lastError)) {
        self.lastError = error;
        changed = YES;
    }
    if (changesProcessed != _completedChangesCount) {
        self.completedChangesCount = changesProcessed;
        changed = YES;
    }
    if (changesTotal != _changesCount) {
        self.changesCount = changesTotal;
        changed = YES;
    }
    if (changed) {
        LogTo(CBLReplication, @"%@: mode=%d, completed=%u, total=%u (changed=%d)",
              self, mode, (unsigned)changesProcessed, (unsigned)changesTotal, changed);
        [[NSNotificationCenter defaultCenter]
                        postNotificationName: kCBLReplicationChangeNotification object: self];
    }
}


#pragma mark - BACKGROUND OPERATIONS:


// CAREFUL: This is called on the server's background thread!
- (void) bg_setReplicator: (CBL_Replicator*)repl {
    if (_bg_replicator) {
        [[NSNotificationCenter defaultCenter] removeObserver: self name: nil
                                                      object: _bg_replicator];
    }
    _bg_replicator = repl;
    if (_bg_replicator) {
        [[NSNotificationCenter defaultCenter] addObserver: self
                                                 selector: @selector(bg_replicationProgressChanged:)
                                                     name: CBL_ReplicatorProgressChangedNotification
                                                   object: _bg_replicator];
    }
}


// CAREFUL: This is called on the server's background thread!
- (void) bg_startReplicator: (CBLManager*)server_dbmgr
                 properties: (NSDictionary*)properties
{
    // The setup should use properties, not ivars, because the ivars may change on the main thread.
    CBLStatus status;
    CBL_Replicator* repl = [server_dbmgr replicatorWithProperties: properties status: &status];
    if (!repl) {
        [_database doAsync: ^{
            [self updateMode: kCBLReplicationStopped
                       error: CBLStatusToNSError(status, nil)
                   processed: 0 ofTotal: 0];
        }];
        return;
    }
    [self bg_setReplicator: repl];
    [repl start];
    [self bg_updateProgress];
}


// CAREFUL: This is called on the server's background thread!
- (void) bg_stopReplicator {
    [_bg_replicator stop];
}


// CAREFUL: This is called on the server's background thread!
- (void) bg_replicationProgressChanged: (NSNotification*)n
{
    AssertEq(n.object, _bg_replicator);
    [self bg_updateProgress];
}


// CAREFUL: This is called on the server's background thread!
<<<<<<< HEAD
- (void) bg_updateProgress {
    CBLReplicationMode mode;
    if (!_bg_replicator.running)
=======
- (void) bg_updateProgress: (CBL_Replicator*)tdReplicator {
    CBLReplicationStatus mode;
    if (!tdReplicator.running)
>>>>>>> 5f7c6ee0
        mode = kCBLReplicationStopped;
    else if (!_bg_replicator.online)
        mode = kCBLReplicationOffline;
    else
        mode = _bg_replicator.active ? kCBLReplicationActive : kCBLReplicationIdle;
    
    // Communicate its state back to the main thread:
    NSError* error = _bg_replicator.error;
    NSUInteger changes = _bg_replicator.changesProcessed;
    NSUInteger total = _bg_replicator.changesTotal;
    [_database doAsync: ^{
        [self updateMode: mode error: error processed: changes ofTotal: total];
    }];
    
    if (mode == kCBLReplicationStopped) {
        [self bg_setReplicator: nil];
    }
}


#ifdef CBL_DEPRECATED
@dynamic create_target, query_params, doc_ids;
- (CBLReplicationStatus) mode {return self.status;}
- (NSError*) error      {return self.lastError;}
- (unsigned) completed  {return self.completedChangesCount;}
- (unsigned) total      {return self.changesCount;}
#endif

@end<|MERGE_RESOLUTION|>--- conflicted
+++ resolved
@@ -38,47 +38,26 @@
 
 
 @interface CBLReplication ()
-<<<<<<< HEAD
-@property (nonatomic, readwrite) bool running;
-@property (nonatomic, readwrite) CBLReplicationMode mode;
-@property (nonatomic, readwrite) unsigned completed, total;
-@property (nonatomic, readwrite, retain) NSError* error;
-=======
-@property (copy) id source, target;  // document properties
-
 @property (nonatomic, readwrite) BOOL running;
 @property (nonatomic, readwrite) CBLReplicationStatus status;
 @property (nonatomic, readwrite) unsigned completedChangesCount, changesCount;
 @property (nonatomic, readwrite, retain) NSError* lastError;
->>>>>>> 5f7c6ee0
 @end
 
 
 @implementation CBLReplication
 {
-<<<<<<< HEAD
     bool _started;
-=======
-    NSURL* _remoteURL;
-    BOOL _pull;
-    NSThread* _mainThread;
-    BOOL _started;
-    BOOL _running;
-    unsigned _completedChangesCount, _changesCount;
-    CBLReplicationStatus _status;
-    NSError* _lastError;
-
->>>>>>> 5f7c6ee0
     CBL_Replicator* _bg_replicator;       // ONLY used on the server thread
 }
 
 
-@synthesize localDatabase=_database, create_target=_create_target;
-@synthesize continuous=_continuous, filter=_filter, query_params=_query_params;
-@synthesize doc_ids=_doc_ids, network=_network, remoteURL=_remoteURL, pull=_pull;
+@synthesize localDatabase=_database, createTarget=_createTarget;
+@synthesize continuous=_continuous, filter=_filter, filterParams=_filterParams;
+@synthesize documentIDs=_documentIDs, network=_network, remoteURL=_remoteURL, pull=_pull;
 @synthesize headers=_headers, OAuth=_OAuth, facebookEmailAddress=_facebookEmailAddress;
 @synthesize personaEmailAddress=_personaEmailAddress, customProperties=_customProperties;
-@synthesize running = _running, completed=_completed, total=_total, error = _error, mode=_mode;
+@synthesize running = _running, completedChangesCount=_completedChangesCount, changesCount=_changesCount, lastError=_lastError, status=_status;
 
 
 - (instancetype) initWithDatabase: (CBLDatabase*)database
@@ -87,14 +66,7 @@
 {
     NSParameterAssert(database);
     NSParameterAssert(remote);
-<<<<<<< HEAD
     self = [super init];
-=======
-    CBLDatabase* replicatorDB = [database.manager databaseNamed: @"_replicator" error: NULL];
-    if (!replicatorDB)
-        return nil;
-    self = [super initWithNewDocumentInDatabase: replicatorDB];
->>>>>>> 5f7c6ee0
     if (self) {
         _database = database;
         _remoteURL = remote;
@@ -109,74 +81,15 @@
 }
 
 
-<<<<<<< HEAD
-=======
-// These are the JSON properties in the replication document:
-@dynamic source, target, continuous, filter, network;
-
-@synthesize remoteURL=_remoteURL, pull=_pull;
-
-
-- (BOOL) createTarget {
-    return $castIf(NSNumber, [self valueForKey: @"create_target"]).boolValue;
-}
-
-- (void) setCreateTarget:(BOOL)createTarget {
-    [self setValue: (createTarget ? $true : nil) forKey: @"create_target"];
-}
-
-- (NSDictionary*) filterParams {
-    return $castIf(NSDictionary, [self valueForKey: @"query_params"]);
-}
-
-- (void) setFilterParams:(NSDictionary *)filterParams {
-    [self setValue: filterParams forKey: @"query_params"];
-}
-
-- (NSArray*) documentIDs {
-    return $castIf(NSArray, [self valueForKey: @"doc_ids"]);
-}
-
-- (void) setDocumentIDs:(NSArray *)documentIDs {
-    [self setValue: documentIDs forKey: @"doc_ids"];
-}
-
-
->>>>>>> 5f7c6ee0
 - (NSString*) description {
     return [NSString stringWithFormat: @"%@[%@ %@]",
                 self.class, (self.pull ? @"from" : @"to"), self.remoteURL.my_sanitizedString];
 }
 
-<<<<<<< HEAD
 - (void) setContinuous:(bool)continuous {
     if (continuous != _continuous) {
         _continuous = continuous;
         [self restart];
-=======
-
-static inline BOOL isLocalDBName(NSString* url) {
-    return [url rangeOfString: @":"].length == 0;
-}
-
-
-- (BOOL) persistent {
-    return !self.isNew;  // i.e. if it's been saved to the database, it's persistent
-}
-
-- (void) setPersistent:(BOOL)persistent {
-    if (persistent == self.persistent)
-        return;
-    BOOL ok;
-    NSError* error;
-    if (persistent)
-        ok = [self save: &error];
-    else
-        ok = [self deleteDocument: &error];
-    if (!ok) {
-        Warn(@"Error changing persistence of %@: %@", self, error);
-        return;
->>>>>>> 5f7c6ee0
     }
 }
 
@@ -254,23 +167,7 @@
     return self.remoteURL.my_baseURL;
 }
 
-<<<<<<< HEAD
-- (bool) registerPersonaAssertion: (NSString*)assertion {
-=======
-- (NSString*) personaEmailAddress {
-    NSDictionary* auth = $castIf(NSDictionary, (self.remoteDictionary)[@"auth"]);
-    return auth[@"persona"][@"email"];
-}
-
-- (void) setPersonaEmailAddress:(NSString *)email {
-    NSDictionary* auth = nil;
-    if (email)
-        auth = @{@"persona": @{@"email": email}};
-    [self setRemoteDictionaryValue: auth forKey: @"auth"];
-}
-
 - (BOOL) registerPersonaAssertion: (NSString*)assertion {
->>>>>>> 5f7c6ee0
     NSString* email = [CBLPersonaAuthorizer registerAssertion: assertion];
     if (!email) {
         Warn(@"Invalid Persona assertion: %@", assertion);
@@ -293,10 +190,10 @@
 - (NSDictionary*) properties {
     // This is basically the inverse of -[CBLManager parseReplicatorProperties:...]
     NSMutableDictionary* props = $mdict({@"continuous", @(_continuous)},
-                                        {@"create_target", @(_create_target)},
+                                        {@"create_target", @(_createTarget)},
                                         {@"filter", _filter},
-                                        {@"query_params", _query_params},
-                                        {@"doc_ids", _doc_ids});
+                                        {@"query_params", _filterParams},
+                                        {@"doc_ids", _documentIDs});
     NSMutableDictionary* authDict = nil;
     if (_OAuth || _facebookEmailAddress) {
         authDict = $mdict({@"oauth", _OAuth});
@@ -359,27 +256,14 @@
 
 
 - (void) restart {
-<<<<<<< HEAD
     if (_started) {
-=======
-    if (self.persistent) {
-        [self setValue: nil ofProperty: @"_replication_state"];
-    } else if (_started) {
->>>>>>> 5f7c6ee0
         [self stop];
         [self start];
     }
 }
 
 
-<<<<<<< HEAD
-- (void) updateMode: (CBLReplicationMode)mode
-=======
-@synthesize running = _running, completedChangesCount=_completedChangesCount, changesCount=_changesCount, lastError = _lastError, status=_status;
-
-
 - (void) updateMode: (CBLReplicationStatus)mode
->>>>>>> 5f7c6ee0
               error: (NSError*)error
           processed: (NSUInteger)changesProcessed
             ofTotal: (NSUInteger)changesTotal
@@ -477,15 +361,9 @@
 
 
 // CAREFUL: This is called on the server's background thread!
-<<<<<<< HEAD
 - (void) bg_updateProgress {
-    CBLReplicationMode mode;
+    CBLReplicationStatus mode;
     if (!_bg_replicator.running)
-=======
-- (void) bg_updateProgress: (CBL_Replicator*)tdReplicator {
-    CBLReplicationStatus mode;
-    if (!tdReplicator.running)
->>>>>>> 5f7c6ee0
         mode = kCBLReplicationStopped;
     else if (!_bg_replicator.online)
         mode = kCBLReplicationOffline;
@@ -507,7 +385,12 @@
 
 
 #ifdef CBL_DEPRECATED
-@dynamic create_target, query_params, doc_ids;
+- (bool) create_target  {return self.createTarget;}
+- (void) setCreate_target:(bool)create_target {self.createTarget = create_target;}
+- (NSDictionary*) query_params {return self.filterParams;}
+- (void) setQuery_params:(NSDictionary *)query_params {self.filterParams = query_params;}
+- (NSArray*) doc_ids    {return self.documentIDs;}
+- (void) setDoc_ids:(NSArray *)doc_ids {self.documentIDs = doc_ids;}
 - (CBLReplicationStatus) mode {return self.status;}
 - (NSError*) error      {return self.lastError;}
 - (unsigned) completed  {return self.completedChangesCount;}
