//
//  APITests.m
//  CouchbaseLite
//
//  Created by Jens Alfke on 6/12/11.
//  Copyright 2011-2013 Couchbase, Inc.
//
//  Licensed under the Apache License, Version 2.0 (the "License"); you may not use this file
//  except in compliance with the License. You may obtain a copy of the License at
//    http://www.apache.org/licenses/LICENSE-2.0
//  Unless required by applicable law or agreed to in writing, software distributed under the
//  License is distributed on an "AS IS" BASIS, WITHOUT WARRANTIES OR CONDITIONS OF ANY KIND,
//  either express or implied. See the License for the specific language governing permissions
//  and limitations under the License.

#if DEBUG
<<<<<<< HEAD
#import "APITestUtils.h"
=======


static CBLDatabase* createEmptyDB(void) {
    CBLManager* dbmgr = [CBLManager sharedInstance];
    CAssert(dbmgr);
    NSError* error;
    CBLDatabase* db = [dbmgr createEmptyDatabaseNamed: @"test_db" error: &error];
    CAssert(db, @"Couldn't create test_db: %@", error);
    return db;
}


static void closeTestDB(CBLDatabase* db) {
    CAssert(db != nil);
    [db _close];
}


static CBLDocument* createDocumentWithProperties(CBLDatabase* db,
                                                   NSDictionary* properties) {
    CBLDocument* doc = [db createDocument];
    CAssert(doc != nil);
    CAssertNil(doc.currentRevisionID);
    CAssertNil(doc.currentRevision);
    CAssert(doc.documentID, @"Document has no ID"); // 'untitled' docs are no longer untitled (8/10/12)

    NSError* error;
    CAssert([doc putProperties: properties error: &error], @"Couldn't save: %@", error);  // save it!
    
    CAssert(doc.documentID);
    CAssert(doc.currentRevisionID);
    CAssertEqual(doc.userProperties, properties);
    CAssertEq(db[doc.documentID], doc);
    //Log(@"Created %p = %@", doc, doc);
    return doc;
}


static void createDocuments(CBLDatabase* db, unsigned n) {
    [db inTransaction:^BOOL{
    for (unsigned i=0; i<n; i++) {
            @autoreleasepool {
        NSDictionary* properties = @{@"testName": @"testDatabase", @"sequence": @(i)};
        createDocumentWithProperties(db, properties);
    }
}
        return YES;
    }];
}
>>>>>>> 96af91ab


#pragma mark - SERVER & DOCUMENTS:


TestCase(API_Manager) {
    CBLManager* dbmgr = [CBLManager sharedInstance];
    CAssert(dbmgr);
    for (NSString* name in dbmgr.allDatabaseNames) {
        CBLDatabase* db = dbmgr[name];
        Log(@"Database '%@': %u documents", db.name, (unsigned)db.documentCount);
    }

    NSError* error;
    CBLDatabase* db = [dbmgr databaseNamed: @"test_db" error: &error];
    CAssert(db, @"Couldn't get/create test_db: %@", error);

    CBLManagerOptions options = {.readOnly= true};
    CBLManager* ro = [[CBLManager alloc] initWithDirectory: dbmgr.directory options: &options
                                                     error: &error];
    CAssert(ro);

    db = [ro databaseNamed: @"foo" error: &error];
    CAssertNil(db);

    db = [ro existingDatabaseNamed: @"test_db" error: &error];
    CAssert(db);
    CBLDocument* doc = [db createDocument];
    CAssert(![doc putProperties: @{@"foo": @"bar"} error: &error]);
    [ro close];

    RequireTestCase(API_ExcludedFromBackup);
}


TestCase(API_ExcludedFromBackup) {
    CBLManager* dbmgr = [CBLManager createEmptyAtTemporaryPath: @"ExcludedFromBackup"];
    AssertEq(dbmgr.excludedFromBackup, NO);
    dbmgr.excludedFromBackup = YES;
    AssertEq(dbmgr.excludedFromBackup, YES);
    [dbmgr close];
}

TestCase(API_DeleteDatabase) {
    // Test with single manager
    // Create a new database
    NSError* error;
    CBLManager* mgr = [CBLManager sharedInstance];
    CBLDatabase* db = [mgr createEmptyDatabaseNamed: @"test_db" error: &error];
    CAssert(!error);
    CAssert(db);
    
    // Delete the database
    error = nil;
    BOOL result = [db deleteDatabase: &error];
    CAssert(!error);
    CAssert(result);
    
    // Check if the database still exists or not
    error = nil;
    db = [mgr existingDatabaseNamed: @"test_db" error: &error];
    CAssert(error);
    CAssert(error.code == kCBLStatusNotFound);
    CAssert(!db);
    
    // Test with multiple CBLManger operating on the same thread
    // Copy the shared manager and create a new database
    error = nil;
    mgr = [CBLManager sharedInstance];
    CBLManager* copiedMgr = [mgr copy];
    db = [copiedMgr databaseNamed: @"test_db" error: &error];
    CAssert(!error);
    CAssert(db);
    
    // Get the database from the shared manager and delete
    error = nil;
    db = [mgr databaseNamed: @"test_db" error: &error];
    // Close the copied manager before deleting the database
    [copiedMgr close];
    result = [db deleteDatabase: &error];
    CAssert(!error);
    CAssert(result);
    
    // Check if the database still exists or not
    error = nil;
    db = [mgr existingDatabaseNamed: @"test_db" error: &error];
    CAssert(error);
    CAssert(error.code == kCBLStatusNotFound);
    CAssert(!db);
    
    // Test with multiple CBLManger operating on different threads
    dispatch_queue_t queue = dispatch_queue_create("DeleteDatabaseTest", NULL);
    copiedMgr = [mgr copy];
    copiedMgr.dispatchQueue = queue;
    __block CBLDatabase* copiedMgrDb;
    dispatch_sync(queue, ^{
        NSError *error;
        copiedMgrDb = [copiedMgr databaseNamed: @"test_db" error: &error];
        CAssert(!error);
        CAssert(copiedMgrDb);
    });
    
    // Get the database from the shared manager and delete
    error = nil;
    db = [mgr databaseNamed: @"test_db" error: &error];
    result = [db deleteDatabase: &error];
    CAssert(!error);
    CAssert(result);
    
    // Cleanup
    dispatch_sync(queue, ^{
        [copiedMgr close];
    });
}


TestCase(API_CreateDocument) {
    CBLDatabase* db = createEmptyDB();
    NSDictionary* properties = @{@"testName": @"testCreateDocument",
                                @"tag": @1337};
    CBLDocument* doc = createDocumentWithProperties(db, properties);
    
    NSString* docID = doc.documentID;
    CAssert(docID.length > 10, @"Invalid doc ID: '%@'", docID);
    NSString* currentRevisionID = doc.currentRevisionID;
    CAssert(currentRevisionID.length > 10, @"Invalid doc revision: '%@'", currentRevisionID);

    CAssertEqual(doc.userProperties, properties);

    CAssertEq([db documentWithID: docID], doc);

    [db _clearDocumentCache]; // so we can load fresh copies

    CBLDocument* doc2 = [db existingDocumentWithID: docID];
    CAssertEqual(doc2.documentID, docID);
    CAssertEqual(doc2.currentRevision.revisionID, currentRevisionID);

    CAssertNil([db existingDocumentWithID: @"b0gus"]);

    closeTestDB(db);
}


TestCase(API_ExistingDocument) {
    CBLDatabase* db = createEmptyDB();

    AssertNil([db existingDocumentWithID: @"missing"]);
    CBLDocument* doc = [db documentWithID: @"missing"];
    Assert(doc != nil);
    AssertNil([db existingDocumentWithID: @"missing"]);

    closeTestDB(db);
}


TestCase(API_CreateRevisions) {
    RequireTestCase(API_CreateDocument);
    NSDictionary* properties = @{@"testName": @"testCreateRevisions",
    @"tag": @1337};
    CBLDatabase* db = createEmptyDB();
    CBLDocument* doc = createDocumentWithProperties(db, properties);
    CBLSavedRevision* rev1 = doc.currentRevision;
    CAssert([rev1.revisionID hasPrefix: @"1-"]);
    CAssertEq(rev1.sequence, 1);
    CAssertNil(rev1.attachments);

    // Test -createRevisionWithProperties:
    NSMutableDictionary* properties2 = [properties mutableCopy];
    properties2[@"tag"] = @4567;
    NSError* error;
    CBLSavedRevision* rev2 = [rev1 createRevisionWithProperties: properties2 error: &error];
    CAssert(rev2, @"Put failed: %@", error);

    CAssert([doc.currentRevisionID hasPrefix: @"2-"],
            @"Document revision ID is still %@", doc.currentRevisionID);

    CAssertEqual(rev2.revisionID, doc.currentRevisionID);
    CAssert(rev2.propertiesAreLoaded);
    CAssertEqual(rev2.userProperties, properties2);
    CAssertEq(rev2.document, doc);
    CAssertEqual(rev2.properties[@"_id"], doc.documentID);
    CAssertEqual(rev2.properties[@"_rev"], rev2.revisionID);

    // Test -createRevision:
    CBLUnsavedRevision* newRev = [rev2 createRevision];
    CAssertNil(newRev.revisionID);
    CAssertEq(newRev.parentRevision, rev2);
    CAssertEqual(newRev.parentRevisionID, rev2.revisionID);
    CAssertEqual(([newRev getRevisionHistory: &error]), (@[rev1, rev2]));
    CAssertEqual(newRev.properties, rev2.properties);
    CAssertEqual(newRev.userProperties, rev2.userProperties);
    newRev.userProperties = @{@"because": @"NoSQL"};
    CAssertEqual(newRev.userProperties, @{@"because": @"NoSQL"});
    CAssertEqual(newRev.properties,
                 (@{@"because": @"NoSQL", @"_id": doc.documentID, @"_rev": rev2.revisionID}));
    CBLSavedRevision* rev3 = [newRev save: &error];
    CAssert(rev3);
    CAssertEqual(rev3.userProperties, newRev.userProperties);
    closeTestDB(db);
}

TestCase(API_RevisionIdEquivalentRevisions) {
    
    NSDictionary* properties = @{@"testName": @"testCreateRevisions",
                                 @"tag": @1337};
    NSDictionary* properties2 = @{@"testName": @"testCreateRevisions",
                                 @"tag": @1338};
    
    CBLDatabase* db = createEmptyDB();
    CBLDocument* doc = [db createDocument];
    CAssert(!doc.isDeleted);
    CBLUnsavedRevision* newRev = [doc newRevision];
    [newRev setUserProperties:properties];
    
    NSError* error;
    CBLSavedRevision* rev1 = [newRev save: &error];
    CAssert(rev1, @"Save 1 failed: %@", error);
    
    CBLUnsavedRevision* newRev2a = [rev1 createRevision];
    [newRev2a setUserProperties:properties2];
    CBLSavedRevision* rev2a = [newRev2a save: &error];
    CAssert(rev2a, @"Save rev2a failed: %@", error);
    Log(@"rev2a: %@", rev2a);
    
    CBLUnsavedRevision* newRev2b = [rev1 createRevision];
    [newRev2b setUserProperties:properties2];
    CBLSavedRevision* rev2b = [newRev2b saveAllowingConflict:&error];
    CAssert(rev2b, @"Save rev2b failed: %@", error);
    Log(@"rev2b: %@", rev2b);
    
    // since both rev2a and rev2b have same content, they should have
    // the same rev ids.
    CAssertEqual(rev2a.revisionID, rev2b.revisionID);
    
}

TestCase(API_CreateNewRevisions) {
    RequireTestCase(API_CreateRevisions);
    NSDictionary* properties = @{@"testName": @"testCreateRevisions",
    @"tag": @1337};
    CBLDatabase* db = createEmptyDB();
    CBLDocument* doc = [db createDocument];
    CAssert(!doc.isDeleted);
    CBLUnsavedRevision* newRev = [doc newRevision];

    CBLDocument* newRevDocument = newRev.document;
    CAssertEq(newRevDocument, doc);
    CAssertEq(newRev.database, db);
    CAssertNil(newRev.parentRevisionID);
    CAssertNil(newRev.parentRevision);
    CAssertEqual(newRev.properties, $mdict({@"_id", doc.documentID}));
    CAssert(!newRev.isDeletion);
    CAssertEq(newRev.sequence, 0);

    newRev[@"testName"] = @"testCreateRevisions";
    newRev[@"tag"] = @1337;
    CAssertEqual(newRev.userProperties, properties);

    NSError* error;
    CBLSavedRevision* rev1 = [newRev save: &error];
    CAssert(rev1, @"Save 1 failed: %@", error);
    CAssertEqual(rev1, doc.currentRevision);
    CAssert([rev1.revisionID hasPrefix: @"1-"]);
    CAssertEq(rev1.sequence, 1);
    CAssertNil(rev1.parentRevisionID);
    CAssertNil(rev1.parentRevision);
    CAssertEqual(doc.currentRevision, rev1);
    CAssert(!doc.isDeleted);

    newRev = [rev1 createRevision];
    newRevDocument = newRev.document;
    CAssertEq(newRevDocument, doc);
    CAssertEq(newRev.database, db);
    CAssertEqual(newRev.parentRevisionID, rev1.revisionID);
    CAssertEqual(newRev.parentRevision, rev1);
    CAssertEqual(newRev.properties, rev1.properties);
    CAssertEqual(newRev.userProperties, rev1.userProperties);
    CAssert(!newRev.isDeletion);

    newRev[@"tag"] = @4567;
    CBLSavedRevision* rev2 = [newRev save: &error];
    CAssert(rev2, @"Save 2 failed: %@", error);
    CAssertEqual(rev2, doc.currentRevision);
    CAssert([rev2.revisionID hasPrefix: @"2-"]);
    CAssertEq(rev2.sequence, 2);
    CAssertEqual(rev2.parentRevisionID, rev1.revisionID);
    CAssertEqual(rev2.parentRevision, rev1);

    CAssert([doc.currentRevisionID hasPrefix: @"2-"],
            @"Document revision ID is still %@", doc.currentRevisionID);


    // Add a deletion/tombstone revision:
    newRev = doc.newRevision;
    CAssertEq(newRev.parentRevisionID, rev2.revisionID);
    CAssertEqual(newRev.parentRevision, rev2);
    newRev.isDeletion = true;
    CBLSavedRevision* rev3 = [newRev save: &error];
    CAssert(rev3, @"Save 2 failed: %@", error);
    CAssert([rev3.revisionID hasPrefix: @"3-"], @"Unexpected revID '%@'", rev3.revisionID);
    CAssertEq(rev3.sequence, 3);
    CAssert(rev3.isDeletion);

    CAssert(doc.isDeleted);
    CAssertNil(doc.currentRevision);
    CAssertEqual([doc getLeafRevisions: &error], @[rev3]);
    CBLDocument* doc2 = db[doc.documentID];
    CAssertEq(doc2, doc);

    closeTestDB(db);
}

#if 0
TestCase(API_SaveMultipleDocuments) {
    CBLDatabase* db = createEmptyDB();
    NSMutableArray* docs = [NSMutableArray array];
    for (int i=0; i<5; i++) {
        NSDictionary* properties = [NSDictionary dictionaryWithObjectsAndKeys:
                                    @"testSaveMultipleDocuments", @"testName",
                                    [NSNumber numberWithInt: i], @"sequence",
                                    nil];
        CBLDocument* doc = createDocumentWithProperties(db, properties);
        [docs addObject: doc];
    }
    
    NSMutableArray* revisions = [NSMutableArray array];
    NSMutableArray* revisionProperties = [NSMutableArray array];
    
    for (CBLDocument* doc in docs) {
        CBLRevision* revision = doc.currentRevision;
        CAssert([revision.revisionID hasPrefix: @"1-"],
                     @"Expected 1st revision: %@ in %@", doc.currentRevisionID, doc);
        NSMutableDictionary* properties = revision.properties.mutableCopy;
        [properties setObject: @"updated!" forKey: @"misc"];
        [revisions addObject: revision];
        [revisionProperties addObject: properties];
    }
    
    CAssertWait([db putChanges: revisionProperties toRevisions: revisions]);
    
    for (CBLDocument* doc in docs) {
        CAssert([doc.currentRevisionID hasPrefix: @"2-"],
                     @"Expected 2nd revision: %@ in %@", doc.currentRevisionID, doc);
        CAssertEqual([doc.currentRevision.properties objectForKey: @"misc"],
                             @"updated!");
    }
    closeTestDB(db);
}


TestCase(API_SaveMultipleUnsavedDocuments) {
    CBLDatabase* db = createEmptyDB();
    NSMutableArray* docs = [NSMutableArray array];
    NSMutableArray* docProperties = [NSMutableArray array];
    
    for (int i=0; i<5; i++) {
        CBLDocument* doc = [db untitledDocument];
        [docs addObject: doc];
        [docProperties addObject: [NSDictionary dictionaryWithObject: [NSNumber numberWithInt: i]
                                                              forKey: @"order"]];
    }
    
    CAssertWait([db putChanges: docProperties toRevisions: docs]);
    
    for (int i=0; i<5; i++) {
        CBLDocument* doc = [docs objectAtIndex: i];
        CAssert([doc.currentRevisionID hasPrefix: @"1-"],
                     @"Expected 2nd revision: %@ in %@", doc.currentRevisionID, doc);
        CAssertEqual([doc.currentRevision.properties objectForKey: @"order"],
                             [NSNumber numberWithInt: i]);
    }
    closeTestDB(db);
}


TestCase(API_DeleteMultipleDocuments) {
    CBLDatabase* db = createEmptyDB();
    NSMutableArray* docs = [NSMutableArray array];
    for (int i=0; i<5; i++) {
        NSDictionary* properties = [NSDictionary dictionaryWithObjectsAndKeys:
                                    @"testDeleteMultipleDocuments", @"testName",
                                    [NSNumber numberWithInt: i], @"sequence",
                                    nil];
        CBLDocument* doc = createDocumentWithProperties(properties);
        [docs addObject: doc];
    }
    
    CAssertWait([db deleteDocuments: docs]);
    
    for (CBLDocument* doc in docs) {
        CAssert(doc.isDeleted);
        CAssert(doc.currentRevision.isDeleted);
    }
    
    CAssertEq([db getDocumentCount], (NSInteger)0);
    closeTestDB(db);
}
#endif

TestCase(API_DeleteDocument) {
    CBLDatabase* db = createEmptyDB();
    NSDictionary* properties = @{@"testName": @"testDeleteDocument"};
    CBLDocument* doc = createDocumentWithProperties(db, properties);
    CAssert(!doc.isDeleted);
    CAssert(!doc.currentRevision.isDeletion);
    NSError* error;
    CAssert([doc deleteDocument: &error]);
    CAssert(doc.isDeleted);
    // This test used to check that doc.currentRevision.isDeletion. But having a non-nil
    // currentRevision is inconsistent with a freshly-loaded CBLDocument's behavior, where if the
    // document was previously deleted its currentRevision will initially be nil. (#265)
    CAssertNil(doc.currentRevision);
    closeTestDB(db);
}


TestCase(API_PurgeDocument) {
    CBLDatabase* db = createEmptyDB();
    NSDictionary* properties = @{@"testName": @"testPurgeDocument"};
    CBLDocument* doc = createDocumentWithProperties(db, properties);
    CAssert(doc);
    
    NSError* error;
    CAssert([doc purgeDocument: &error]);
    
    CBLDocument* redoc = [db _cachedDocumentWithID:doc.documentID];
    CAssert(!redoc);
    closeTestDB(db);
}

TestCase(API_Validation) {
    CBLDatabase* db = createEmptyDB();

    [db setValidationNamed: @"uncool"
                 asBlock: ^void(CBLRevision *newRevision, id<CBLValidationContext> context) {
                     if (!newRevision.properties[@"groovy"])
                         [context rejectWithMessage: @"uncool"];
                 }];
    
    NSDictionary* properties = @{ @"groovy" : @"right on", @"foo": @"bar" };
    CBLDocument* doc = [db createDocument];
    NSError *error;
    CAssert([doc putProperties: properties error: &error]);
    
    properties = @{ @"foo": @"bar" };
    doc = [db createDocument];
    CAssert(![doc putProperties: properties error: &error]);
    CAssertEq(error.code, 403);
    //CAssertEqual(error.localizedDescription, @"forbidden: uncool"); //TODO: Not hooked up yet
    closeTestDB(db);
}

TestCase(API_AllDocuments) {
    CBLDatabase* db = createEmptyDB();
    static const NSUInteger kNDocs = 5;
    createDocuments(db, kNDocs);

    // clear the cache so all documents/revisions will be re-fetched:
    [db _clearDocumentCache];
    
    Log(@"----- all documents -----");
    CBLQuery* query = [db createAllDocumentsQuery];
    //query.prefetch = YES;
    Log(@"Getting all documents: %@", query);
    
    CBLQueryEnumerator* rows = [query run: NULL];
    CAssertEq(rows.count, kNDocs);
    NSUInteger n = 0;
    for (CBLQueryRow* row in rows) {
        Log(@"    --> %@", row);
        CBLDocument* doc = row.document;
        CAssert(doc, @"Couldn't get doc from query");
        CAssert(doc.currentRevision.propertiesAreLoaded, @"QueryRow should have preloaded revision contents");
        Log(@"        Properties = %@", doc.properties);
        CAssert(doc.properties, @"Couldn't get doc properties");
        CAssertEqual([doc propertyForKey: @"testName"], @"testDatabase");
        n++;
    }
    CAssertEq(n, kNDocs);
    closeTestDB(db);
}


TestCase(API_LocalDocs) {
    CBLDatabase* db = createEmptyDB();
    NSDictionary* props = [db existingLocalDocumentWithID: @"dock"];
    CAssertNil(props);
    NSError* error;
    CAssert([db putLocalDocument: @{@"foo": @"bar"} withID: @"dock" error: &error],
            @"Couldn't put new local doc: %@", error);
    props = [db existingLocalDocumentWithID: @"dock"];
    CAssertEqual(props[@"foo"], @"bar");
    
    CAssert([db putLocalDocument: @{@"FOOO": @"BARRR"} withID: @"dock" error: &error],
            @"Couldn't update local doc: %@", error);
    props = [db existingLocalDocumentWithID: @"dock"];
    CAssertNil(props[@"foo"]);
    CAssertEqual(props[@"FOOO"], @"BARRR");

    CAssert([db deleteLocalDocumentWithID: @"dock" error: &error],
            @"Couldn't delete local doc: %@", error);
    props = [db existingLocalDocumentWithID: @"dock"];
    CAssertNil(props);

    CAssert(![db deleteLocalDocumentWithID: @"dock" error: &error],
            @"Second delete should have failed");
    CAssertEq(error.code, kCBLStatusNotFound);
    closeTestDB(db);
}

#pragma mark - HISTORY

TestCase(API_History) {
    CBLDatabase* db = createEmptyDB();
    NSMutableDictionary* properties = [NSMutableDictionary dictionaryWithObjectsAndKeys:
                                @"test06_History", @"testName",
                                @1, @"tag",
                                nil];
    CBLDocument* doc = createDocumentWithProperties(db, properties);
    NSString* rev1ID = [doc.currentRevisionID copy];
    Log(@"1st revision: %@", rev1ID);
    CAssert([rev1ID hasPrefix: @"1-"], @"1st revision looks wrong: '%@'", rev1ID);
    CAssertEqual(doc.userProperties, properties);
    properties = doc.properties.mutableCopy;
    properties[@"tag"] = @2;
    CAssert(![properties isEqual: doc.properties]);
    NSError* error;
    CAssert([doc putProperties: properties error: &error]);
    NSString* rev2ID = doc.currentRevisionID;
    Log(@"2nd revision: %@", rev2ID);
    CAssert([rev2ID hasPrefix: @"2-"], @"2nd revision looks wrong: '%@'", rev2ID);

    NSArray* revisions = [doc getRevisionHistory: &error];
    Log(@"Revisions = %@", revisions);
    CAssertEq(revisions.count, 2u);
    
    CBLSavedRevision* rev1 = revisions[0];
    CAssertEqual(rev1.revisionID, rev1ID);
    NSDictionary* gotProperties = rev1.properties;
    CAssertEqual(gotProperties[@"tag"], @1);
    
    CBLSavedRevision* rev2 = revisions[1];
    CAssertEqual(rev2.revisionID, rev2ID);
    CAssertEq(rev2, doc.currentRevision);
    gotProperties = rev2.properties;
    CAssertEqual(gotProperties[@"tag"], @2);
    
    CAssertEqual([doc getConflictingRevisions: &error], @[rev2]);
    CAssertEqual([doc getLeafRevisions: &error], @[rev2]);
    closeTestDB(db);
}


TestCase(API_Conflict) {
    RequireTestCase(API_History);
    CBLDatabase* db = createEmptyDB();
    CBLDocument* doc = createDocumentWithProperties(db, @{@"foo": @"bar"});
    CBLSavedRevision* rev1 = doc.currentRevision;

    NSMutableDictionary* properties = doc.properties.mutableCopy;
    properties[@"tag"] = @2;
    NSError* error;
    CBLSavedRevision* rev2a = [doc putProperties: properties error: &error];

    properties = rev1.properties.mutableCopy;
    properties[@"tag"] = @3;
    CBLUnsavedRevision* newRev = [rev1 createRevision];
    newRev.properties = properties;
    CBLSavedRevision* rev2b = [newRev saveAllowingConflict: &error];
    CAssert(rev2b, @"Failed to create a a conflict: %@", error);

    CAssertEqual([doc getConflictingRevisions: &error], (@[rev2b, rev2a]));
    CAssertEqual([doc getLeafRevisions: &error], (@[rev2b, rev2a]));

    CBLSavedRevision* defaultRev, *otherRev;
    if ([rev2a.revisionID compare: rev2b.revisionID] > 0) {
        defaultRev = rev2a; otherRev = rev2b;
    } else {
        defaultRev = rev2b; otherRev = rev2a;
    }
    AssertEqual(doc.currentRevision, defaultRev);

    CBLQuery* query = [db createAllDocumentsQuery];
    query.allDocsMode = kCBLShowConflicts;
    NSArray* rows = [[query run: NULL] allObjects];
    AssertEq(rows.count, 1u);
    CBLQueryRow* row = rows[0];
    NSArray* revs = row.conflictingRevisions;
    AssertEq(revs.count, 2u);
    AssertEqual(revs[0], defaultRev);
    AssertEqual(revs[1], otherRev);
    
    closeTestDB(db);
}

TestCase(API_Resolve_Conflict) {
    
    RequireTestCase(API_History);
    CBLDatabase* db = createEmptyDB();
    CBLDocument* doc = createDocumentWithProperties(db, @{@"foo": @"bar"});
    CBLSavedRevision* rev1 = doc.currentRevision;
    
    NSError* error;
    
    AssertEq([[doc getLeafRevisions: &error] count], 1u);
    AssertEq([[doc getConflictingRevisions: &error] count], 1u);
    CAssertNil(error);
    
    NSMutableDictionary* properties = doc.properties.mutableCopy;
    properties[@"tag"] = @2;
    
    CBLSavedRevision* rev2a = [doc putProperties: properties error: &error];
    
    properties = rev1.properties.mutableCopy;
    properties[@"tag"] = @3;
    CBLUnsavedRevision* newRev = [rev1 createRevision];
    newRev.properties = properties;
    CBLSavedRevision* rev2b = [newRev saveAllowingConflict: &error];
    CAssert(rev2b, @"Failed to create a a conflict: %@", error);
    
    CAssertEqual([doc getConflictingRevisions: &error], (@[rev2b, rev2a]));
    CAssertEqual([doc getLeafRevisions: &error], (@[rev2b, rev2a]));
    
    CBLSavedRevision* defaultRev, *otherRev;
    if ([rev2a.revisionID compare: rev2b.revisionID] > 0) {
        defaultRev = rev2a; otherRev = rev2b;
    } else {
        defaultRev = rev2b; otherRev = rev2a;
    }
    AssertEqual(doc.currentRevision, defaultRev);
    
    [defaultRev deleteDocument:&error];
    CAssertNil(error);
    AssertEq([[doc getConflictingRevisions: &error] count], 1u);
    CAssertNil(error);
    AssertEq([[doc getLeafRevisions: &error] count], 2u);
    CAssertNil(error);
    
    newRev = [otherRev createRevision];
    properties[@"tag"] = @4;
    newRev.properties = properties;
    CBLSavedRevision* newRevSaved = [newRev save: &error];
    CAssertNil(error);
    AssertEq([[doc getLeafRevisions: &error] count], 2u);
    AssertEq([[doc getConflictingRevisions: &error] count], 1u);
    AssertEqual(doc.currentRevision, newRevSaved);
    
    closeTestDB(db);

}



#pragma mark - ATTACHMENTS

TestCase(API_Attachments) {
    CBLDatabase* db = createEmptyDB();
    NSDictionary* properties = [NSDictionary dictionaryWithObjectsAndKeys:
                                @"testAttachments", @"testName",
                                nil];
    CBLDocument* doc = createDocumentWithProperties(db, properties);
    CBLSavedRevision* rev = doc.currentRevision;
    
    CAssertEq(rev.attachments.count, (NSUInteger)0);
    CAssertEq(rev.attachmentNames.count, (NSUInteger)0);
    CAssertNil([rev attachmentNamed: @"index.html"]);
    
    NSData* body = [@"This is a test attachment!" dataUsingEncoding: NSUTF8StringEncoding];
    CBLUnsavedRevision *rev2 = [doc newRevision];
    [rev2 setAttachmentNamed: @"index.html" withContentType: @"text/plain; charset=utf-8" content:body];

    CAssertEq(rev2.attachments.count, (NSUInteger)1);
    CAssertEqual(rev2.attachmentNames, [NSArray arrayWithObject: @"index.html"]);
    CBLAttachment* attach = [rev2 attachmentNamed:@"index.html"];
    CAssertEq(attach.document, doc);
    CAssertEqual(attach.name, @"index.html");
    CAssertEqual(attach.contentType, @"text/plain; charset=utf-8");
    CAssertEqual(attach.content, body);
    CAssertEq(attach.length, (UInt64)body.length);

    NSError * error;
    CBLSavedRevision *rev3 = [rev2 save:&error];
    
    CAssertNil(error);
    CAssert(rev3);
    CAssertEq(rev3.attachments.count, (NSUInteger)1);
    CAssertEq(rev3.attachmentNames.count, (NSUInteger)1);

    attach = [rev3 attachmentNamed:@"index.html"];
    CAssert(attach);
    CAssertEq(attach.document, doc);
    CAssertEqual(attach.name, @"index.html");
    CAssertEqual(rev3.attachmentNames, [NSArray arrayWithObject: @"index.html"]);

    CAssertEqual(attach.contentType, @"text/plain; charset=utf-8");
    CAssertEqual(attach.content, body);
    CAssertEq(attach.length, (UInt64)body.length);

    NSURL* bodyURL = attach.contentURL;
    CAssert(bodyURL.isFileURL);
    CAssertEqual([NSData dataWithContentsOfURL: bodyURL], body);

    CBLUnsavedRevision *newRev = [rev3 createRevision];
    [newRev removeAttachmentNamed: attach.name];
    CBLRevision* rev4 = [newRev save: &error];
    CAssert(!error);
    CAssert(rev4);
    CAssertEq([rev4.attachmentNames count], (NSUInteger)0);
    closeTestDB(db);
}

#pragma mark - CHANGE TRACKING


TestCase(API_ChangeTracking) {
    CBLDatabase* db = createEmptyDB();
    __block int changeCount = 0;
    [[NSNotificationCenter defaultCenter] addObserverForName: kCBLDatabaseChangeNotification
                                                      object: db
                                                       queue: nil
                                                  usingBlock: ^(NSNotification *n) {
                                                      ++changeCount;
                                                  }];
    
    createDocuments(db,5);

    [[NSRunLoop currentRunLoop] runUntilDate: [NSDate dateWithTimeIntervalSinceNow: 1.0]];
    // We expect that the changes reported by the server won't be notified, because those revisions
    // are already cached in memory.
    CAssertEq(changeCount, 1);
    
    CAssertEq(db.lastSequenceNumber, 5);
    closeTestDB(db);
}


TestCase(API_ChangeUUID) {
    CBLManager* mgr = [CBLManager createEmptyAtTemporaryPath: @"API_SharedMapBlocks"];
    CBLDatabase* db = [mgr databaseNamed: @"db" error: nil];
    NSString* pub = db.publicUUID;
    NSString* priv = db.privateUUID;
    Assert(pub.length > 10);
    Assert(priv.length > 10);

    NSError* error;
    Assert([db replaceUUIDs: &error], @"replaceUUIDs failed: %@", error);
    Assert(!$equal(pub, db.publicUUID));
    Assert(!$equal(priv, db.privateUUID));
    [mgr close];
}


TestCase(API) {
    RequireTestCase(API_Manager);
    RequireTestCase(API_DeleteDatabase);
    RequireTestCase(API_CreateDocument);
    RequireTestCase(API_CreateRevisions);
    RequireTestCase(API_DeleteDocument);
    RequireTestCase(API_PurgeDocument);
    RequireTestCase(API_AllDocuments);
    RequireTestCase(API_LocalDocs);
    RequireTestCase(API_History);
    RequireTestCase(API_Attachments);
    RequireTestCase(API_ChangeTracking);

    RequireTestCase(API_View);
    RequireTestCase(API_Model);
    RequireTestCase(API_Replicator);
}

#endif // DEBUG<|MERGE_RESOLUTION|>--- conflicted
+++ resolved
@@ -14,59 +14,7 @@
 //  and limitations under the License.
 
 #if DEBUG
-<<<<<<< HEAD
 #import "APITestUtils.h"
-=======
-
-
-static CBLDatabase* createEmptyDB(void) {
-    CBLManager* dbmgr = [CBLManager sharedInstance];
-    CAssert(dbmgr);
-    NSError* error;
-    CBLDatabase* db = [dbmgr createEmptyDatabaseNamed: @"test_db" error: &error];
-    CAssert(db, @"Couldn't create test_db: %@", error);
-    return db;
-}
-
-
-static void closeTestDB(CBLDatabase* db) {
-    CAssert(db != nil);
-    [db _close];
-}
-
-
-static CBLDocument* createDocumentWithProperties(CBLDatabase* db,
-                                                   NSDictionary* properties) {
-    CBLDocument* doc = [db createDocument];
-    CAssert(doc != nil);
-    CAssertNil(doc.currentRevisionID);
-    CAssertNil(doc.currentRevision);
-    CAssert(doc.documentID, @"Document has no ID"); // 'untitled' docs are no longer untitled (8/10/12)
-
-    NSError* error;
-    CAssert([doc putProperties: properties error: &error], @"Couldn't save: %@", error);  // save it!
-    
-    CAssert(doc.documentID);
-    CAssert(doc.currentRevisionID);
-    CAssertEqual(doc.userProperties, properties);
-    CAssertEq(db[doc.documentID], doc);
-    //Log(@"Created %p = %@", doc, doc);
-    return doc;
-}
-
-
-static void createDocuments(CBLDatabase* db, unsigned n) {
-    [db inTransaction:^BOOL{
-    for (unsigned i=0; i<n; i++) {
-            @autoreleasepool {
-        NSDictionary* properties = @{@"testName": @"testDatabase", @"sequence": @(i)};
-        createDocumentWithProperties(db, properties);
-    }
-}
-        return YES;
-    }];
-}
->>>>>>> 96af91ab
 
 
 #pragma mark - SERVER & DOCUMENTS:
