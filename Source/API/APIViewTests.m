//
//  APIViewTests.m
//  CouchbaseLite
//
//  Created by Jens Alfke on 8/8/14.
//
//  Licensed under the Apache License, Version 2.0 (the "License"); you may not use this file
//  except in compliance with the License. You may obtain a copy of the License at
//    http://www.apache.org/licenses/LICENSE-2.0
//  Unless required by applicable law or agreed to in writing, software distributed under the
//  License is distributed on an "AS IS" BASIS, WITHOUT WARRANTIES OR CONDITIONS OF ANY KIND,
//  either express or implied. See the License for the specific language governing permissions
//  and limitations under the License.

#if DEBUG
#import "APITestUtils.h"


TestCase(API_CreateView) {
    CBLDatabase* db = createEmptyDB();

    CBLView* view = [db viewNamed: @"vu"];
    CAssert(view);
    CAssertEq(view.database, db);
    CAssertEqual(view.name, @"vu");
    CAssert(view.mapBlock == NULL);
    CAssert(view.reduceBlock == NULL);

    [view setMapBlock: MAPBLOCK({
        emit(doc[@"sequence"], nil);
    }) version: @"1"];

    CAssert(view.mapBlock != nil);

    static const NSUInteger kNDocs = 50;
    createDocuments(db, kNDocs);

    CBLQuery* query = [view createQuery];
    CAssertEq(query.database, db);
    query.startKey = @23;
    query.endKey = @33;
    CBLQueryEnumerator* rows = [query run: NULL];
    CAssert(rows);
    CAssertEq(rows.count, (NSUInteger)11);

    int expectedKey = 23;
    for (CBLQueryRow* row in rows) {
        CAssertEq([row.key intValue], expectedKey);
        CAssertEq(row.sequenceNumber, (UInt64)expectedKey+1);
        ++expectedKey;
    }
}


TestCase(API_ViewWithLinkedDocs) {
    CBLDatabase* db = createEmptyDB();
    static const NSUInteger kNDocs = 50;
    NSMutableArray* docs = [NSMutableArray array];
    NSString* lastDocID = @"";
    for (NSUInteger i=0; i<kNDocs; i++) {
        NSDictionary* properties = @{ @"sequence" : @(i),
                                      @"prev": lastDocID };
        CBLDocument* doc = createDocumentWithProperties(db, properties);
        [docs addObject: doc];
        lastDocID = doc.documentID;
    }
    
    // The map function will emit the ID of the previous document, causing that document to be
    // included when include_docs (aka prefetch) is enabled.
    CBLQuery* query = [db slowQueryWithMap: MAPBLOCK({
        emit(doc[@"sequence"], @{ @"_id": doc[@"prev"] });
    })];
    query.startKey = @23;
    query.endKey = @33;
    query.prefetch = YES;
    CBLQueryEnumerator* rows = [query run: NULL];
    CAssert(rows);
    CAssertEq(rows.count, (NSUInteger)11);
    
    int rowNumber = 23;
    for (CBLQueryRow* row in rows) {
        CAssertEq([row.key intValue], rowNumber);
        CBLDocument* prevDoc = docs[rowNumber-1];
        CAssertEqual(row.documentID, prevDoc.documentID);
        CAssertEq(row.document, prevDoc);
        ++rowNumber;
    }
}


TestCase(API_EmitNil) {
    RequireTestCase(API_CreateView);
    CBLDatabase* db = createEmptyDB();
    CBLView* view = [db viewNamed: @"vu"];
    [view setMapBlock: MAPBLOCK({
        emit(doc[@"sequence"], nil);
    }) version: @"1"];

    CBLDocument* doc1 = createDocumentWithProperties(db, @{@"sequence": @1});
    __unused CBLDocument* doc2 = createDocumentWithProperties(db, @{@"sequence": @2});
    CBLQuery* query = view.createQuery;
    NSArray* result1 = [[query run: NULL] allObjects];
    AssertEqual([(CBLQueryRow*)result1[0] key], @1);
    AssertEqual([(CBLQueryRow*)result1[0] value], nil);
    AssertEqual([(CBLQueryRow*)result1[1] key], @2);
    AssertEqual([(CBLQueryRow*)result1[1] value], nil);

    // Update doc1
    [doc1 update:^BOOL(CBLUnsavedRevision *rev) {
        rev[@"something"] = @"else";
        return YES;
    } error: NULL];

    // Query again and verify that the results sets are not considered equal:
    NSArray* result2 = [[query run: NULL] allObjects];
    Assert(![result2 isEqual: result1]);
    AssertEqual([(CBLQueryRow*)result2[0] key], @1);
    AssertEqual([(CBLQueryRow*)result2[0] value], nil);
    closeTestDB(db);
}


TestCase(API_EmitDoc) {
    RequireTestCase(API_CreateView);
    CBLDatabase* db = createEmptyDB();
    CBLView* view = [db viewNamed: @"vu"];
    [view setMapBlock: MAPBLOCK({
        emit(doc[@"sequence"], doc);
    }) version: @"1"];

    CBLDocument* doc1 = createDocumentWithProperties(db, @{@"sequence": @1});
    CBLDocument* doc2 = createDocumentWithProperties(db, @{@"sequence": @2});
    CBLQuery* query = view.createQuery;
    NSArray* result1 = [[query run: NULL] allObjects];
    AssertEqual([(CBLQueryRow*)result1[0] key], @1);
    AssertEqual([(CBLQueryRow*)result1[0] value], doc1.properties);
    AssertEqual([(CBLQueryRow*)result1[1] key], @2);
    AssertEqual([(CBLQueryRow*)result1[1] value], doc2.properties);
    NSDictionary* initialDoc1Properties = doc1.properties;

    // Update doc1
    [doc1 update:^BOOL(CBLUnsavedRevision *rev) {
        rev[@"something"] = @"else";
        return YES;
    } error: NULL];

    // Query again and verify that the results sets are not considered equal:
    NSArray* result2 = [[query run: NULL] allObjects];
    Assert(![result2 isEqual: result1]);
    AssertEqual([(CBLQueryRow*)result2[0] key], @1);
    AssertEqual([(CBLQueryRow*)result2[0] value], doc1.properties);

    // Rows from initial query should still return the revisions they were created with:
    AssertEqual([(CBLQueryRow*)result1[0] key], @1);
    AssertEqual([(CBLQueryRow*)result1[0] value], initialDoc1Properties); // i.e. _not_ doc1.properties
    closeTestDB(db);
}


TestCase(API_ViewCustomSort) {
    RequireTestCase(CBLQuery_KeyPathForQueryRow);
    CBLDatabase* db = createEmptyDB();

    CBLView* view = [db viewNamed: @"vu"];
    [view setMapBlock: MAPBLOCK({
        emit(doc[@"name"], doc[@"skin"]);
    }) version: @"1"];

    CAssert(view.mapBlock != nil);

    [db inTransaction: ^BOOL {
        createDocumentWithProperties(db, @{@"name": @"Barry", @"skin": @"none"});
        createDocumentWithProperties(db, @{@"name": @"Terry", @"skin": @"furry"});
        createDocumentWithProperties(db, @{@"name": @"Wanda", @"skin": @"scaly"});
        return YES;
    }];

    CBLQuery* query = [view createQuery];
    query.sortDescriptors = @[[NSSortDescriptor sortDescriptorWithKey: @"value" ascending: NO]];
    CBLQueryEnumerator* rows = [query run: NULL];

    AssertEqual(rows.nextRow.value, @"scaly");
    AssertEqual(rows.nextRow.value, @"none");
    AssertEqual(rows.nextRow.value, @"furry");
    AssertNil(rows.nextRow);

    // Now test a keypath that implicitly refers to the value:
    [view setMapBlock: MAPBLOCK({
        emit(doc[@"name"], @{@"skin": doc[@"skin"]});
    }) version: @"2"];

    query.sortDescriptors = @[[NSSortDescriptor sortDescriptorWithKey: @"value.skin" ascending: NO]];
    rows = [query run: NULL];

    AssertEqual(rows.nextRow.value, @{@"skin": @"scaly"});
    AssertEqual(rows.nextRow.value, @{@"skin": @"none"});
    AssertEqual(rows.nextRow.value, @{@"skin": @"furry"});
    AssertNil(rows.nextRow);

    // Now test a keypath with an array:
    [view setMapBlock: MAPBLOCK({
        emit(doc[@"name"], @[doc[@"skin"]]);
    }) version: @"3"];

    query.sortDescriptors = @[[NSSortDescriptor sortDescriptorWithKey: @"value[0]" ascending: NO]];
    rows = [query run: NULL];

    AssertEqual(rows.nextRow.value, @[@"scaly"]);
    AssertEqual(rows.nextRow.value, @[@"none"]);
    AssertEqual(rows.nextRow.value, @[@"furry"]);
    AssertNil(rows.nextRow);
}


TestCase(API_ViewCustomFilter) {
    CBLDatabase* db = createEmptyDB();

    CBLView* view = [db viewNamed: @"vu"];
    [view setMapBlock: MAPBLOCK({
        emit(doc[@"name"], doc[@"skin"]);
    }) version: @"1"];

    CAssert(view.mapBlock != nil);

    [db inTransaction: ^BOOL {
        createDocumentWithProperties(db, @{@"name": @"Barry", @"skin": @"none"});
        createDocumentWithProperties(db, @{@"name": @"Terry", @"skin": @"furry"});
        createDocumentWithProperties(db, @{@"name": @"Wanda", @"skin": @"scaly"});
        return YES;
    }];

    CBLQuery* query = [view createQuery];
    query.postFilter = [NSPredicate predicateWithFormat: @"value endswith 'y'"];
    CBLQueryEnumerator* rows = [query run: NULL];

    AssertEqual(rows.nextRow.value, @"furry");
    AssertEqual(rows.nextRow.value, @"scaly");
    AssertNil(rows.nextRow);
}


TestCase(API_AllDocsCustomFilter) {
    CBLDatabase* db = createEmptyDB();

    [db inTransaction: ^BOOL {
        createDocumentWithProperties(db, @{@"_id": @"1", @"name": @"Barry", @"skin": @"none"});
        createDocumentWithProperties(db, @{@"_id": @"2", @"name": @"Terry", @"skin": @"furry"});
        createDocumentWithProperties(db, @{@"_id": @"3", @"name": @"Wanda", @"skin": @"scaly"});
        return YES;
    }];
    [db _clearDocumentCache];

    Log(@" ---- QUERYIN' ----");
    CBLQuery* query = [db createAllDocumentsQuery];
    query.postFilter = [NSPredicate predicateWithFormat: @"document.properties.skin endswith 'y'"];
    CBLQueryEnumerator* rows = [query run: NULL];

    AssertEqual(rows.nextRow.key, @"2");
    AssertEqual(rows.nextRow.key, @"3");
    AssertNil(rows.nextRow);
}


#pragma mark - LIVE QUERIES:


TestCase(API_LiveQuery) {
    RequireTestCase(API_CreateView);
<<<<<<< HEAD

    CBLManager* dbmgr = [CBLManager createEmptyAtTemporaryPath: @"LiveQuery"];
    CAssert(dbmgr);
    NSError* error;
    CBLDatabase* db = [dbmgr createEmptyDatabaseNamed: @"test_db" error: &error];
    CAssert(db, @"Couldn't create test_db: %@", error);

=======
    CBLDatabase* db = createManagerAndEmptyDBAtPath(@"API_LiveQuery");
>>>>>>> a988c3dc
    CBLView* view = [db viewNamed: @"vu"];
    [view setMapBlock: MAPBLOCK({
        emit(doc[@"sequence"], nil);
    }) version: @"1"];

    static const NSUInteger kNDocs = 50;
    createDocuments(db, kNDocs);

    CBLLiveQuery* query = [[view createQuery] asLiveQuery];
    query.startKey = @23;
    query.endKey = @33;
    Log(@"Created %@", query);
    CAssertNil(query.rows);

    Log(@"Waiting for live query to update...");
    NSDate* timeout = [NSDate dateWithTimeIntervalSinceNow: 10.0];
    bool finished = false;
    while (!finished && timeout.timeIntervalSinceNow > 0.0) {
        if (![[NSRunLoop currentRunLoop] runMode: NSDefaultRunLoopMode beforeDate: timeout])
            break;
        CBLQueryEnumerator* rows = query.rows;
        Log(@"Live query rows = %@", rows);
        if (rows != nil) {
            CAssertEq(rows.count, (NSUInteger)11);

            int expectedKey = 23;
            for (CBLQueryRow* row in rows) {
                CAssertEq(row.document.database, db);
                CAssertEq([row.key intValue], expectedKey);
                ++expectedKey;
            }
            finished = true;
        }
    }
    [query stop];
    CAssert(finished, @"Live query timed out!");
<<<<<<< HEAD
    closeTestDB(db);
    [dbmgr close];
=======
>>>>>>> a988c3dc
}


@interface TestLiveQueryObserver : NSObject
@property (copy) NSDictionary*change;
@property unsigned changeCount;
@end

@implementation TestLiveQueryObserver
@synthesize change=_change, changeCount=_changeCount;
- (void)observeValueForKeyPath:(NSString *)keyPath ofObject:(id)object change:(NSDictionary *)change context:(void *)context
{
    self.change = change;
    ++_changeCount;
}
@end


TestCase(API_LiveQuery_DispatchQueue) {
    RequireTestCase(API_LiveQuery);
    CBLManager* dbmgr = [CBLManager createEmptyAtTemporaryPath: @"LiveQuery_DispatchQueue"];
    dispatch_queue_t queue = dispatch_queue_create("LiveQuery", NULL);
    dbmgr.dispatchQueue = queue;
    __block CBLDatabase* db;
    __block CBLView* view;
    __block CBLLiveQuery* query;
    TestLiveQueryObserver* observer = [[TestLiveQueryObserver alloc] init];
    dispatch_sync(queue, ^{
        NSError* error;
        db = [dbmgr createEmptyDatabaseNamed: @"test_db" error: &error];
        view = [db viewNamed: @"vu"];
        [view setMapBlock: MAPBLOCK({
            emit(doc[@"sequence"], nil);
        }) version: @"1"];

        static const NSUInteger kNDocs = 50;
        createDocuments(db, kNDocs);

        query = [[view createQuery] asLiveQuery];
        query.startKey = @23;
        query.endKey = @33;
        Log(@"Created %@", query);
        CAssertNil(query.rows);

        [query addObserver: observer forKeyPath: @"rows" options: NSKeyValueObservingOptionNew context: NULL];
    });

    Log(@"Waiting for live query to complete...");
    NSDate* timeout = [NSDate dateWithTimeIntervalSinceNow: 10.0];
    bool finished = false;
    while (!finished && timeout.timeIntervalSinceNow > 0.0) {
        usleep(1000);
        if (observer.change) {
            CBLQueryEnumerator* rows = observer.change[NSKeyValueChangeNewKey];
            Log(@"Live query rows = %@", rows);
            if (rows != nil) {
                CAssertEq(rows.count, (NSUInteger)11);

                int expectedKey = 23;
                for (CBLQueryRow* row in rows) {
                    CAssertEq(row.document.database, db);
                    CAssertEq([row.key intValue], expectedKey);
                    ++expectedKey;
                }
                finished = true;
            }
        }
    }
    Assert(finished, @"LiveQuery didn't complete");

    dispatch_async(queue, ^{
        NSDictionary* properties = @{@"testName": @"testDatabase", @"sequence": @(28)};
        createDocumentWithProperties(db, properties);
    });

    Log(@"Waiting for live query to update again...");
    timeout = [NSDate dateWithTimeIntervalSinceNow: 10.0];
    finished = false;
    while (!finished && timeout.timeIntervalSinceNow > 0.0) {
        usleep(1000);
        if (observer.changeCount == 2) {
            CBLQueryEnumerator* rows = observer.change[NSKeyValueChangeNewKey];
            Log(@"Live query rows = %@", rows);
            if (rows != nil) {
                CAssertEq(rows.count, (NSUInteger)12);
                finished = true;
            }
        }
    }
    Assert(finished, @"LiveQuery didn't update");

    // Clean up:
    dispatch_sync(queue, ^{
        [query removeObserver: observer forKeyPath: @"rows"];
        [query stop];
        [dbmgr close];
    });
}


TestCase(API_AsyncViewQuery) {
    RequireTestCase(API_CreateView);
    CBLDatabase* db = createManagerAndEmptyDBAtPath(@"API_AsyncViewQuery");
    CBLView* view = [db viewNamed: @"vu"];
    [view setMapBlock: MAPBLOCK({
        emit(doc[@"sequence"], nil);
    }) version: @"1"];

    static const NSUInteger kNDocs = 50;
    createDocuments(db, kNDocs);

    CBLQuery* query = [view createQuery];
    query.startKey = @23;
    query.endKey = @33;

    __block bool finished = false;
    NSThread* curThread = [NSThread currentThread];
    [query runAsync: ^(CBLQueryEnumerator *rows, NSError* error) {
        Log(@"Async query finished!");
        CAssertEq([NSThread currentThread], curThread);
        CAssert(rows);
        CAssertNil(error);
        CAssertEq(rows.count, (NSUInteger)11);

        int expectedKey = 23;
        for (CBLQueryRow* row in rows) {
            CAssertEq(row.document.database, db);
            CAssertEq([row.key intValue], expectedKey);
            ++expectedKey;
        }
        finished = true;
    }];

    Log(@"Waiting for async query to finish...");
    NSDate* timeout = [NSDate dateWithTimeIntervalSinceNow: 5.0];
    while (!finished) {
        if (![[NSRunLoop currentRunLoop] runMode: NSDefaultRunLoopMode beforeDate: timeout])
            break;
    }
    CAssert(finished, @"Async query timed out!");
}

// Ensure that when the view mapblock changes, a related live query
// will be notified and automatically updated
TestCase(API_LiveQuery_UpdatesWhenViewChanges) {
    CBLDatabase* db = createManagerAndEmptyDBAtPath(@"UpdatesWhenViewChanges");
    
    CBLView* view = [db viewNamed: @"vu"];
    
    [view setMapBlock: MAPBLOCK({
        emit(@1, nil);
    }) version: @"1"];
    
    createDocuments(db, 1);
    
    CBLQuery* query = [view createQuery];
    CBLQueryEnumerator* rows = [query run: NULL];
    CAssertEq(rows.count, (NSUInteger)1);
    
    int expectedKey = 1;
    for (CBLQueryRow* row in rows) {
        CAssertEq([row.key intValue], expectedKey);
    }
    
    CBLLiveQuery* liveQuery = [[view createQuery] asLiveQuery];
//    CAssertNil(liveQuery.rows);
    
    TestLiveQueryObserver* observer = [TestLiveQueryObserver new];

    [liveQuery addObserver: observer forKeyPath: @"rows" options: NSKeyValueObservingOptionNew context: NULL];
    
    Log(@"Waiting for live query to update...");
    NSDate* timeout = [NSDate dateWithTimeIntervalSinceNow: 10.0];
    bool finished = false;
    while (!finished && timeout.timeIntervalSinceNow > 0.0) {

        if (![[NSRunLoop currentRunLoop] runMode: NSDefaultRunLoopMode beforeDate: timeout])
            break;

        if (observer.changeCount == 1) {
            
            CBLQueryEnumerator* rows = liveQuery.rows;
            Log(@"Live query rows = %@", rows);
            if (rows != nil) {
                CAssertEq(rows.count, (NSUInteger)1);
                
                int expectedKey = 1;
                for (CBLQueryRow* row in rows) {
                    CAssertEq([row.key intValue], expectedKey);
                }
                finished = true;
            }
        }

    }
    CAssert(finished, @"Live query timed out!");

    // now update the view definition, while the live query is running
    [view setMapBlock: MAPBLOCK({
        emit(@2, nil);
    }) version: @"2"];
    
    Log(@"Waiting for live query to update...");
    timeout = [NSDate dateWithTimeIntervalSinceNow: 10.0];
    finished = false;
    while (!finished && timeout.timeIntervalSinceNow > 0.0) {
        if (![[NSRunLoop currentRunLoop] runMode: NSDefaultRunLoopMode beforeDate: timeout])
            break;
        
        if (observer.changeCount == 2) {
            
            CBLQueryEnumerator* rows = liveQuery.rows;
            Log(@"Live query rows = %@", rows);
            if (rows != nil) {
                CAssertEq(rows.count, (NSUInteger)1);
                
                int expectedKey = 2;
                for (CBLQueryRow* row in rows) {
                    CAssertEq([row.key intValue], expectedKey);
                }
                finished = true;
            }

        }
        
    }
    CAssert(finished, @"Live query timed out!");
    
    [liveQuery stop];
    [liveQuery removeObserver:observer forKeyPath:@"rows"];
}


// Make sure that a database's map/reduce functions are shared with the shadow database instance
// running in the background server.
TestCase(API_SharedMapBlocks) {
    CBLManager* mgr = [CBLManager createEmptyAtTemporaryPath: @"API_SharedMapBlocks"];
    CBLDatabase* db = [mgr databaseNamed: @"db" error: nil];
    [db setFilterNamed: @"phil" asBlock: ^BOOL(CBLSavedRevision *revision, NSDictionary *params) {
        return YES;
    }];
    [db setValidationNamed: @"val" asBlock: VALIDATIONBLOCK({ })];
    CBLView* view = [db viewNamed: @"view"];
    BOOL ok = [view setMapBlock: MAPBLOCK({
        // nothing
    }) reduceBlock:^id(NSArray *keys, NSArray *values, BOOL rereduce) {
        return nil;
    } version: @"1"];
    CAssert(ok, @"Couldn't set map/reduce");

    CBLMapBlock map = view.mapBlock;
    CBLReduceBlock reduce = view.reduceBlock;
    CBLFilterBlock filter = [db filterNamed: @"phil"];
    CBLValidationBlock validation = [db validationNamed: @"val"];

    id result = [mgr.backgroundServer waitForDatabaseNamed: @"db" to: ^id(CBLDatabase *serverDb) {
        CAssert(serverDb != nil);
        CBLView* serverView = [serverDb viewNamed: @"view"];
        CAssert(serverView != nil);
        CAssertEq([serverDb filterNamed: @"phil"], filter);
        CAssertEq([serverDb validationNamed: @"val"], validation);
        CAssertEq(serverView.mapBlock, map);
        CAssertEq(serverView.reduceBlock, reduce);
        return @"ok";
    }];
    CAssertEqual(result, @"ok");
    [mgr close];
}




TestCase(API_View) {
    RequireTestCase(API_CreateView);
    RequireTestCase(API_ViewCustomSort);
    RequireTestCase(API_ViewCustomFilter);
    RequireTestCase(API_AllDocsCustomFilter);
    RequireTestCase(API_ViewWithLinkedDocs);
    RequireTestCase(API_SharedMapBlocks);
    RequireTestCase(API_EmitNil);
    RequireTestCase(API_EmitDoc);
    RequireTestCase(API_LiveQuery);
    RequireTestCase(API_LiveQuery_DispatchQueue);
    RequireTestCase(API_AsyncViewQuery);
}


#endif // DEBUG<|MERGE_RESOLUTION|>--- conflicted
+++ resolved
@@ -116,7 +116,6 @@
     Assert(![result2 isEqual: result1]);
     AssertEqual([(CBLQueryRow*)result2[0] key], @1);
     AssertEqual([(CBLQueryRow*)result2[0] value], nil);
-    closeTestDB(db);
 }
 
 
@@ -153,7 +152,6 @@
     // Rows from initial query should still return the revisions they were created with:
     AssertEqual([(CBLQueryRow*)result1[0] key], @1);
     AssertEqual([(CBLQueryRow*)result1[0] value], initialDoc1Properties); // i.e. _not_ doc1.properties
-    closeTestDB(db);
 }
 
 
@@ -266,17 +264,7 @@
 
 TestCase(API_LiveQuery) {
     RequireTestCase(API_CreateView);
-<<<<<<< HEAD
-
-    CBLManager* dbmgr = [CBLManager createEmptyAtTemporaryPath: @"LiveQuery"];
-    CAssert(dbmgr);
-    NSError* error;
-    CBLDatabase* db = [dbmgr createEmptyDatabaseNamed: @"test_db" error: &error];
-    CAssert(db, @"Couldn't create test_db: %@", error);
-
-=======
     CBLDatabase* db = createManagerAndEmptyDBAtPath(@"API_LiveQuery");
->>>>>>> a988c3dc
     CBLView* view = [db viewNamed: @"vu"];
     [view setMapBlock: MAPBLOCK({
         emit(doc[@"sequence"], nil);
@@ -313,11 +301,6 @@
     }
     [query stop];
     CAssert(finished, @"Live query timed out!");
-<<<<<<< HEAD
-    closeTestDB(db);
-    [dbmgr close];
-=======
->>>>>>> a988c3dc
 }
 
 
