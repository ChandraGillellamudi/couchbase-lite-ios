//
//  TDURLProtocol.h
//  TouchDB
//
//  Created by Jens Alfke on 11/30/11.
//  Copyright (c) 2011 Couchbase, Inc. All rights reserved.
//

#import <Foundation/Foundation.h>
@class TD_Server, TDRouter;

@interface TDURLProtocol : NSURLProtocol
{
    @private
    TDRouter* _router;
}

/** The root URL served by this protocol, "touchdb:///". */
+ (NSURL*) rootURL;

/** An alternate root URL with HTTP scheme; use this for CouchApps in UIWebViews.
    (This URL will have the hostname of the touchdb: URL with ".touchdb." appended.) */
+ (NSURL*) HTTPURLForServerURL: (NSURL*)serverURL;

/** Registers a TD_Server instance with a URL hostname.
    'touchdb:' URLs with that hostname will be routed to that server.
    If the server is nil, that hostname is unregistered, and URLs with that hostname will cause a host-not-found error.
    If the hostname is nil or an empty string, "localhost" is substituted. */
+ (NSURL*) registerServer: (TD_Server*)server forHostname: (NSString*)hostname;

/** Returns the TD_Server instance that's been registered with a specific hostname. */
+ (TD_Server*) serverForHostname: (NSString*)hostname;

/** Registers a TD_Server instance with a new unique hostname, and returns the root URL at which the server can now be reached. */
+ (NSURL*) registerServer: (TD_Server*)server;

/** Unregisters a TD_Server. After this, the server can be safely closed. */
+ (void) unregisterServer: (TD_Server*)server;

/** A convenience to register a server with the default hostname "localhost". */
+ (void) setServer: (TD_Server*)server;

/** Returns the server registered with the hostname "localhost". */
+ (TD_Server*) server;

<<<<<<< HEAD
@end


/** Starts a TD_Server and registers it with TDURLProtocol so you can call it using the CouchDB-compatible REST API.
 @param serverDirectory  The top-level directory where you want the server to store databases. Will be created if it does not already exist.
 @param outError  An error will be stored here if the function returns nil.
 @return  The root URL of the REST API, or nil if the server failed to start. */
NSURL* TDStartServer(NSString* serverDirectory, NSError** outError);
=======
/** Returns YES if TDURLProtocol will handle this URL. */
+ (BOOL) handlesURL: (NSURL*)url;

@end
>>>>>>> 57ddb438
<|MERGE_RESOLUTION|>--- conflicted
+++ resolved
@@ -43,7 +43,9 @@
 /** Returns the server registered with the hostname "localhost". */
 + (TD_Server*) server;
 
-<<<<<<< HEAD
+/** Returns YES if TDURLProtocol will handle this URL. */
++ (BOOL) handlesURL: (NSURL*)url;
+
 @end
 
 
@@ -51,10 +53,4 @@
  @param serverDirectory  The top-level directory where you want the server to store databases. Will be created if it does not already exist.
  @param outError  An error will be stored here if the function returns nil.
  @return  The root URL of the REST API, or nil if the server failed to start. */
-NSURL* TDStartServer(NSString* serverDirectory, NSError** outError);
-=======
-/** Returns YES if TDURLProtocol will handle this URL. */
-+ (BOOL) handlesURL: (NSURL*)url;
-
-@end
->>>>>>> 57ddb438
+NSURL* TDStartServer(NSString* serverDirectory, NSError** outError);