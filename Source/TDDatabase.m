--- conflicted
+++ resolved
@@ -73,15 +73,12 @@
         _fmdb.logsErrors = WillLogTo(TDDatabase);
 #endif
         _fmdb.traceExecution = WillLogTo(TDDatabaseVerbose);
-<<<<<<< HEAD
-        _thread = [[NSThread currentThread] retain];
-=======
+        _thread = [NSThread currentThread];
         if (0) {
             // Appease the static analyzer by using these category ivars in this source file:
             _validations = nil;
             _pendingAttachmentsByDigest = nil;
         }
->>>>>>> 340159d3
     }
     return self;
 }
@@ -341,20 +338,6 @@
         //Warn(@"%@ dealloced without being closed first!", self);
         [self close];
     }
-<<<<<<< HEAD
-    [_fmdb release];
-    [_path release];
-    [_name release];
-    [_views release];
-    [_activeReplicators release];
-    [_validations release];
-    [_filters release];
-    [_attachments release];
-    [_pendingAttachmentsByDigest release];
-    [_changesToNotify release];
-    [_thread release];
-=======
->>>>>>> 340159d3
     [[NSNotificationCenter defaultCenter] removeObserver: self];
 }
 
@@ -440,7 +423,7 @@
 - (void) postChangeNotifications {
     if (_transactionLevel == 0 && _changesToNotify.count > 0) {
         LogTo(TDDatabase, @"Posting %u change notifications", (unsigned)_changesToNotify.count);
-        NSArray* changes = [_changesToNotify autorelease];
+        NSArray* changes = _changesToNotify;
         _changesToNotify = nil;
         [[NSNotificationCenter defaultCenter] postNotificationName: TDDatabaseChangesNotification
                                                             object: self
@@ -460,8 +443,6 @@
             MYOnThread(_thread, ^{
                 [self notifyChange: rev source: source winningRev: winner];
             });
-            [rev release];
-            [winner release];
         }
     }
 }
