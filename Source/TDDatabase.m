//
// TDDatabase.m
// TouchDB
//
// Created by Jens Alfke on 6/19/10.
// Copyright (c) 2011 Couchbase, Inc. All rights reserved.
//
//  Licensed under the Apache License, Version 2.0 (the "License"); you may not use this file
//  except in compliance with the License. You may obtain a copy of the License at
//    http://www.apache.org/licenses/LICENSE-2.0
//  Unless required by applicable law or agreed to in writing, software distributed under the
//  License is distributed on an "AS IS" BASIS, WITHOUT WARRANTIES OR CONDITIONS OF ANY KIND,
//  either express or implied. See the License for the specific language governing permissions
//  and limitations under the License.

#import <TouchDB/TDDatabase.h>
#import "TDDatabase+Attachments.h"
#import "TDInternal.h"
#import <TouchDB/TDRevision.h>
#import "TDCollateJSON.h"
#import "TDBlobStore.h"
#import "TDPuller.h"
#import "TDPusher.h"
#import "TDMisc.h"
#import "TouchDBPrivate.h"

#import "FMDatabase.h"
#import "FMDatabaseAdditions.h"
#import "MYBlockUtils.h"


NSString* const TDDatabaseChangesNotification = @"TDDatabaseChanges";
NSString* const TDDatabaseWillCloseNotification = @"TDDatabaseWillClose";
NSString* const TDDatabaseWillBeDeletedNotification = @"TDDatabaseWillBeDeleted";


@implementation TDDatabase


static BOOL removeItemIfExists(NSString* path, NSError** outError) {
    NSFileManager* fmgr = [NSFileManager defaultManager];
    return [fmgr removeItemAtPath: path error: outError] || ![fmgr fileExistsAtPath: path];
}


- (NSString*) attachmentStorePath {
    return [[_path stringByDeletingPathExtension] stringByAppendingString: @" attachments"];
}


+ (TDDatabase*) createEmptyDBAtPath: (NSString*)path {
    if (!removeItemIfExists(path, NULL))
        return nil;
    TDDatabase *db = [[[self alloc] initWithPath: path] autorelease];
    if (!removeItemIfExists(db.attachmentStorePath, NULL))
        return nil;
    if (![db open: nil])
        return nil;
    return db;
}


- (id) initWithPath: (NSString*)path {
    if (self = [super init]) {
        Assert([path hasPrefix: @"/"], @"Path must be absolute");
        _path = [path copy];
        _name = [path.lastPathComponent.stringByDeletingPathExtension copy];
        _fmdb = [[FMDatabase alloc] initWithPath: _path];
        _fmdb.busyRetryTimeout = 10;
#if DEBUG
        _fmdb.logsErrors = YES;
#else
        _fmdb.logsErrors = WillLogTo(TDDatabase);
#endif
        _fmdb.traceExecution = WillLogTo(TDDatabaseVerbose);
        _thread = [[NSThread currentThread] retain];
    }
    return self;
}

- (NSString*) description {
    return $sprintf(@"%@[%@]", [self class], _path);
}

- (BOOL) exists {
    return [[NSFileManager defaultManager] fileExistsAtPath: _path];
}


- (BOOL) replaceWithDatabaseFile: (NSString*)databasePath
                 withAttachments: (NSString*)attachmentsPath
                           error: (NSError**)outError
{
    Assert(!_open, @"Already-open database cannot be replaced");
    NSString* dstAttachmentsPath = self.attachmentStorePath;
    NSFileManager* fmgr = [NSFileManager defaultManager];
    return [fmgr copyItemAtPath: databasePath toPath: _path error: outError] &&
           removeItemIfExists(dstAttachmentsPath, outError) &&
           (!attachmentsPath || [fmgr copyItemAtPath: attachmentsPath 
                                              toPath: dstAttachmentsPath
                                               error: outError]);
}


- (NSError*) fmdbError {
    NSDictionary* info = $dict({NSLocalizedDescriptionKey, _fmdb.lastErrorMessage});
    return [NSError errorWithDomain: @"SQLite" code: _fmdb.lastErrorCode userInfo: info];
}

- (BOOL) initialize: (NSString*)statements error: (NSError**)outError {
    for (NSString* statement in [statements componentsSeparatedByString: @";"]) {
        if (statement.length && ![_fmdb executeUpdate: statement]) {
            if (outError) *outError = self.fmdbError;
            Warn(@"TDDatabase: Could not initialize schema of %@ -- May be an old/incompatible format. "
                  "SQLite error: %@", _path, _fmdb.lastErrorMessage);
            [_fmdb close];
            return NO;
        }
    }
    return YES;
}

- (BOOL) open: (NSError**)outError {
    if (_open)
        return YES;
    int flags = SQLITE_OPEN_FILEPROTECTION_COMPLETEUNLESSOPEN;
    if (_readOnly)
        flags |= SQLITE_OPEN_READONLY;
    else
        flags |= SQLITE_OPEN_READWRITE | SQLITE_OPEN_CREATE;
    LogTo(TDDatabase, @"Open %@ (flags=%X)", _path, flags);
    if (![_fmdb openWithFlags: flags]) {
        if (outError) *outError = self.fmdbError;
        return NO;
    }
    
    // Register CouchDB-compatible JSON collation functions:
    sqlite3_create_collation(_fmdb.sqliteHandle, "JSON", SQLITE_UTF8,
                             kTDCollateJSON_Unicode, TDCollateJSON);
    sqlite3_create_collation(_fmdb.sqliteHandle, "JSON_RAW", SQLITE_UTF8,
                             kTDCollateJSON_Raw, TDCollateJSON);
    sqlite3_create_collation(_fmdb.sqliteHandle, "JSON_ASCII", SQLITE_UTF8,
                             kTDCollateJSON_ASCII, TDCollateJSON);
    sqlite3_create_collation(_fmdb.sqliteHandle, "REVID", SQLITE_UTF8,
                             NULL, TDCollateRevIDs);
    
    // Stuff we need to initialize every time the database opens:
    if (![self initialize: @"PRAGMA foreign_keys = ON;" error: outError])
        return NO;
    
    // Check the user_version number we last stored in the database:
    int dbVersion = [_fmdb intForQuery: @"PRAGMA user_version"];
    
    // Incompatible version changes increment the hundreds' place:
    if (dbVersion >= 100) {
        Warn(@"TDDatabase: Database version (%d) is newer than I know how to work with", dbVersion);
        [_fmdb close];
        if (outError) *outError = [NSError errorWithDomain: @"TouchDB" code: 1 userInfo: nil]; //FIX: Real code
        return NO;
    }
    
    if (dbVersion < 1) {
        // First-time initialization:
        // (Note: Declaring revs.sequence as AUTOINCREMENT means the values will always be
        // monotonically increasing, never reused. See <http://www.sqlite.org/autoinc.html>)
        NSString *schema = @"\
            CREATE TABLE docs ( \
                doc_id INTEGER PRIMARY KEY, \
                docid TEXT UNIQUE NOT NULL); \
            CREATE INDEX docs_docid ON docs(docid); \
            CREATE TABLE revs ( \
                sequence INTEGER PRIMARY KEY AUTOINCREMENT, \
                doc_id INTEGER NOT NULL REFERENCES docs(doc_id) ON DELETE CASCADE, \
                revid TEXT NOT NULL COLLATE REVID, \
                parent INTEGER REFERENCES revs(sequence) ON DELETE SET NULL, \
                current BOOLEAN, \
                deleted BOOLEAN DEFAULT 0, \
                json BLOB, \
                UNIQUE (doc_id, revid)); \
            CREATE INDEX revs_current ON revs(doc_id, current); \
            CREATE INDEX revs_parent ON revs(parent); \
            CREATE TABLE localdocs ( \
                docid TEXT UNIQUE NOT NULL, \
                revid TEXT NOT NULL COLLATE REVID, \
                json BLOB); \
            CREATE INDEX localdocs_by_docid ON localdocs(docid); \
            CREATE TABLE views ( \
                view_id INTEGER PRIMARY KEY, \
                name TEXT UNIQUE NOT NULL,\
                version TEXT, \
                lastsequence INTEGER DEFAULT 0); \
            CREATE INDEX views_by_name ON views(name); \
            CREATE TABLE maps ( \
                view_id INTEGER NOT NULL REFERENCES views(view_id) ON DELETE CASCADE, \
                sequence INTEGER NOT NULL REFERENCES revs(sequence) ON DELETE CASCADE, \
                key TEXT NOT NULL COLLATE JSON, \
                value TEXT); \
            CREATE INDEX maps_keys on maps(view_id, key COLLATE JSON); \
            CREATE TABLE attachments ( \
                sequence INTEGER NOT NULL REFERENCES revs(sequence) ON DELETE CASCADE, \
                filename TEXT NOT NULL, \
                key BLOB NOT NULL, \
                type TEXT, \
                length INTEGER NOT NULL, \
                revpos INTEGER DEFAULT 0); \
            CREATE INDEX attachments_by_sequence on attachments(sequence, filename); \
            CREATE TABLE replicators ( \
                remote TEXT NOT NULL, \
                push BOOLEAN, \
                last_sequence TEXT, \
                UNIQUE (remote, push)); \
            PRAGMA user_version = 3";             // at the end, update user_version
        if (![self initialize: schema error: outError])
            return NO;
        dbVersion = 3;
    }
    
    if (dbVersion < 2) {
        // Version 2: added attachments.revpos
        NSString* sql = @"ALTER TABLE attachments ADD COLUMN revpos INTEGER DEFAULT 0; \
                          PRAGMA user_version = 2";
        if (![self initialize: sql error: outError])
            return NO;
        dbVersion = 2;
    }
    
    if (dbVersion < 3) {
        // Version 3: added localdocs table
        NSString* sql = @"CREATE TABLE IF NOT EXISTS localdocs ( \
                            docid TEXT UNIQUE NOT NULL, \
                            revid TEXT NOT NULL, \
                            json BLOB); \
                            CREATE INDEX IF NOT EXISTS localdocs_by_docid ON localdocs(docid); \
                          PRAGMA user_version = 3";
        if (![self initialize: sql error: outError])
            return NO;
        dbVersion = 3;
    }
    
    if (dbVersion < 4) {
        // Version 4: added 'info' table
        NSString* sql = $sprintf(@"CREATE TABLE info ( \
                                     key TEXT PRIMARY KEY, \
                                     value TEXT); \
                                   INSERT INTO INFO (key, value) VALUES ('privateUUID', '%@');\
                                   INSERT INTO INFO (key, value) VALUES ('publicUUID',  '%@');\
                                   PRAGMA user_version = 4",
                                 TDCreateUUID(), TDCreateUUID());
        if (![self initialize: sql error: outError])
            return NO;
        dbVersion = 4;
    }

    if (dbVersion < 5) {
        // Version 5: added encoding for attachments
        NSString* sql = @"ALTER TABLE attachments ADD COLUMN encoding INTEGER DEFAULT 0; \
                          ALTER TABLE attachments ADD COLUMN encoded_length INTEGER; \
                          PRAGMA user_version = 5";
        if (![self initialize: sql error: outError])
            return NO;
        dbVersion = 5;
    }
    
    if (dbVersion < 6) {
        // Version 6: enable Write-Ahead Log (WAL) <http://sqlite.org/wal.html>
        NSString* sql = @"PRAGMA journal_mode=WAL; \
                          PRAGMA user_version = 6";
        if (![self initialize: sql error: outError])
            return NO;
        //dbVersion = 6;
    }

#if DEBUG
    _fmdb.crashOnErrors = YES;
#endif
    
    // Open attachment store:
    NSString* attachmentsPath = self.attachmentStorePath;
    _attachments = [[TDBlobStore alloc] initWithPath: attachmentsPath error: outError];
    if (!_attachments) {
        Warn(@"%@: Couldn't open attachment store at %@", self, attachmentsPath);
        [_fmdb close];
        return NO;
    }

    _open = YES;
    return YES;
}

- (BOOL) open {
    return [self open: nil];
}

- (BOOL) close {
    if (!_open)
        return NO;
    
    LogTo(TDDatabase, @"Close %@", _path);
    [[NSNotificationCenter defaultCenter] postNotificationName: TDDatabaseWillCloseNotification
                                                        object: self];
    for (TDView* view in _views.allValues)
        [view databaseClosing];
    setObj(&_views, nil);
    for (TDReplicator* repl in [_activeReplicators.copy autorelease])
        [repl databaseClosing];
    setObj(&_activeReplicators, nil);
    
    if (![_fmdb close])
        return NO;
    _open = NO;
    _transactionLevel = 0;
    return YES;
}

- (BOOL) deleteDatabase: (NSError**)outError {
    LogTo(TDDatabase, @"Deleting %@", _path);
    [[NSNotificationCenter defaultCenter] postNotificationName: TDDatabaseWillBeDeletedNotification
                                                        object: self];
    if (_open) {
        if (![self close])
            return NO;
    } else if (!self.exists) {
        return YES;
    }
    return removeItemIfExists(_path, outError) 
        && removeItemIfExists(self.attachmentStorePath, outError);
}

- (void) dealloc {
    if (_open) {
        //Warn(@"%@ dealloced without being closed first!", self);
        [self close];
    }
    [_fmdb release];
    [_path release];
    [_name release];
    [_views release];
    [_activeReplicators release];
    [_validations release];
    [_filters release];
    [_attachments release];
    [_pendingAttachmentsByDigest release];
    [_changesToNotify release];
    [_thread release];
    [[NSNotificationCenter defaultCenter] removeObserver: self];
    [super dealloc];
}

@synthesize path=_path, name=_name, fmdb=_fmdb, attachmentStore=_attachments,
            readOnly=_readOnly, touchDatabase=_touchDatabase, thread=_thread;


- (UInt64) totalDataSize {
    NSDictionary* attrs = [[NSFileManager defaultManager] attributesOfItemAtPath: _path error: NULL];
    if (!attrs)
        return 0;
    return attrs.fileSize + _attachments.totalDataSize;
}


- (NSString*) privateUUID {
    return [_fmdb stringForQuery: @"SELECT value FROM info WHERE key='privateUUID'"];
}

- (NSString*) publicUUID {
    return [_fmdb stringForQuery: @"SELECT value FROM info WHERE key='publicUUID'"];
}


#pragma mark - TRANSACTIONS:


- (BOOL) beginTransaction {
    if (![_fmdb executeUpdate: $sprintf(@"SAVEPOINT tdb%d", _transactionLevel + 1)])
        return NO;
    ++_transactionLevel;
    LogTo(TDDatabase, @"Begin transaction (level %d)...", _transactionLevel);
    return YES;
}

- (BOOL) endTransaction: (BOOL)commit {
    Assert(_transactionLevel > 0);
    if (commit) {
        LogTo(TDDatabase, @"Commit transaction (level %d)", _transactionLevel);
    } else {
        LogTo(TDDatabase, @"CANCEL transaction (level %d)", _transactionLevel);
        if (![_fmdb executeUpdate: $sprintf(@"ROLLBACK TO tdb%d", _transactionLevel)])
            return NO;
        [_changesToNotify removeAllObjects];
    }
    if (![_fmdb executeUpdate: $sprintf(@"RELEASE tdb%d", _transactionLevel)])
        return NO;
    --_transactionLevel;
    [self postChangeNotifications];
    return YES;
}

- (TDStatus) inTransaction: (TDStatus(^)())block {
    TDStatus status;
    [self beginTransaction];
    @try {
        status = block();
    } @catch (NSException* x) {
        Warn(@"Exception raised during -inTransaction: %@", x);
        status = kTDStatusException;
    } @finally {
        [self endTransaction: !TDStatusIsError(status)];
    }
    return status;
}


/** Posts a local NSNotification of a new revision of a document. */
- (void) notifyChange: (TDRevision*)rev
               source: (NSURL*)source
           winningRev: (TDRevision*)winningRev
{
    NSDictionary* userInfo = $dict({@"rev", rev},
                                   {@"source", source},
                                   {@"winner", winningRev});
    if (!_changesToNotify)
        _changesToNotify = [[NSMutableArray alloc] init];
    [_changesToNotify addObject: userInfo];
    [self postChangeNotifications];
}


- (void) postChangeNotifications {
    if (_transactionLevel == 0 && _changesToNotify.count > 0) {
        LogTo(TDDatabase, @"Posting %u change notifications", (unsigned)_changesToNotify.count);
        NSArray* changes = [_changesToNotify autorelease];
        _changesToNotify = nil;
        [[NSNotificationCenter defaultCenter] postNotificationName: TDDatabaseChangesNotification
                                                            object: self
                                                          userInfo: $dict({@"changes", changes})];
    }
}


- (void) dbChanged: (NSNotification*)n {
    TDDatabase* senderDB = n.object;
    if (senderDB != self && [senderDB.path isEqualToString: _path]) {
        for (NSDictionary* changes in [n.userInfo objectForKey: @"changes"]) {
            // TDRevision objects have mutable state inside, so copy this one first:
            TDRevision* rev = [changes[@"rev"] copy];
            TDRevision* winner = [changes[@"winner"] copy];
            NSURL* source = changes[@"source"];
            MYOnThread(_thread, ^{
                [self notifyChange: rev source: source winningRev: winner];
            });
            [rev release];
            [winner release];
        }
    }
}


#pragma mark - GETTING DOCUMENTS:


- (NSUInteger) documentCount {
    NSUInteger result = NSNotFound;
    FMResultSet* r = [_fmdb executeQuery: @"SELECT COUNT(DISTINCT doc_id) FROM revs "
                                           "WHERE current=1 AND deleted=0"];
    if ([r next]) {
        result = [r intForColumnIndex: 0];
    }
    [r close];
    return result;    
}


- (SequenceNumber) lastSequence {
    return [_fmdb longLongForQuery: @"SELECT MAX(sequence) FROM revs"];
}


/** Inserts the _id, _rev and _attachments properties into the JSON data and stores it in rev.
    Rev must already have its revID and sequence properties set. */
- (NSDictionary*) extraPropertiesForRevision: (TDRevision*)rev options: (TDContentOptions)options
{
    NSString* docID = rev.docID;
    NSString* revID = rev.revID;
    SequenceNumber sequence = rev.sequence;
    Assert(revID);
    Assert(sequence > 0);
    
    // Get attachment metadata, and optionally the contents:
    NSDictionary* attachmentsDict = [self getAttachmentDictForSequence: sequence
                                                               options: options];
    
    // Get more optional stuff to put in the properties:
    //OPT: This probably ends up making redundant SQL queries if multiple options are enabled.
    id localSeq=nil, revs=nil, revsInfo=nil, conflicts=nil;
    if (options & kTDIncludeLocalSeq)
        localSeq = @(sequence);

    if (options & kTDIncludeRevs) {
        revs = [self getRevisionHistoryDict: rev];
    }
    
    if (options & kTDIncludeRevsInfo) {
        revsInfo = [[self getRevisionHistory: rev] my_map: ^id(TDRevision* rev) {
            NSString* status = @"available";
            if (rev.deleted)
                status = @"deleted";
            else if (rev.missing)
                status = @"missing";
            return $dict({@"rev", [rev revID]}, {@"status", status});
        }];
    }
    
    if (options & kTDIncludeConflicts) {
        TDRevisionList* revs = [self getAllRevisionsOfDocumentID: docID onlyCurrent: YES];
        if (revs.count > 1) {
            conflicts = [revs.allRevisions my_map: ^(id aRev) {
                return ($equal(aRev, rev) || [(TDRevision*)aRev deleted]) ? nil : [aRev revID];
            }];
        }
    }

    return $dict({@"_id", docID},
                 {@"_rev", revID},
                 {@"_deleted", (rev.deleted ? $true : nil)},
                 {@"_attachments", attachmentsDict},
                 {@"_local_seq", localSeq},
                 {@"_revisions", revs},
                 {@"_revs_info", revsInfo},
                 {@"_conflicts", conflicts});
}


/** Inserts the _id, _rev and _attachments properties into the JSON data and stores it in rev.
 Rev must already have its revID and sequence properties set. */
- (void) expandStoredJSON: (NSData*)json
             intoRevision: (TDRevision*)rev
                  options: (TDContentOptions)options
{
    NSDictionary* extra = [self extraPropertiesForRevision: rev options: options];
    if (json.length > 0) {
        rev.asJSON = [TDJSON appendDictionary: extra toJSONDictionaryData: json];
    } else {
        rev.properties = extra;
        if (json == nil)
            rev.missing = true;
    }
}


- (NSDictionary*) documentPropertiesFromJSON: (NSData*)json
                                       docID: (NSString*)docID
                                       revID: (NSString*)revID
                                     deleted: (BOOL)deleted
                                    sequence: (SequenceNumber)sequence
                                     options: (TDContentOptions)options
{
    TDRevision* rev = [[TDRevision alloc] initWithDocID: docID revID: revID deleted: deleted];
    rev.sequence = sequence;
    rev.missing = (json == nil);
    NSDictionary* extra = [self extraPropertiesForRevision: rev options: options];
    [rev release];
    if (json.length == 0 || (json.length==2 && memcmp(json.bytes, "{}", 2)==0))
        return extra;      // optimization, and workaround for issue #44
    NSMutableDictionary* docProperties = [TDJSON JSONObjectWithData: json
                                                            options: TDJSONReadingMutableContainers
                                                              error: NULL];
    if (!docProperties) {
        Warn(@"Unparseable JSON for doc=%@, rev=%@: %@", docID, revID, [json my_UTF8ToString]);
        return extra;
    }
    [docProperties addEntriesFromDictionary: extra];
    return docProperties;
}


- (TDRevision*) getDocumentWithID: (NSString*)docID
                       revisionID: (NSString*)revID
                          options: (TDContentOptions)options
                           status: (TDStatus*)outStatus
{
    TDRevision* result = nil;
    NSMutableString* sql = [NSMutableString stringWithString: @"SELECT revid, deleted, sequence"];
    if (!(options & kTDNoBody))
        [sql appendString: @", json"];
    if (revID)
        [sql appendString: @" FROM revs, docs "
               "WHERE docs.docid=? AND revs.doc_id=docs.doc_id AND revid=? AND json notnull LIMIT 1"];
    else
        [sql appendString: @" FROM revs, docs "
               "WHERE docs.docid=? AND revs.doc_id=docs.doc_id and current=1 and deleted=0 "
               "ORDER BY revid DESC LIMIT 1"];
    FMResultSet *r = [_fmdb executeQuery: sql, docID, revID];
    if (!r) {
        *outStatus = kTDStatusDBError;
    } else if (![r next]) {
        if (!revID && [self getDocNumericID: docID] > 0)
            *outStatus = kTDStatusDeleted;
        else
            *outStatus = kTDStatusNotFound;
    } else {
        if (!revID)
            revID = [r stringForColumnIndex: 0];
        BOOL deleted = [r boolForColumnIndex: 1];
        result = [[[TDRevision alloc] initWithDocID: docID revID: revID deleted: deleted] autorelease];
        result.sequence = [r longLongIntForColumnIndex: 2];
        
        if (options != kTDNoBody) {
            NSData* json = nil;
            if (!(options & kTDNoBody))
                json = [r dataNoCopyForColumnIndex: 3];
            [self expandStoredJSON: json intoRevision: result options: options];
        }
        *outStatus = kTDStatusOK;
    }
    [r close];
    return result;
}


- (TDRevision*) getDocumentWithID: (NSString*)docID
                       revisionID: (NSString*)revID
{
    TDStatus status;
    return [self getDocumentWithID: docID revisionID: revID options: 0 status: &status];
}


- (BOOL) existsDocumentWithID: (NSString*)docID revisionID: (NSString*)revID {
    TDStatus status;
    return [self getDocumentWithID: docID revisionID: revID options: kTDNoBody status: &status] != nil;
}


- (TDStatus) loadRevisionBody: (TDRevision*)rev
                      options: (TDContentOptions)options
{
    if (rev.body && options==0 && rev.sequence)
        return kTDStatusOK;
    Assert(rev.docID && rev.revID);
    FMResultSet *r = [_fmdb executeQuery: @"SELECT sequence, json FROM revs, docs "
                            "WHERE revid=? AND docs.docid=? AND revs.doc_id=docs.doc_id LIMIT 1",
                            rev.revID, rev.docID];
    if (!r)
        return kTDStatusDBError;
    TDStatus status = kTDStatusNotFound;
    if ([r next]) {
        // Found the rev. But the JSON still might be null if the database has been compacted.
        status = kTDStatusOK;
        rev.sequence = [r longLongIntForColumnIndex: 0];
        [self expandStoredJSON: [r dataNoCopyForColumnIndex: 1] intoRevision: rev options: options];
    }
    [r close];
    return status;
}


- (SInt64) getDocNumericID: (NSString*)docID {
    Assert(docID);
    return [_fmdb longLongForQuery: @"SELECT doc_id FROM docs WHERE docid=?", docID];
}


#pragma mark - HISTORY:


- (TDRevisionList*) getAllRevisionsOfDocumentID: (NSString*)docID
                                      numericID: (SInt64)docNumericID
                                    onlyCurrent: (BOOL)onlyCurrent
{
    NSString* sql;
    if (onlyCurrent)
        sql = @"SELECT sequence, revid, deleted FROM revs "
               "WHERE doc_id=? AND current ORDER BY sequence DESC";
    else
        sql = @"SELECT sequence, revid, deleted FROM revs "
               "WHERE doc_id=? ORDER BY sequence DESC";
    FMResultSet* r = [_fmdb executeQuery: sql, @(docNumericID)];
    if (!r)
        return nil;
    TDRevisionList* revs = [[[TDRevisionList alloc] init] autorelease];
    while ([r next]) {
        TDRevision* rev = [[TDRevision alloc] initWithDocID: docID
                                              revID: [r stringForColumnIndex: 1]
                                            deleted: [r boolForColumnIndex: 2]];
        rev.sequence = [r longLongIntForColumnIndex: 0];
        [revs addRev: rev];
        [rev release];
    }
    [r close];
    return revs;
}

- (TDRevisionList*) getAllRevisionsOfDocumentID: (NSString*)docID
                                    onlyCurrent: (BOOL)onlyCurrent
{
    SInt64 docNumericID = [self getDocNumericID: docID];
    if (docNumericID < 0)
        return nil;
    else if (docNumericID == 0)
        return [[[TDRevisionList alloc] init] autorelease];  // no such document
    else
        return [self getAllRevisionsOfDocumentID: docID
                                       numericID: docNumericID
                                     onlyCurrent: onlyCurrent];
}


static NSArray* revIDsFromResultSet(FMResultSet* r) {
    if (!r)
        return nil;
    NSMutableArray* revIDs = $marray();
    while ([r next])
        [revIDs addObject: [r stringForColumnIndex: 0]];
    [r close];
    return revIDs;
}


- (NSArray*) getPossibleAncestorRevisionIDs: (TDRevision*)rev limit: (unsigned)limit {
    int generation = rev.generation;
    if (generation <= 1)
        return nil;
    SInt64 docNumericID = [self getDocNumericID: rev.docID];
    if (docNumericID <= 0)
        return nil;
    int sqlLimit = limit > 0 ? (int)limit : -1;     // SQL uses -1, not 0, to denote 'no limit'
    FMResultSet* r = [_fmdb executeQuery:
                      @"SELECT revid FROM revs WHERE doc_id=? and revid < ?"
                       " and deleted=0 and json not null"
                       " ORDER BY sequence DESC LIMIT ?",
                      @(docNumericID), $sprintf(@"%d-", generation), @(sqlLimit)];
    return revIDsFromResultSet(r);
}


- (NSString*) findCommonAncestorOf: (TDRevision*)rev withRevIDs: (NSArray*)revIDs {
    if (revIDs.count == 0)
        return nil;
    SInt64 docNumericID = [self getDocNumericID: rev.docID];
    if (docNumericID <= 0)
        return nil;
    NSString* sql = $sprintf(@"SELECT revid FROM revs "
                              "WHERE doc_id=? and revid in (%@) and revid <= ? "
                              "ORDER BY revid DESC LIMIT 1", 
                              [TDDatabase joinQuotedStrings: revIDs]);
    return [_fmdb stringForQuery: sql, @(docNumericID), rev.revID];
}
    

- (NSArray*) getRevisionHistory: (TDRevision*)rev {
    NSString* docID = rev.docID;
    NSString* revID = rev.revID;
    Assert(revID && docID);

    SInt64 docNumericID = [self getDocNumericID: docID];
    if (docNumericID < 0)
        return nil;
    else if (docNumericID == 0)
        return @[];
    
    FMResultSet* r = [_fmdb executeQuery: @"SELECT sequence, parent, revid, deleted, json isnull "
                                           "FROM revs WHERE doc_id=? ORDER BY sequence DESC",
                                          @(docNumericID)];
    if (!r)
        return nil;
    SequenceNumber lastSequence = 0;
    NSMutableArray* history = $marray();
    while ([r next]) {
        SequenceNumber sequence = [r longLongIntForColumnIndex: 0];
        BOOL matches;
        if (lastSequence == 0)
            matches = ($equal(revID, [r stringForColumnIndex: 2]));
        else
            matches = (sequence == lastSequence);
        if (matches) {
            NSString* revID = [r stringForColumnIndex: 2];
            BOOL deleted = [r boolForColumnIndex: 3];
            TDRevision* rev = [[TDRevision alloc] initWithDocID: docID revID: revID deleted: deleted];
            rev.sequence = sequence;
            rev.missing = [r boolForColumnIndex: 4];
            [history addObject: rev];
            [rev release];
            lastSequence = [r longLongIntForColumnIndex: 1];
            if (lastSequence == 0)
                break;
        }
    }
    [r close];
    return history;
}


static NSDictionary* makeRevisionHistoryDict(NSArray* history) {
    if (!history)
        return nil;
    
    // Try to extract descending numeric prefixes:
    NSMutableArray* suffixes = $marray();
    id start = nil;
    int lastRevNo = -1;
    for (TDRevision* rev in history) {
        int revNo;
        NSString* suffix;
        if ([TDRevision parseRevID: rev.revID intoGeneration: &revNo andSuffix: &suffix]) {
            if (!start)
                start = @(revNo);
            else if (revNo != lastRevNo - 1) {
                start = nil;
                break;
            }
            lastRevNo = revNo;
            [suffixes addObject: suffix];
        } else {
            start = nil;
            break;
        }
    }
    
    NSArray* revIDs = start ? suffixes : [history my_map: ^(id rev) {return [rev revID];}];
    return $dict({@"ids", revIDs}, {@"start", start});
}

- (NSDictionary*) getRevisionHistoryDict: (TDRevision*)rev {
    return makeRevisionHistoryDict([self getRevisionHistory: rev]);
}


- (NSString*) getParentRevID: (TDRevision*)rev {
    Assert(rev.sequence > 0);
    return [_fmdb stringForQuery: @"SELECT parent.revid FROM revs, revs as parent"
                                   " WHERE revs.sequence=? and parent.sequence=revs.parent",
                                  @(rev.sequence)];
}


/** Returns the rev ID of the 'winning' revision of this document, and whether it's deleted. */
- (NSString*) winningRevIDOfDocNumericID: (SInt64)docNumericID
                               isDeleted: (BOOL*)outIsDeleted
{
    Assert(docNumericID > 0);
    FMResultSet* r = [_fmdb executeQuery: @"SELECT revid, deleted FROM revs"
                                           " WHERE doc_id=? and current=1"
                                           " ORDER BY deleted asc, revid desc LIMIT 1",
                                          @(docNumericID)];
    NSString* revID = nil;
    if ([r next]) {
        revID = [r stringForColumnIndex: 0];
        *outIsDeleted = [r boolForColumnIndex: 1];
    } else {
        *outIsDeleted = NO;
    }
    [r close];
    return revID;
}


const TDChangesOptions kDefaultTDChangesOptions = {UINT_MAX, 0, NO, NO, YES};


- (TDRevisionList*) changesSinceSequence: (SequenceNumber)lastSequence
                                 options: (const TDChangesOptions*)options
                                  filter: (TDFilterBlock)filter
                                  params: (NSDictionary*)filterParams
{
    // http://wiki.apache.org/couchdb/HTTP_database_API#Changes
    if (!options) options = &kDefaultTDChangesOptions;
    BOOL includeDocs = options->includeDocs || (filter != NULL);

    NSString* sql = $sprintf(@"SELECT sequence, revs.doc_id, docid, revid, deleted %@ FROM revs, docs "
                             "WHERE sequence > ? AND current=1 "
                             "AND revs.doc_id = docs.doc_id "
                             "ORDER BY revs.doc_id, revid DESC",
                             (includeDocs ? @", json" : @""));
    FMResultSet* r = [_fmdb executeQuery: sql, @(lastSequence)];
    if (!r)
        return nil;
    TDRevisionList* changes = [[[TDRevisionList alloc] init] autorelease];
    int64_t lastDocID = 0;
    while ([r next]) {
        @autoreleasepool {
            if (!options->includeConflicts) {
                // Only count the first rev for a given doc (the rest will be losing conflicts):
                int64_t docNumericID = [r longLongIntForColumnIndex: 1];
                if (docNumericID == lastDocID)
                    continue;
                lastDocID = docNumericID;
            }
            
            TDRevision* rev = [[TDRevision alloc] initWithDocID: [r stringForColumnIndex: 2]
                                                          revID: [r stringForColumnIndex: 3]
                                                        deleted: [r boolForColumnIndex: 4]];
            rev.sequence = [r longLongIntForColumnIndex: 0];
            if (includeDocs) {
                [self expandStoredJSON: [r dataNoCopyForColumnIndex: 5]
                          intoRevision: rev
                               options: options->contentOptions];
            }
            if (!filter || filter(rev, filterParams))
                [changes addRev: rev];
            [rev release];
        }
    }
    [r close];
    
    if (options->sortBySequence) {
        [changes sortBySequence];
        [changes limit: options->limit];
    }
    return changes;
}


- (void) defineFilter: (NSString*)filterName asBlock: (TDFilterBlock)filterBlock {
    if (!_filters)
        _filters = [[NSMutableDictionary alloc] init];
    [_filters setValue: [[filterBlock copy] autorelease] forKey: filterName];
}

- (TDFilterBlock) filterNamed: (NSString*)filterName {
    return _filters[filterName];
}


#pragma mark - VIEWS:


- (TDView*) registerView: (TDView*)view {
    if (!view)
        return nil;
    if (!_views)
        _views = [[NSMutableDictionary alloc] init];
    _views[view.name] = view;
    return view;
}


- (TDView*) viewNamed: (NSString*)name {
    TDView* view = _views[name];
    if (view)
        return view;
    return [self registerView: [[[TDView alloc] initWithDatabase: self name: name] autorelease]];
}


- (TDView*) existingViewNamed: (NSString*)name {
    TDView* view = _views[name];
    if (view)
        return view;
    view = [[[TDView alloc] initWithDatabase: self name: name] autorelease];
    if (!view.viewID)
        return nil;
    return [self registerView: view];
}


- (NSArray*) allViews {
    FMResultSet* r = [_fmdb executeQuery: @"SELECT name FROM views"];
    if (!r)
        return nil;
    NSMutableArray* views = $marray();
    while ([r next])
        [views addObject: [self viewNamed: [r stringForColumnIndex: 0]]];
    [r close];
    return views;
}


- (TDStatus) deleteViewNamed: (NSString*)name {
    if (![_fmdb executeUpdate: @"DELETE FROM views WHERE name=?", name])
        return kTDStatusDBError;
    [_views removeObjectForKey: name];
    return _fmdb.changes ? kTDStatusOK : kTDStatusNotFound;
}


- (TDView*) makeAnonymousView {
    for (int n = 1; true; ++n) {
        NSString* name = $sprintf(@"$anon$%d", n);
        if ([_fmdb intForQuery: @"SELECT count(*) FROM views WHERE name=?", name] <= 0)
            return [self viewNamed: name];
    }
}


//FIX: This has a lot of code in common with -[TDView queryWithOptions:status:]. Unify the two!
- (NSDictionary*) getAllDocs: (const TDQueryOptions*)options {
    if (!options)
        options = &kDefaultTDQueryOptions;
    
    SequenceNumber update_seq = 0;
    if (options->updateSeq)
        update_seq = self.lastSequence;     // TODO: needs to be atomic with the following SELECT
    
    // Generate the SELECT statement, based on the options:
<<<<<<< HEAD
    NSMutableString* sql = [NSMutableString stringWithFormat:
                            @"SELECT revs.doc_id, docid, revid, deleted %@ FROM revs, docs WHERE",
                             (options->includeDocs ? @", json, sequence" : @"")];
    if (options->keys)
        [sql appendFormat: @" docid IN (%@)", [TDDatabase joinQuotedStrings: options->keys]];
    else
        [sql appendString: @" deleted=0"];
    [sql appendString: @" AND current=1 AND docs.doc_id = revs.doc_id"];
    
=======
    NSMutableString* sql = [[@"SELECT revs.doc_id, docid, revid" mutableCopy] autorelease];
    if (options->includeDocs)
        [sql appendString: @", json, sequence"];
    if (options->includeDeletedDocs)
        [sql appendString: @", deleted"];
    [sql appendString: @" FROM revs, docs WHERE"];
    if (docIDs)
        [sql appendFormat: @" docid IN (%@) AND", [TDDatabase joinQuotedStrings: docIDs]];
    [sql appendString: @" docs.doc_id = revs.doc_id AND current=1"];
    if (!options->includeDeletedDocs)
        [sql appendString: @" AND deleted=0"];

>>>>>>> a4e35e56
    NSMutableArray* args = $marray();
    id minKey = options->startKey, maxKey = options->endKey;
    BOOL inclusiveMin = YES, inclusiveMax = options->inclusiveEnd;
    if (options->descending) {
        minKey = maxKey;
        maxKey = options->startKey;
        inclusiveMin = inclusiveMax;
        inclusiveMax = YES;
    }
    if (minKey) {
        Assert([minKey isKindOfClass: [NSString class]]);
        [sql appendString: (inclusiveMin ? @" AND docid >= ?" :  @" AND docid > ?")];
        [args addObject: minKey];
    }
    if (maxKey) {
        Assert([maxKey isKindOfClass: [NSString class]]);
        [sql appendString: (inclusiveMax ? @" AND docid <= ?" :  @" AND docid < ?")];
        [args addObject: maxKey];
    }
    
    [sql appendFormat: @" ORDER BY docid %@, %@ revid DESC LIMIT ? OFFSET ?",
                       (options->descending ? @"DESC" : @"ASC"),
                       (options->includeDeletedDocs ? @"deleted ASC," : @"")];
    [args addObject: @(options->limit)];
    [args addObject: @(options->skip)];
    
    // Now run the database query:
    FMResultSet* r = [_fmdb executeQuery: sql withArgumentsInArray: args];
    if (!r)
        return nil;
    
    int64_t lastDocID = 0;
    NSMutableArray* rows = $marray();
    NSMutableDictionary* docs = docIDs ? $mdict() : nil;
    while ([r next]) {
        @autoreleasepool {
            // Only count the first rev for a given doc (the rest will be losing conflicts):
            int64_t docNumericID = [r longLongIntForColumnIndex: 0];
            if (docNumericID == lastDocID)
                continue;
            lastDocID = docNumericID;
            
            NSString* docID = [r stringForColumnIndex: 1];
            NSString* revID = [r stringForColumnIndex: 2];
            BOOL deleted = options->includeDeletedDocs && [r boolForColumn: @"deleted"];
            NSDictionary* docContents = nil;
            if (options->includeDocs) {
                // Fill in the document contents:
                NSData* json = [r dataNoCopyForColumnIndex: 3];
                SequenceNumber sequence = [r longLongIntForColumnIndex: 4];
                docContents = [self documentPropertiesFromJSON: json
                                                         docID: docID
                                                         revID: revID
                                                       deleted: deleted
                                                      sequence: sequence
                                                       options: options->content];
                Assert(docContents);
            }
            NSDictionary* change = $dict({@"id",  docID},
                                         {@"key", docID},
                                         {@"value", $dict({@"rev", revID},
                                                          {@"deleted", (deleted ?$true : nil)})},
                                         {@"doc", docContents});
            if (docIDs)
                [docs setObject: change forKey: docID];
            else
                [rows addObject: change];
        }
    }
    [r close];

    // If given doc IDs, sort the output into that order, and add entries for missing docs:
    if (docIDs) {
        for (NSString* docID in docIDs) {
            NSDictionary* change = docs[docID];
            if (!change) {
                NSString* revID = nil;
                SInt64 docNumericID = [self getDocNumericID: docID];
                if (docNumericID > 0) {
                    BOOL deleted;
                    revID = [self winningRevIDOfDocNumericID: docNumericID
                                                   isDeleted: &deleted];
                }
                if (revID) {
                    change = $dict({@"id",  docID},
                                   {@"key", docID},
                                   {@"value", $dict({@"rev", revID}, {@"deleted", $true})});
                } else {
                    change = $dict({@"key", docID},
                                   {@"error", @"not_found"});
                }
            }
            [rows addObject: change];
        }
    }

    NSUInteger totalRows = rows.count;      //??? Is this true, or does it ignore limit/offset?
    return $dict({@"rows", rows},
                 {@"total_rows", @(totalRows)},
                 {@"offset", @(options->skip)},
                 {@"update_seq", update_seq ? @(update_seq) : nil});
}


@end



#pragma mark - TESTS:
#if DEBUG

static TDRevision* mkrev(NSString* revID) {
    return [[[TDRevision alloc] initWithDocID: @"docid" revID: revID deleted: NO] autorelease];
}


TestCase(TDDatabase_MakeRevisionHistoryDict) {
    NSArray* revs = @[mkrev(@"4-jkl"), mkrev(@"3-ghi"), mkrev(@"2-def")];
    CAssertEqual(makeRevisionHistoryDict(revs), $dict({@"ids", @[@"jkl", @"ghi", @"def"]},
                                                      {@"start", @4}));
    
    revs = @[mkrev(@"4-jkl"), mkrev(@"2-def")];
    CAssertEqual(makeRevisionHistoryDict(revs), $dict({@"ids", @[@"4-jkl", @"2-def"]}));
    
    revs = @[mkrev(@"12345"), mkrev(@"6789")];
    CAssertEqual(makeRevisionHistoryDict(revs), $dict({@"ids", @[@"12345", @"6789"]}));
}

#endif<|MERGE_RESOLUTION|>--- conflicted
+++ resolved
@@ -579,6 +579,7 @@
                            status: (TDStatus*)outStatus
 {
     TDRevision* result = nil;
+    TDStatus status;
     NSMutableString* sql = [NSMutableString stringWithString: @"SELECT revid, deleted, sequence"];
     if (!(options & kTDNoBody))
         [sql appendString: @", json"];
@@ -591,12 +592,12 @@
                "ORDER BY revid DESC LIMIT 1"];
     FMResultSet *r = [_fmdb executeQuery: sql, docID, revID];
     if (!r) {
-        *outStatus = kTDStatusDBError;
+        status = kTDStatusDBError;
     } else if (![r next]) {
         if (!revID && [self getDocNumericID: docID] > 0)
-            *outStatus = kTDStatusDeleted;
+            status = kTDStatusDeleted;
         else
-            *outStatus = kTDStatusNotFound;
+            status = kTDStatusNotFound;
     } else {
         if (!revID)
             revID = [r stringForColumnIndex: 0];
@@ -610,9 +611,11 @@
                 json = [r dataNoCopyForColumnIndex: 3];
             [self expandStoredJSON: json intoRevision: result options: options];
         }
-        *outStatus = kTDStatusOK;
+        status = kTDStatusOK;
     }
     [r close];
+    if (outStatus)
+        *outStatus = status;
     return result;
 }
 
@@ -992,30 +995,18 @@
         update_seq = self.lastSequence;     // TODO: needs to be atomic with the following SELECT
     
     // Generate the SELECT statement, based on the options:
-<<<<<<< HEAD
-    NSMutableString* sql = [NSMutableString stringWithFormat:
-                            @"SELECT revs.doc_id, docid, revid, deleted %@ FROM revs, docs WHERE",
-                             (options->includeDocs ? @", json, sequence" : @"")];
-    if (options->keys)
-        [sql appendFormat: @" docid IN (%@)", [TDDatabase joinQuotedStrings: options->keys]];
-    else
-        [sql appendString: @" deleted=0"];
-    [sql appendString: @" AND current=1 AND docs.doc_id = revs.doc_id"];
-    
-=======
     NSMutableString* sql = [[@"SELECT revs.doc_id, docid, revid" mutableCopy] autorelease];
     if (options->includeDocs)
         [sql appendString: @", json, sequence"];
     if (options->includeDeletedDocs)
         [sql appendString: @", deleted"];
     [sql appendString: @" FROM revs, docs WHERE"];
-    if (docIDs)
-        [sql appendFormat: @" docid IN (%@) AND", [TDDatabase joinQuotedStrings: docIDs]];
+    if (options->keys)
+        [sql appendFormat: @" docid IN (%@) AND", [TDDatabase joinQuotedStrings: options->keys]];
     [sql appendString: @" docs.doc_id = revs.doc_id AND current=1"];
     if (!options->includeDeletedDocs)
         [sql appendString: @" AND deleted=0"];
 
->>>>>>> a4e35e56
     NSMutableArray* args = $marray();
     id minKey = options->startKey, maxKey = options->endKey;
     BOOL inclusiveMin = YES, inclusiveMax = options->inclusiveEnd;
@@ -1049,7 +1040,7 @@
     
     int64_t lastDocID = 0;
     NSMutableArray* rows = $marray();
-    NSMutableDictionary* docs = docIDs ? $mdict() : nil;
+    NSMutableDictionary* docs = options->keys ? $mdict() : nil;
     while ([r next]) {
         @autoreleasepool {
             // Only count the first rev for a given doc (the rest will be losing conflicts):
@@ -1079,7 +1070,7 @@
                                          {@"value", $dict({@"rev", revID},
                                                           {@"deleted", (deleted ?$true : nil)})},
                                          {@"doc", docContents});
-            if (docIDs)
+            if (options->keys)
                 [docs setObject: change forKey: docID];
             else
                 [rows addObject: change];
@@ -1088,8 +1079,8 @@
     [r close];
 
     // If given doc IDs, sort the output into that order, and add entries for missing docs:
-    if (docIDs) {
-        for (NSString* docID in docIDs) {
+    if (options->keys) {
+        for (NSString* docID in options->keys) {
             NSDictionary* change = docs[docID];
             if (!change) {
                 NSString* revID = nil;
