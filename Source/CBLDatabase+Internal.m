//
//  CBLDatabase+Internal.mm
//  CouchbaseLite
//
//  Created by Jens Alfke on 6/19/10.
//  Copyright (c) 2011-2013 Couchbase, Inc. All rights reserved.
//
//  Licensed under the Apache License, Version 2.0 (the "License"); you may not use this file
//  except in compliance with the License. You may obtain a copy of the License at
//    http://www.apache.org/licenses/LICENSE-2.0
//  Unless required by applicable law or agreed to in writing, software distributed under the
//  License is distributed on an "AS IS" BASIS, WITHOUT WARRANTIES OR CONDITIONS OF ANY KIND,
//  either express or implied. See the License for the specific language governing permissions
//  and limitations under the License.

#import <CBForest/CBForest.hh>

extern "C" {
#import "CBLDatabase+Internal.h"
#import "CBLDatabase+Attachments.h"
#import "CBLDatabase+LocalDocs.h"
#import "CBLInternal.h"
#import "CBLModel_Internal.h"
#import "CBL_Revision.h"
#import "CBLDatabaseChange.h"
#import "CBLCollateJSON.h"
#import "CBL_BlobStore.h"
#import "CBL_Puller.h"
#import "CBL_Pusher.h"
#import "CBL_Shared.h"
#import "CBLMisc.h"
#import "CBLDatabase.h"
#import "CouchbaseLitePrivate.h"

#import "MYBlockUtils.h"
#import "ExceptionUtils.h"
}

#import <CBForest/CBForest.hh>
#import "CBLForestBridge.h"

using namespace forestdb;


// Size of ForestDB buffer cache allocated for a database
#define kDBBufferCacheSize (8*1024*1024)

// How often ForestDB should check whether databases need auto-compaction
#define kAutoCompactInterval (5*60.0)

static NSTimeInterval sAutoCompactInterval = kAutoCompactInterval;

NSString* const CBL_DatabaseChangesNotification = @"CBLDatabaseChanges";
NSString* const CBL_DatabaseWillCloseNotification = @"CBL_DatabaseWillClose";
NSString* const CBL_DatabaseWillBeDeletedNotification = @"CBL_DatabaseWillBeDeleted";


@implementation CBLDatabase (Internal)


+ (void) initialize {
    if (self == [CBLDatabase class])
        [self setAutoCompact: YES];
}


- (Database*) forestDB {
    return _forest;
}

- (CBL_BlobStore*) attachmentStore {
    return _attachments;
}

- (NSDate*) startTime {
    return _startTime;
}


- (CBL_Shared*)shared {
#if DEBUG
    if (_manager)
        return _manager.shared;
    // For unit testing purposes we create databases without managers (see createEmptyDBAtPath(),
    // below.) Allow the .shared property to work in this state by creating a per-db instance:
    if (!_debug_shared)
        _debug_shared = [[CBL_Shared alloc] init];
    return _debug_shared;
#else
    return _manager.shared;
#endif
}


+ (BOOL) deleteDatabaseFilesAtPath: (NSString*)dbDir error: (NSError**)outError {
    return CBLRemoveFileIfExists(dbDir, outError);
}


#if DEBUG
+ (instancetype) createEmptyDBAtPath: (NSString*)dir {
    [self setAutoCompact: NO]; // unit tests don't want autocompact
    if (![self deleteDatabaseFilesAtPath: dir error: NULL])
        return nil;
    CBLDatabase *db = [[self alloc] initWithDir: dir name: nil manager: nil readOnly: NO];
    if (![db open: nil])
        return nil;
    return db;
}
#endif


- (instancetype) _initWithDir: (NSString*)dirPath
                         name: (NSString*)name
                      manager: (CBLManager*)manager
                     readOnly: (BOOL)readOnly
{
    if (self = [super init]) {
        Assert([dirPath hasPrefix: @"/"], @"Path must be absolute");
        _dir = [dirPath copy];
        _manager = manager;
        _name = name ?: [dirPath.lastPathComponent.stringByDeletingPathExtension copy];
        _readOnly = readOnly;
<<<<<<< HEAD

=======
        _fmdb = [[CBL_FMDatabase alloc] initWithPath: _path];
        _fmdb.dispatchQueue = manager.dispatchQueue;
        _fmdb.databaseLock = [_manager.shared lockForDatabaseNamed: name];
#if DEBUG
        _fmdb.logsErrors = YES;
#else
        _fmdb.logsErrors = WillLogTo(CBLDatabase);
#endif
        _fmdb.traceExecution = WillLogTo(CBLDatabaseVerbose);

        _docIDs = [[NSCache alloc] init];
        _docIDs.countLimit = kDocIDCacheSize;
>>>>>>> a988c3dc
        _dispatchQueue = manager.dispatchQueue;
        if (!_dispatchQueue)
            _thread = [NSThread currentThread];
        _startTime = [NSDate date];

        if (0) {
            // Appease the static analyzer by using these category ivars in this source file:
            _pendingAttachmentsByDigest = nil;
        }
    }
    return self;
}

- (NSString*) description {
    return $sprintf(@"%@[<%p>%@]", [self class], self, self.name);
}

- (BOOL) exists {
    return [[NSFileManager defaultManager] fileExistsAtPath: _dir];
}


+ (void) setAutoCompact:(BOOL)autoCompact {
    sAutoCompactInterval = autoCompact ? kAutoCompactInterval : 0.0;
}


- (BOOL) open: (NSError**)outError {
    if (_isOpen)
        return YES;
    LogTo(CBLDatabase, @"Opening %@", self);

    // Create the database directory:
    if (![[NSFileManager defaultManager] createDirectoryAtPath: _dir
                                   withIntermediateDirectories: YES
                                                    attributes: nil
                                                         error: outError])
        return NO;

    // Open the ForestDB database:
    NSString* forestPath = [_dir stringByAppendingPathComponent: @"db.forest"];
    Database::openFlags options = _readOnly ? FDB_OPEN_FLAG_RDONLY : FDB_OPEN_FLAG_CREATE;

    Database::config config = Database::defaultConfig();
    config.buffercache_size = kDBBufferCacheSize;
    config.wal_threshold = 4096;
    config.wal_flush_before_commit = true;
    config.seqtree_opt = true;
    config.compress_document_body = true;
    if (sAutoCompactInterval > 0) {
        config.compactor_sleep_duration = (uint64_t)sAutoCompactInterval;
    } else {
        config.compaction_threshold = 0; // disables auto-compact
    }

    try {
        _forest = new Database(std::string(forestPath.UTF8String), options, config);
        _forest->setLogCallback(&fdbLogCallback, (__bridge void*)self);
    } catch (forestdb::error err) {
        if (outError)
            *outError = CBLStatusToNSError(CBLStatusFromForestDBStatus(err.status), nil);
        return NO;
    } catch (...) {
        if (outError)
            *outError = CBLStatusToNSError(kCBLStatusException, nil);
        return NO;
    }

    // First-time setup:
    if (!self.privateUUID) {
        [self setInfo: CBLCreateUUID() forKey: @"privateUUID"];
        [self setInfo: CBLCreateUUID() forKey: @"publicUUID"];
    }

    // Open attachment store:
    NSString* attachmentsPath = self.attachmentStorePath;
    _attachments = [[CBL_BlobStore alloc] initWithPath: attachmentsPath error: outError];
    if (!_attachments) {
        Warn(@"%@: Couldn't open attachment store at %@", self, attachmentsPath);
        delete _forest;
        _forest = nil;
        return NO;
    }

    _isOpen = YES;

    // Listen for _any_ CBLDatabase changing, so I can detect changes made to my database
    // file by other instances (running on other threads presumably.)
    [[NSNotificationCenter defaultCenter] addObserver: self
                                             selector: @selector(dbChanged:)
                                                 name: CBL_DatabaseChangesNotification
                                               object: nil];
    [[NSNotificationCenter defaultCenter] addObserver: self
                                             selector: @selector(dbChanged:)
                                                 name: CBL_DatabaseWillBeDeletedNotification
                                               object: nil];
    return YES;
}

- (void) _close {
    if (!_isOpen)
        return;
<<<<<<< HEAD
    
    LogTo(CBLDatabase, @"Closing <%p> %@", self, _dir);
    Assert(_transactionLevel == 0, @"Can't close database while %u transactions active",
            _transactionLevel);
=======

    LogTo(CBLDatabase, @"Closing <%p> %@", self, _path);
>>>>>>> a988c3dc

    // Don't want any models trying to save themselves back to the db. (Generally there shouldn't
    // be any, because the public -close: method saves changes first.)
    for (CBLModel* model in _unsavedModelsMutable.copy)
        model.needsSave = false;
    _unsavedModelsMutable = nil;
    
    [[NSNotificationCenter defaultCenter] postNotificationName: CBL_DatabaseWillCloseNotification
                                                        object: self];
    [[NSNotificationCenter defaultCenter] removeObserver: self
                                                    name: CBL_DatabaseChangesNotification
                                                  object: nil];
    [[NSNotificationCenter defaultCenter] removeObserver: self
                                                    name: CBL_DatabaseWillBeDeletedNotification
                                                  object: nil];
    for (CBLView* view in _views.allValues)
        [view databaseClosing];
    
    _views = nil;
    for (CBL_Replicator* repl in _activeReplicators.copy)
        [repl databaseClosing];
    
    _activeReplicators = nil;

    delete _forest;
    _forest = NULL;

    [self closeLocalDocs];

    _isOpen = NO;

    [[NSNotificationCenter defaultCenter] removeObserver: self];
    [self _clearDocumentCache];
    _modelFactory = nil;
    [_manager _forgetDatabase: self];
}


static void fdbLogCallback(int err_code, const char *err_msg, void *ctx_data) {
    CBLDatabase* db = (__bridge CBLDatabase*)ctx_data;
    Log(@"%@: forestdb error %d: %@", db, err_code, [NSString stringWithUTF8String: err_msg]);
}


- (NSUInteger) _documentCount {
    auto opts = DocEnumerator::Options::kDefault;
    opts.contentOptions = Database::kMetaOnly;

    NSUInteger count = 0;
    for (DocEnumerator e(_forest, forestdb::slice::null, forestdb::slice::null, opts); e; ++e) {
        VersionedDocument vdoc(_forest, *e);
        if (!vdoc.isDeleted())
            ++count;
    }
    return count;
}


- (SequenceNumber) _lastSequence {
    return _forest->getInfo().last_seqnum;
}


- (UInt64) totalDataSize {
    NSDirectoryEnumerator* e = [[NSFileManager defaultManager] enumeratorAtPath: _dir];
    UInt64 size = 0;
    while ([e nextObject])
        size += e.fileAttributes.fileSize;
    return size;
}


- (NSString*) privateUUID {
    return [self infoForKey: @"privateUUID"];
}

- (NSString*) publicUUID {
    return [self infoForKey: @"publicUUID"];
}


<<<<<<< HEAD
- (BOOL) _compact: (NSError**)outError {
    CBLStatus status = [self _inTransaction:^CBLStatus() {
        _forestTransaction->compact();
        return kCBLStatusOK;
    }];
    if (CBLStatusIsError(status)) {
        if (outError)
            *outError = CBLStatusToNSError(status, nil);
        return NO;
    }
    return YES;
}


#pragma mark - TRANSACTIONS & NOTIFICATIONS:


- (CBLStatus) _try: (CBLStatus(^)())block {
    try {
        return block();
    } catch (forestdb::error err) {
        return CBLStatusFromForestDBStatus(err.status);
    } catch (...) {
        return kCBLStatusException;
    }
}


- (CBLStatus) _withVersionedDoc: (NSString*)docID
                             do: (CBLStatus(^)(VersionedDocument&))block
{
    try {
        VersionedDocument doc(_forest, docID);
        if (!doc.exists())
            return kCBLStatusNotFound;
        return block(doc);
    } catch (forestdb::error err) {
        return CBLStatusFromForestDBStatus(err.status);
    } catch (...) {
        return kCBLStatusException;
    }
=======
- (BOOL) beginTransaction {
    if (![_fmdb beginTransaction]) {
        Warn(@"Failed to create SQLite transaction!");
        return NO;
    }
    LogTo(CBLDatabase, @"Begin transaction (level %d)...", _fmdb.transactionLevel);
    return YES;
}

- (BOOL) endTransaction: (BOOL)commit {
    LogTo(CBLDatabase, @"%@ transaction (level %d)",
          (commit ? @"Commit" : @"Abort"), _fmdb.transactionLevel);

    BOOL ok = [_fmdb endTransaction: commit];
    if (!ok)
        Warn(@"Failed to end transaction!");

    if (!commit)
        [_changesToNotify removeAllObjects];
    [self postChangeNotifications];
    return ok;
>>>>>>> a988c3dc
}


- (CBLStatus) _inTransaction: (CBLStatus(^)())block {
<<<<<<< HEAD
    LogTo(CBLDatabase, @"BEGIN transaction...");
    if (++_transactionLevel == 1) {
        _forestTransaction = new Transaction(_forest);
    }

    CBLStatus status = [self _try: ^CBLStatus{
        return block();
    }];

    LogTo(CBLDatabase, @"END transaction (status=%d)", status);
    if (--_transactionLevel == 0) {
        delete _forestTransaction;
        _forestTransaction = NULL;
        [self postChangeNotifications];
    }
=======
    CBLStatus status;
    int retries = 0;
    do {
        if (![self beginTransaction])
            return self.lastDbError;
        @try {
            status = block();
        } @catch (NSException* x) {
            MYReportException(x, @"CBLDatabase transaction");
            status = kCBLStatusException;
        } @finally {
            [self endTransaction: !CBLStatusIsError(status)];
        }
        if (status == kCBLStatusDBBusy) {
            // retry if locked out:
            if (_fmdb.transactionLevel > 1)
                break;
            if (++retries > kTransactionMaxRetries) {
                Warn(@"%@: Db busy, too many retries, giving up", self);
                break;
            }
            Log(@"%@: Db busy, retrying transaction (#%d)...", self, retries);
            [NSThread sleepForTimeInterval: kTransactionRetryDelay];
        }
    } while (status == kCBLStatusDBBusy);
>>>>>>> a988c3dc
    return status;
}


/** Posts a local NSNotification of a new revision of a document. */
- (void) notifyChange: (CBLDatabaseChange*)change {
    LogTo(CBLDatabase, @"Added: %@", change.addedRevision);
    if (!_changesToNotify)
        _changesToNotify = [[NSMutableArray alloc] init];
    [_changesToNotify addObject: change];
    [self postChangeNotifications];
}

/** Posts a local NSNotification of multiple new revisions. */
- (void) notifyChanges: (NSArray*)changes {
    if (!_changesToNotify)
        _changesToNotify = [[NSMutableArray alloc] init];
    [_changesToNotify addObjectsFromArray: changes];
    [self postChangeNotifications];
}


- (void) postChangeNotifications {
    // This is a 'while' instead of an 'if' because when we finish posting notifications, there
    // might be new ones that have arrived as a result of notification handlers making document
    // changes of their own (the replicator manager will do this.) So we need to check again.
    while (_fmdb.transactionLevel == 0 && _isOpen && !_postingChangeNotifications
            && _changesToNotify.count > 0)
    {
        _postingChangeNotifications = true; // Disallow re-entrant calls
        NSArray* changes = _changesToNotify;
        _changesToNotify = nil;

        if (WillLogTo(CBLDatabase)) {
            NSMutableString* seqs = [NSMutableString string];
            for (CBLDatabaseChange* change in changes) {
                if (seqs.length > 0)
                    [seqs appendString: @", "];
                SequenceNumber seq = [self getRevisionSequence: change.addedRevision];
                if (change.echoed)
                    [seqs appendFormat: @"(%lld)", seq];
                else
                    [seqs appendFormat: @"%lld", seq];
            }
            LogTo(CBLDatabase, @"%@: Posting change notifications: seq %@", self, seqs);
        }
        
        [self postPublicChangeNotification: changes];
        [[NSNotificationCenter defaultCenter] postNotificationName: CBL_DatabaseChangesNotification
                                                            object: self
                                                          userInfo: $dict({@"changes", changes})];

        _postingChangeNotifications = false;
    }
}


- (void) dbChanged: (NSNotification*)n {
    CBLDatabase* senderDB = n.object;
    // Was this posted by a _different_ CBLDatabase instance on the same database as me?
    if (senderDB != self && [senderDB.dir isEqualToString: _dir]) {
        // Careful: I am being called on senderDB's thread, not my own!
        if ([[n name] isEqualToString: CBL_DatabaseChangesNotification]) {
            NSMutableArray* echoedChanges = $marray();
            for (CBLDatabaseChange* change in (n.userInfo)[@"changes"]) {
                if (!change.echoed)
                    [echoedChanges addObject: change.copy]; // copied change is marked as echoed
            }
            if (echoedChanges.count > 0) {
                LogTo(CBLDatabase, @"%@: Notified of %u changes by %@",
                      self, (unsigned)echoedChanges.count, senderDB);
                [self doAsync: ^{
                    [self notifyChanges: echoedChanges];
                }];
            }
        } else if ([[n name] isEqualToString: CBL_DatabaseWillBeDeletedNotification]) {
            [self doAsync: ^{
                LogTo(CBLDatabase, @"%@: Notified of deletion; closing", self);
                [self _close];
            }];
        }
    }
}


#pragma mark - GETTING DOCUMENTS:


- (CBL_Revision*) getDocumentWithID: (NSString*)docID
                         revisionID: (NSString*)inRevID
                            options: (CBLContentOptions)options
                             status: (CBLStatus*)outStatus
{
    __block CBL_MutableRevision* result = nil;
    *outStatus = [self _withVersionedDoc: docID do: ^(VersionedDocument& doc) {
#if DEBUG
        LogTo(CBLDatabase, @"Read %s", doc.dump().c_str());
#endif
        NSString* revID = inRevID;
        if (revID == nil) {
            const Revision* rev = doc.currentRevision();
            if (!rev || rev->isDeleted())
                return kCBLStatusDeleted;
            revID = (NSString*)rev->revID;
        }

        result = [CBLForestBridge revisionObjectFromForestDoc: doc
                                                        revID: revID
                                                      options: options];
        if (!result)
            return kCBLStatusNotFound;
        if (options & kCBLIncludeAttachments)
            [self expandAttachmentsIn: result options: options];
        return kCBLStatusOK;
    }];
    return result;
}


- (CBL_Revision*) getDocumentWithID: (NSString*)docID
                           sequence: (SequenceNumber)sequence
                             status: (CBLStatus*)outStatus
{
    __block CBL_MutableRevision* result = nil;
    *outStatus = [self _withVersionedDoc: docID do: ^(VersionedDocument& doc) {
#if DEBUG
        LogTo(CBLDatabase, @"Read %s", doc.dump().c_str());
#endif
        result = [CBLForestBridge revisionObjectFromForestDoc: doc
                                                     sequence: sequence
                                                      options: 0];
        return result ? kCBLStatusOK : kCBLStatusNotFound;
    }];
    return result;
}


- (CBL_Revision*) getDocumentWithID: (NSString*)docID
                         revisionID: (NSString*)revID
{
    CBLStatus status;
    return [self getDocumentWithID: docID revisionID: revID options: 0 status: &status];
}


- (BOOL) existsDocumentWithID: (NSString*)docID revisionID: (NSString*)revID {
    CBLStatus status;
    return [self getDocumentWithID: docID revisionID: revID options: kCBLNoBody status: &status] != nil;
}


- (CBLStatus) loadRevisionBody: (CBL_MutableRevision*)rev
                       options: (CBLContentOptions)options
{
    // First check for no-op -- if we just need the default properties and already have them:
    if (options==0 && rev.sequenceIfKnown) {
        NSDictionary* props = rev.properties;
        if (props.cbl_rev && props.cbl_id)
            return kCBLStatusOK;
    }
    Assert(rev.docID && rev.revID);

    return [self _withVersionedDoc: rev.docID do: ^(VersionedDocument& doc) {
        BOOL ok = [CBLForestBridge loadBodyOfRevisionObject: rev options: options doc: doc];
        if (!ok)
            return kCBLStatusNotFound;
        if (options & kCBLIncludeAttachments)
            [self expandAttachmentsIn: rev options: options];
        return kCBLStatusOK;
    }];
}


- (CBL_Revision*) revisionByLoadingBody: (CBL_Revision*)rev
                                options: (CBLContentOptions)options
                                 status: (CBLStatus*)outStatus
{
    // First check for no-op -- if we just need the default properties and already have them:
    if (options==0 && rev.sequenceIfKnown) {
        NSDictionary* props = rev.properties;
        if (props.cbl_rev && props.cbl_id)
            return rev;
    }
    CBL_MutableRevision* nuRev = rev.mutableCopy;
    CBLStatus status = [self loadRevisionBody: nuRev options: options];
    if (outStatus)
        *outStatus = status;
    if (CBLStatusIsError(status))
        nuRev = nil;
    return nuRev;
}


- (SequenceNumber) getRevisionSequence: (CBL_Revision*)rev {
    __block SequenceNumber sequence = rev.sequenceIfKnown;
    if (sequence > 0)
        return sequence;
    [self _withVersionedDoc: rev.docID do: ^(VersionedDocument& doc) {
        const Revision* revNode = doc.get(rev.revID);
        if (revNode)
            sequence = revNode->sequence;
        if (sequence > 0)
            rev.sequence = sequence;
        return kCBLStatusOK;
    }];
    return sequence;
}


- (NSString*) _indexedTextWithID: (UInt64)fullTextID {
    Assert(NO, @"FTS is out of service"); //FIX
}


#pragma mark - HISTORY:


- (CBL_Revision*) getParentRevision: (CBL_Revision*)rev {
    if (!rev.docID || !rev.revID)
        return nil;
    __block CBL_Revision* parent = nil;
    [self _withVersionedDoc: rev.docID do: ^(VersionedDocument& doc) {
        const Revision* revNode = doc.get(rev.revID);
        if (revNode) {
            const Revision* parentRevision = revNode->parent();
            if (parentRevision) {
                NSString* parentRevID = (NSString*)parentRevision->revID;
                parent = [[CBL_Revision alloc] initWithDocID: rev.docID
                                                       revID: parentRevID
                                                     deleted: parentRevision->isDeleted()];
            }
        }
        return kCBLStatusOK;
    }];
    return parent;
}


- (CBL_RevisionList*) getAllRevisionsOfDocumentID: (NSString*)docID
                                      onlyCurrent: (BOOL)onlyCurrent
{
    __block CBL_RevisionList* revs = nil;
    [self _withVersionedDoc: docID do: ^(VersionedDocument& doc) {
        revs = [[CBL_RevisionList alloc] init];
        if (onlyCurrent) {
            auto revNodes = doc.currentRevisions();
            for (auto revNode = revNodes.begin(); revNode != revNodes.end(); ++revNode) {
                [revs addRev: [[CBL_Revision alloc] initWithDocID: docID
                                                            revID: (NSString*)(*revNode)->revID
                                                          deleted: (*revNode)->isDeleted()]];
            }
        } else {
            auto revNodes = doc.allRevisions();
            for (auto revNode = revNodes.begin(); revNode != revNodes.end(); ++revNode) {
                [revs addRev: [[CBL_Revision alloc] initWithDocID: docID
                                                            revID: (NSString*)revNode->revID
                                                          deleted: revNode->isDeleted()]];
            }
        }
        return kCBLStatusOK;
    }];
    return revs;
}


- (NSArray*) getPossibleAncestorRevisionIDs: (CBL_Revision*)rev
                                      limit: (unsigned)limit
                            onlyAttachments: (BOOL)onlyAttachments
{
    unsigned generation = [CBL_Revision generationFromRevID: rev.revID];
    if (generation <= 1)
        return nil;
    __block NSMutableArray* revIDs = nil;
    [self _withVersionedDoc: rev.docID do: ^(VersionedDocument& doc) {
        revIDs = $marray();
        auto allRevisions = doc.allRevisions();
        for (auto rev = allRevisions.begin(); rev != allRevisions.end(); ++rev) {
            if (rev->revID.generation() < generation
                    && !rev->isDeleted() && rev->isBodyAvailable()
                    && !(onlyAttachments && !rev->hasAttachments())) {
                [revIDs addObject: (NSString*)rev->revID];
                if (limit && revIDs.count >= limit)
                    break;
            }
        }
        return kCBLStatusOK;
    }];
    return revIDs;
}


- (NSString*) findCommonAncestorOf: (CBL_Revision*)rev withRevIDs: (NSArray*)revIDs {
    unsigned generation = [CBL_Revision generationFromRevID: rev.revID];
    if (generation <= 1 || revIDs.count == 0)
        return nil;
    revIDs = [revIDs sortedArrayUsingComparator: ^NSComparisonResult(NSString* id1, NSString* id2) {
        return CBLCompareRevIDs(id2, id1); // descending order of generation
    }];
    __block NSString* commonAncestor = nil;
    [self _withVersionedDoc: rev.docID do: ^(VersionedDocument& doc) {
        for (NSString* possibleRevID in revIDs) {
            revidBuffer revIDSlice(possibleRevID);
            if (revIDSlice.generation() <= generation && doc.get(revIDSlice) != NULL) {
                commonAncestor = possibleRevID;
                break;
            }
        }
        return kCBLStatusOK;
    }];
    return commonAncestor;
}
    

- (NSArray*) getRevisionHistory: (CBL_Revision*)rev {
    NSString* docID = rev.docID;
    NSString* revID = rev.revID;
    Assert(revID && docID);
    __block NSArray* history = nil;
    [self _withVersionedDoc: docID do: ^(VersionedDocument& doc) {
        history = [CBLForestBridge getRevisionHistory: doc.get(revID)];
        return kCBLStatusOK;
    }];
    return history;
}


- (NSDictionary*) getRevisionHistoryDict: (CBL_Revision*)rev
                       startingFromAnyOf: (NSArray*)ancestorRevIDs
{
    __block NSDictionary* history = nil;
    [self _withVersionedDoc: rev.docID do: ^(VersionedDocument& doc) {
        history = [CBLForestBridge getRevisionHistoryOfNode: doc.get(rev.revID)
                                          startingFromAnyOf: ancestorRevIDs];
        return kCBLStatusOK;
    }];
    return history;
}


const CBLChangesOptions kDefaultCBLChangesOptions = {UINT_MAX, 0, NO, NO, YES};


- (CBL_RevisionList*) changesSinceSequence: (SequenceNumber)lastSequence
                                   options: (const CBLChangesOptions*)options
                                    filter: (CBLFilterBlock)filter
                                    params: (NSDictionary*)filterParams
                                    status: (CBLStatus*)outStatus
{
    // http://wiki.apache.org/couchdb/HTTP_database_API#Changes
    // Translate options to ForestDB:
    if (!options) options = &kDefaultCBLChangesOptions;
    auto forestOpts = DocEnumerator::Options::kDefault;
    forestOpts.limit = options->limit;
    forestOpts.inclusiveEnd = YES;
    forestOpts.includeDeleted = NO;
    BOOL includeDocs = options->includeDocs || options->includeConflicts || (filter != NULL);
    if (!includeDocs)
        forestOpts.contentOptions = Database::kMetaOnly;
    CBLContentOptions contentOptions = kCBLNoBody;
    if (includeDocs || filter)
        contentOptions = options->contentOptions;

    CBL_RevisionList* changes = [[CBL_RevisionList alloc] init];
    *outStatus = [self _try:^CBLStatus{
        for (DocEnumerator e(_forest, lastSequence+1, UINT64_MAX, forestOpts); e; ++e) {
            @autoreleasepool {
                VersionedDocument doc(_forest, *e);
                NSArray* revIDs;
                if (options->includeConflicts)
                    revIDs = [CBLForestBridge getCurrentRevisionIDs: doc];
                else
                    revIDs = @[(NSString*)doc.revID()];
                for (NSString* revID in revIDs) {
                    CBL_MutableRevision* rev = [CBLForestBridge revisionObjectFromForestDoc: doc
                                                                                      revID: revID
                                                                         options: contentOptions];
                    if ([self runFilter: filter params: filterParams onRevision: rev])
                        [changes addRev: rev];
                }
            }
        }
        return kCBLStatusOK;
    }];
    return changes;
}


#pragma mark - FILTERS:


- (BOOL) runFilter: (CBLFilterBlock)filter
            params: (NSDictionary*)filterParams
        onRevision: (CBL_Revision*)rev
{
    if (!filter)
        return YES;
    CBLSavedRevision* publicRev = [[CBLSavedRevision alloc] initWithDatabase: self revision: rev];
    @try {
        return filter(publicRev, filterParams);
    } @catch (NSException* x) {
        MYReportException(x, @"filter block");
        return NO;
    }
}


- (id) getDesignDocFunction: (NSString*)fnName
                        key: (NSString*)key
                   language: (NSString**)outLanguage
{
    NSArray* path = [fnName componentsSeparatedByString: @"/"];
    if (path.count != 2)
        return nil;
    CBL_Revision* rev = [self getDocumentWithID: [@"_design/" stringByAppendingString: path[0]]
                                    revisionID: nil];
    if (!rev)
        return nil;
    *outLanguage = rev[@"language"] ?: @"javascript";
    NSDictionary* container = $castIf(NSDictionary, rev[key]);
    return container[path[1]];
}


- (CBLFilterBlock) compileFilterNamed: (NSString*)filterName status: (CBLStatus*)outStatus {
    CBLFilterBlock filter = [self filterNamed: filterName];
    if (filter)
        return filter;
    id<CBLFilterCompiler> compiler = [CBLDatabase filterCompiler];
    if (!compiler) {
        *outStatus = kCBLStatusNotFound;
        return nil;
    }
    NSString* language;
    NSString* source = $castIf(NSString, [self getDesignDocFunction: filterName
                                                                key: @"filters"
                                                           language: &language]);
    if (!source) {
        *outStatus = kCBLStatusNotFound;
        return nil;
    }

    filter = [compiler compileFilterFunction: source language: language];
    if (!filter) {
        Warn(@"Filter %@ failed to compile", filterName);
        *outStatus = kCBLStatusCallbackError;
        return nil;
    }
    [self setFilterNamed: filterName asBlock: filter];
    return filter;
}


#pragma mark - VIEWS:
// Note: Public view methods like -viewNamed: are in CBLDatabase.m.


- (NSArray*) allViews {
    NSArray* filenames = [[NSFileManager defaultManager] contentsOfDirectoryAtPath: _dir
                                                                             error: NULL];
    return [filenames my_map: ^id(NSString* filename) {
        NSString* viewName = [CBLView fileNameToViewName: filename];
        if (!viewName)
            return nil;
        return [self existingViewNamed: viewName];
    }];
}


- (void) forgetViewNamed: (NSString*)name {
    [_views removeObjectForKey: name];
}


- (CBLView*) makeAnonymousView {
    for (;;) {
        NSString* name = $sprintf(@"$anon$%lx", random());
        if (![self existingViewNamed: name])
            return [self viewNamed: name];
    }
}

- (CBLView*) compileViewNamed: (NSString*)viewName status: (CBLStatus*)outStatus {
    CBLView* view = [self existingViewNamed: viewName];
    if (view && view.mapBlock)
        return view;
    
    // No CouchbaseLite view is defined, or it hasn't had a map block assigned;
    // see if there's a CouchDB view definition we can compile:
    NSString* language;
    NSDictionary* viewProps = $castIf(NSDictionary, [self getDesignDocFunction: viewName
                                                                           key: @"views"
                                                                      language: &language]);
    if (!viewProps) {
        *outStatus = kCBLStatusNotFound;
        return nil;
    } else if (![CBLView compiler]) {
        *outStatus = kCBLStatusNotImplemented;
        return nil;
    }
    view = [self viewNamed: viewName];
    if (![view compileFromProperties: viewProps language: language]) {
        *outStatus = kCBLStatusCallbackError;
        return nil;
    }
    return view;
}


- (CBLQueryIteratorBlock) getAllDocs: (CBLQueryOptions*)options
                              status: (CBLStatus*)outStatus
{
    if (!options)
        options = [CBLQueryOptions new];
    auto forestOpts = DocEnumerator::Options::kDefault;
    BOOL includeDocs = (options->includeDocs || options.filter);
//  forestOpts.descending = options->descending;
    forestOpts.inclusiveEnd = options->inclusiveEnd;
    if (!includeDocs && !(options->allDocsMode >= kCBLShowConflicts))
        forestOpts.contentOptions = Database::kMetaOnly;
    __block unsigned limit = options->limit;
    __block unsigned skip = options->skip;

    __block DocEnumerator e;
    if (options.keys) {
        std::vector<std::string> docIDs;
        for (NSString* docID in options.keys)
            docIDs.push_back(docID.UTF8String);
        e = DocEnumerator(_forest, docIDs, forestOpts);
    } else {
        e = DocEnumerator(_forest,
                          nsstring_slice(options.startKey),
                          nsstring_slice(options.endKey),
                          forestOpts);
    }

    return ^CBLQueryRow*() {
        for (; e; e.next()) {
            VersionedDocument::Flags flags = VersionedDocument::flagsOfDocument(*e);
            BOOL deleted = (flags & VersionedDocument::kDeleted) != 0;
            if (deleted && options->allDocsMode != kCBLIncludeDeleted && !options.keys)
                continue; // skip this doc
            if (options->allDocsMode == kCBLOnlyConflicts && !(flags & VersionedDocument::kConflicted))
                continue; // skip this doc
            if (skip > 0) {
                --skip;
                continue;
            }

            VersionedDocument doc(_forest, *e);
            NSString* docID = (NSString*)doc.docID();
            if (!doc.exists()) {
                e.next();
                LogTo(QueryVerbose, @"AllDocs: No such row with key=\"%@\"",
                      docID);
                return [[CBLQueryRow alloc] initWithDocID: nil
                                                 sequence: 0
                                                      key: docID
                                                    value: nil
                                            docProperties: nil];
            }

            NSString* revID = (NSString*)doc.revID();
            SequenceNumber sequence = doc.sequence();

            NSDictionary* docContents = nil;
            if (includeDocs) {
                // Fill in the document contents:
                docContents = [CBLForestBridge bodyOfNode: doc.currentRevision()
                                                  options: options->content];
                if (!docContents)
                    Warn(@"AllDocs: Unable to read body of doc %@", docID);
            }

            NSArray* conflicts = nil;
            if (options->allDocsMode >= kCBLShowConflicts && doc.isConflicted()) {
                conflicts = [CBLForestBridge getCurrentRevisionIDs: doc];
                if (conflicts.count == 1)
                    conflicts = nil;
            }

            NSDictionary* value = $dict({@"rev", revID},
                                        {@"deleted", (deleted ?$true : nil)},
                                        {@"_conflicts", conflicts});  // (not found in CouchDB)
            LogTo(QueryVerbose, @"AllDocs: Found row with key=\"%@\", value=%@",
                  docID, value);
            auto row = [[CBLQueryRow alloc] initWithDocID: docID
                                                 sequence: sequence
                                                      key: docID
                                                    value: value
                                            docProperties: docContents];
            if (!CBLRowPassesFilter(self, row, options))
                continue;

            e.next();
            if (limit > 0 && --limit == 0)
                e.close();
            return row;
        }
<<<<<<< HEAD
        return nil;
    };
=======
    }

    return rows;
}

- (void) postNotification: (NSNotification*)notification
{
    if (_dispatchQueue) {
        // NSNotificationQueue is runloop-based, doesn't work on dispatch queues. (#364)
        [self doAsync:^{
            [[NSNotificationCenter defaultCenter] postNotification: notification];
        }];
    } else {
        NSNotificationQueue* queue = [NSNotificationQueue defaultQueue];
        [queue enqueueNotification: notification
                      postingStyle: NSPostASAP
                      coalesceMask: NSNotificationNoCoalescing
                          forModes: @[NSRunLoopCommonModes]];
    }

}


@end



#pragma mark - TESTS:
#if DEBUG

static CBL_Revision* mkrev(NSString* revID) {
    return [[CBL_Revision alloc] initWithDocID: @"docid" revID: revID deleted: NO];
>>>>>>> a988c3dc
}


@end<|MERGE_RESOLUTION|>--- conflicted
+++ resolved
@@ -121,22 +121,7 @@
         _manager = manager;
         _name = name ?: [dirPath.lastPathComponent.stringByDeletingPathExtension copy];
         _readOnly = readOnly;
-<<<<<<< HEAD
-
-=======
-        _fmdb = [[CBL_FMDatabase alloc] initWithPath: _path];
-        _fmdb.dispatchQueue = manager.dispatchQueue;
-        _fmdb.databaseLock = [_manager.shared lockForDatabaseNamed: name];
-#if DEBUG
-        _fmdb.logsErrors = YES;
-#else
-        _fmdb.logsErrors = WillLogTo(CBLDatabase);
-#endif
-        _fmdb.traceExecution = WillLogTo(CBLDatabaseVerbose);
-
-        _docIDs = [[NSCache alloc] init];
-        _docIDs.countLimit = kDocIDCacheSize;
->>>>>>> a988c3dc
+
         _dispatchQueue = manager.dispatchQueue;
         if (!_dispatchQueue)
             _thread = [NSThread currentThread];
@@ -239,15 +224,10 @@
 - (void) _close {
     if (!_isOpen)
         return;
-<<<<<<< HEAD
-    
+
     LogTo(CBLDatabase, @"Closing <%p> %@", self, _dir);
     Assert(_transactionLevel == 0, @"Can't close database while %u transactions active",
             _transactionLevel);
-=======
-
-    LogTo(CBLDatabase, @"Closing <%p> %@", self, _path);
->>>>>>> a988c3dc
 
     // Don't want any models trying to save themselves back to the db. (Generally there shouldn't
     // be any, because the public -close: method saves changes first.)
@@ -278,6 +258,7 @@
     [self closeLocalDocs];
 
     _isOpen = NO;
+    _transactionLevel = 0;
 
     [[NSNotificationCenter defaultCenter] removeObserver: self];
     [self _clearDocumentCache];
@@ -329,7 +310,6 @@
 }
 
 
-<<<<<<< HEAD
 - (BOOL) _compact: (NSError**)outError {
     CBLStatus status = [self _inTransaction:^CBLStatus() {
         _forestTransaction->compact();
@@ -371,34 +351,10 @@
     } catch (...) {
         return kCBLStatusException;
     }
-=======
-- (BOOL) beginTransaction {
-    if (![_fmdb beginTransaction]) {
-        Warn(@"Failed to create SQLite transaction!");
-        return NO;
-    }
-    LogTo(CBLDatabase, @"Begin transaction (level %d)...", _fmdb.transactionLevel);
-    return YES;
-}
-
-- (BOOL) endTransaction: (BOOL)commit {
-    LogTo(CBLDatabase, @"%@ transaction (level %d)",
-          (commit ? @"Commit" : @"Abort"), _fmdb.transactionLevel);
-
-    BOOL ok = [_fmdb endTransaction: commit];
-    if (!ok)
-        Warn(@"Failed to end transaction!");
-
-    if (!commit)
-        [_changesToNotify removeAllObjects];
-    [self postChangeNotifications];
-    return ok;
->>>>>>> a988c3dc
 }
 
 
 - (CBLStatus) _inTransaction: (CBLStatus(^)())block {
-<<<<<<< HEAD
     LogTo(CBLDatabase, @"BEGIN transaction...");
     if (++_transactionLevel == 1) {
         _forestTransaction = new Transaction(_forest);
@@ -414,33 +370,6 @@
         _forestTransaction = NULL;
         [self postChangeNotifications];
     }
-=======
-    CBLStatus status;
-    int retries = 0;
-    do {
-        if (![self beginTransaction])
-            return self.lastDbError;
-        @try {
-            status = block();
-        } @catch (NSException* x) {
-            MYReportException(x, @"CBLDatabase transaction");
-            status = kCBLStatusException;
-        } @finally {
-            [self endTransaction: !CBLStatusIsError(status)];
-        }
-        if (status == kCBLStatusDBBusy) {
-            // retry if locked out:
-            if (_fmdb.transactionLevel > 1)
-                break;
-            if (++retries > kTransactionMaxRetries) {
-                Warn(@"%@: Db busy, too many retries, giving up", self);
-                break;
-            }
-            Log(@"%@: Db busy, retrying transaction (#%d)...", self, retries);
-            [NSThread sleepForTimeInterval: kTransactionRetryDelay];
-        }
-    } while (status == kCBLStatusDBBusy);
->>>>>>> a988c3dc
     return status;
 }
 
@@ -467,7 +396,7 @@
     // This is a 'while' instead of an 'if' because when we finish posting notifications, there
     // might be new ones that have arrived as a result of notification handlers making document
     // changes of their own (the replicator manager will do this.) So we need to check again.
-    while (_fmdb.transactionLevel == 0 && _isOpen && !_postingChangeNotifications
+    while (_transactionLevel == 0 && _isOpen && !_postingChangeNotifications
             && _changesToNotify.count > 0)
     {
         _postingChangeNotifications = true; // Disallow re-entrant calls
@@ -1039,13 +968,8 @@
                 e.close();
             return row;
         }
-<<<<<<< HEAD
         return nil;
     };
-=======
-    }
-
-    return rows;
 }
 
 - (void) postNotification: (NSNotification*)notification
@@ -1066,17 +990,4 @@
 }
 
 
-@end
-
-
-
-#pragma mark - TESTS:
-#if DEBUG
-
-static CBL_Revision* mkrev(NSString* revID) {
-    return [[CBL_Revision alloc] initWithDocID: @"docid" revID: revID deleted: NO];
->>>>>>> a988c3dc
-}
-
-
 @end