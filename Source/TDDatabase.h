--- conflicted
+++ resolved
@@ -13,16 +13,10 @@
 struct TDQueryOptions;      // declared in TDView.h
 
 
-<<<<<<< HEAD
 /** NSNotification posted when one or more documents have been updated.
-    The userInfo key "changes" contains an array of {rev: TDRevision, source: NSURL} */
+    The userInfo key "changes" contains an array of {rev: TDRevision, source: NSURL,
+    winner: new winning TDRevision, _if_ it changed (often same as rev).}*/
 extern NSString* const TDDatabaseChangesNotification;
-=======
-/** NSNotification posted when a document is updated.
-    UserInfo keys: @"rev": the new TDRevision, @"source": NSURL of remote db pulled from,
-    @"winner": new winning TDRevision, _if_ it changed (often same as rev). */
-extern NSString* const TDDatabaseChangeNotification;
->>>>>>> 9dbdaf8e
 
 /** NSNotification posted when a database is closing. */
 extern NSString* const TDDatabaseWillCloseNotification;
