--- conflicted
+++ resolved
@@ -97,37 +97,6 @@
     }
 }
 
-<<<<<<< HEAD
-
-+ (Database*) openDatabaseAtPath: (NSString*)path
-                      withConfig: (Database::config&)config
-                   encryptionKey: (CBLSymmetricKey*)key
-                           error: (NSError**)outError
-{
-    [self setEncryptionKey: &config.encryption_key fromSymmetricKey: key];
-    __block Database* db = NULL;
-    BOOL ok = tryError(outError, ^{
-        std::string pathStr(path.fileSystemRepresentation);
-        try {
-            db = new Database(pathStr, config);
-        } catch (cbforest::error error) {
-            if (error.status == FDB_RESULT_INVALID_COMPACTION_MODE
-                        && config.compaction_mode == FDB_COMPACTION_AUTO) {
-                // Databases created by earlier builds of CBL (pre-1.2) didn't have auto-compact.
-                // Opening them with auto-compact causes this error. Upgrade such a database by
-                // switching its compaction mode:
-                Log(@"%@: Upgrading to auto-compact", self);
-                config.compaction_mode = FDB_COMPACTION_MANUAL;
-                db = new Database(pathStr, config);
-                if (!(config.flags & FDB_OPEN_FLAG_RDONLY))
-                    db->setCompactionMode(FDB_COMPACTION_AUTO);
-            } else {
-                throw error;
-            }
-        }
-    });
-    return ok ? db : nil;
-=======
 C4Key* id2key(UU id obj) {
     if (obj == nil) {
         return NULL;
@@ -144,7 +113,6 @@
         addToKey(key, obj);
         return key;
     }
->>>>>>> bf836762
 }
 
 
