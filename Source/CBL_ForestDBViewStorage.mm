--- conflicted
+++ resolved
@@ -37,175 +37,6 @@
 #define kCloseDelay 60.0
 
 
-<<<<<<< HEAD
-static geohash::area geoRectToArea(CBLGeoRect rect) {
-    return geohash::area(geohash::coord(rect.min.y, rect.min.x),        // lat/lon order
-                         geohash::coord(rect.max.y, rect.max.x));
-}
-
-static CBLGeoRect areaToGeoRect(geohash::area area) {
-    return CBLGeoRect{{area.longitude.min, area.latitude.min},
-                      {area.longitude.max, area.latitude.max}};
-}
-
-
-#pragma mark - C++ MAP/REDUCE GLUE:
-
-
-class CocoaMappable : public Mappable {
-public:
-    explicit CocoaMappable(const Document& doc, NSDictionary* dict)
-    :Mappable(doc), body(dict)
-    { }
-
-    __strong NSDictionary* body;
-};
-
-class CocoaIndexer : public MapReduceIndexer {
-public:
-    CocoaIndexer() { }
-
-    void addDocType(const alloc_slice& type) {
-        _docTypes.push_back(type);
-    }
-
-    void clearDocTypes() {
-        _docTypes.clear();
-    }
-
-    virtual void addDocument(const Document& cppDoc) {
-        bool indexIt = true;
-        VersionedDocument::Flags flags;
-        revid revID;
-        slice docType;
-        if (!VersionedDocument::readMeta(cppDoc, flags, revID, docType)) {
-            indexIt = false;
-        } else if (flags & VersionedDocument::kDeleted) {
-            indexIt = false;
-        } else if (cppDoc.key().hasPrefix(slice("_design/"))) {
-            indexIt = false; // design docs don't get indexed!
-        } else if (_docTypes.size() > 0) {
-            if (std::find(_docTypes.begin(), _docTypes.end(), docType) == _docTypes.end())
-                indexIt = false;
-        }
-
-        if (indexIt) {
-            @autoreleasepool {
-                VersionedDocument vdoc(sourceStore(), cppDoc);
-                const Revision* node = vdoc.currentRevision();
-                NSMutableDictionary* body = [CBLForestBridge bodyOfNode: node];
-                body[@"_local_seq"] = @(node->sequence);
-
-                if (vdoc.hasConflict()) {
-                    NSArray* conflicts = [CBLForestBridge getCurrentRevisionIDs: vdoc
-                                                                 includeDeleted: NO];
-                    if (conflicts.count > 1)
-                        body[@"_conflicts"] = [conflicts subarrayWithRange:
-                                               NSMakeRange(1, conflicts.count - 1)];
-                }
-
-                LogTo(ViewVerbose, @"Mapping %@ rev %@", body.cbl_id, body.cbl_rev);
-                CocoaMappable mappable(cppDoc, body);
-                addMappable(mappable);
-            }
-        } else {
-            // Have to at least run a nil doc through addMappable, to remove obsolete old rows
-            CocoaMappable mappable(cppDoc, nil);
-            addMappable(mappable);
-        }
-    }
-
-private:
-    std::vector<alloc_slice> _docTypes;
-};
-
-
-class MapReduceBridge : public MapFn {
-public:
-    CBLMapBlock mapBlock;
-    NSString* viewName;
-    NSString* documentType;
-    CBLViewIndexType indexType;
-
-    virtual void operator() (const Mappable& mappable, EmitFn& emitFn) {
-            NSDictionary* doc = ((CocoaMappable&)mappable).body;
-            if (!doc)
-                return; // doc is deleted or otherwise not to be indexed
-            if (documentType && ![documentType isEqual: doc[@"type"]])
-                return;
-            CBLMapEmitBlock emit = ^(id key, id value) {
-                if (indexType == kCBLFullTextIndex) {
-                    Assert([key isKindOfClass: [NSString class]]);
-                    LogTo(ViewVerbose, @"    emit(\"%@\", %@)", key, toJSONStr(value));
-                    emitText(key, value, doc, emitFn);
-                } else if ([key isKindOfClass: [CBLSpecialKey class]]) {
-                    CBLSpecialKey *specialKey = key;
-                    LogTo(ViewVerbose, @"    emit(%@, %@)", specialKey, toJSONStr(value));
-                    NSString* text = specialKey.text;
-                    if (text) {
-                        emitText(text, value, doc, emitFn);
-                    } else {
-                        emitGeo(specialKey, value, doc, emitFn);
-                    }
-                } else if (key) {
-                    LogTo(ViewVerbose, @"    emit(%@, %@)  to %@", toJSONStr(key), toJSONStr(value), viewName);
-                    callEmit(key, value, doc, emitFn);
-                }
-            };
-            mapBlock(doc, emit);  // Call the apps' map block!
-        }
-
-private:
-    // Emit a full-text row
-    void emitText(NSString* text, id value, NSDictionary* doc, EmitFn& emitFn) {
-        nsstring_slice textSlice(text);
-        slice valueSlice;
-        if (value == doc) {
-            valueSlice = Index::kSpecialValue;
-        } else if (value) {
-            valueSlice = nsstring_slice(toJSONStr(value));
-        }
-        emitFn.emitTextTokens(textSlice, Tokenizer::defaultStemmer, valueSlice);
-    }
-
-    // Geo-index a rectangle
-    void emitGeo(CBLSpecialKey* geoKey, id value, NSDictionary* doc, EmitFn& emitFn) {
-        auto geoArea = geoRectToArea(geoKey.rect);
-        slice geoJSON = slice(geoKey.geoJSONData);
-        if (value == doc) {
-            emitFn(geoArea, geoJSON, Index::kSpecialValue);
-        } else if (value) {
-            emitFn(geoArea, geoJSON, nsstring_slice(toJSONStr(value)));
-        } else {
-            emitFn(geoArea, geoJSON, slice::null);
-        }
-    }
-
-    // Emit a regular key/value pair
-    void callEmit(id key, id value, NSDictionary* doc, EmitFn& emitFn) {
-        CollatableBuilder collKey(key);
-        if (value == doc) {
-            emitFn(collKey, Index::kSpecialValue);
-        } else if (value) {
-            emitFn(collKey, nsstring_slice(toJSONStr(value)));
-        } else {
-            emitFn(collKey, slice::null);
-        }
-    }
-
-    static NSString* toJSONStr(id obj) {
-        if (!obj)
-            return @"nil";
-        return [CBLJSON stringWithJSONObject: obj options: CBLJSONWritingAllowFragments error: nil];
-    }
-
-};
-
-
-=======
->>>>>>> bf836762
-#pragma mark -
-
 @implementation CBL_ForestDBViewStorage
 {
     CBL_ForestDBStorage* _dbStorage;
@@ -268,11 +99,7 @@
         // likes to append ".0" etc., but there will be a file with a ".meta" extension:
         NSString* metaPath = [_path stringByAppendingPathExtension: @"meta"];
         if (![[NSFileManager defaultManager] fileExistsAtPath: metaPath isDirectory: NULL]) {
-<<<<<<< HEAD
-            if (!create || ![self openIndexWithCreate: YES status: NULL])
-=======
             if (!create || ![self openIndexWithOptions: kC4DB_Create status: NULL])
->>>>>>> bf836762
                 return nil;
         }
     }
@@ -316,50 +143,6 @@
 #pragma mark - INDEX MANAGEMENT:
 
 
-<<<<<<< HEAD
-- (Database::config) config {
-    auto config = Database::defaultConfig(); // +[CBL_ForestDBStorage initialize] sets defaults
-    config.seqtree_opt = FDB_SEQTREE_NOT_USE; // indexes don't need by-sequence ordering
-    if (!_dbStorage.autoCompact)
-        config.compaction_mode = FDB_COMPACTION_MANUAL;
-    if (_dbStorage.readOnly)
-        config.flags |= FDB_OPEN_FLAG_RDONLY;
-    return config;
-}
-
-
-// Opens the index. You MUST call this (or a method that calls it) before dereferencing _index.
-- (MapReduceIndex*) openIndex: (CBLStatus*)outStatus {
-    if (_index)
-        return _index;
-    return [self openIndexWithCreate: NO status: outStatus];
-}
-
-
-// Opens the index, optionally creating it
-- (MapReduceIndex*) openIndexWithCreate: (BOOL)create
-                                 status: (CBLStatus*)outStatus
-{
-    if (!_index) {
-        Assert(!_indexDB);
-        auto config = self.config;
-        if (create && !(config.flags & FDB_OPEN_FLAG_RDONLY))
-            config.flags |= FDB_OPEN_FLAG_CREATE;
-
-        NSError* error;
-        _indexDB = [CBLForestBridge openDatabaseAtPath: _path
-                                            withConfig: config
-                                         encryptionKey: _dbStorage.encryptionKey
-                                                 error: &error];
-        if (_indexDB) {
-            tryError(&error, ^{
-                Database* db = (Database*)_dbStorage.forestDatabase;
-                _index = new MapReduceIndex(_indexDB, "index", *db);
-            });
-        }
-        if (!_index) {
-            Warn(@"Unable to open index of %@: %@", self, error);
-=======
 static void onCompactCallback(void *context, bool compacting) {
     auto storage = (__bridge CBL_ForestDBViewStorage*)context;
     Log(@"View '%@' of db '%@' %s compaction",
@@ -402,7 +185,6 @@
                              &c4err);
         if (!_view) {
             Warn(@"Unable to open index of %@: %d/%d", self, c4err.domain, c4err.code);
->>>>>>> bf836762
             if (outStatus)
                 *outStatus = err2status(c4err);
             return NULL;
@@ -472,11 +254,7 @@
     } backOutOrCleanUp:^BOOL(NSError **outError) {
         // Afterwards, reopen (and re-create) the index:
         CBLStatus status;
-<<<<<<< HEAD
-        if (![self openIndexWithCreate: YES status: &status])
-=======
         if (![self openIndexWithOptions: kC4DB_Create status: &status])
->>>>>>> bf836762
             return CBLStatusToOutNSError(status, outError);
         [self closeIndex];
         return YES;
