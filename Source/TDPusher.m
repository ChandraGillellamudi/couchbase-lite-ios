--- conflicted
+++ resolved
@@ -95,11 +95,7 @@
     if (_continuous && !_observing) {
         _observing = YES;
         [[NSNotificationCenter defaultCenter] addObserver: self selector: @selector(dbChanged:)
-<<<<<<< HEAD
                                                      name: TD_DatabaseChangesNotification object: _db];
-=======
-                                                     name: TD_DatabaseChangeNotification object: _db];
->>>>>>> 399d4779
     }
 
 #ifdef GNUSTEP    // TODO: Multipart upload on GNUstep
@@ -112,11 +108,7 @@
     if (_observing) {
         _observing = NO;
         [[NSNotificationCenter defaultCenter] removeObserver: self
-<<<<<<< HEAD
                                                         name: TD_DatabaseChangesNotification
-=======
-                                                        name: TD_DatabaseChangeNotification
->>>>>>> 399d4779
                                                       object: _db];
     }
 }
@@ -148,28 +140,16 @@
 
 
 - (void) dbChanged: (NSNotification*)n {
-<<<<<<< HEAD
     NSArray* changes = (n.userInfo)[@"changes"];
     for (NSDictionary* change in changes) {
         // Skip revisions that originally came from the database I'm syncing to:
         if (![change[@"source"] isEqual: _remote]) {
             TD_Revision* rev = change[@"rev"];
-            TDFilterBlock filter = self.filter;
+            TD_FilterBlock filter = self.filter;
             if (!filter || filter(rev, _filterParameters))
                 [self addToInbox: rev];
         }
     }
-=======
-    NSDictionary* userInfo = n.userInfo;
-    // Skip revisions that originally came from the database I'm syncing to:
-    if ([userInfo[@"source"] isEqual: _remote])
-        return;
-    TD_Revision* rev = userInfo[@"rev"];
-    TD_FilterBlock filter = self.filter;
-    if (filter && !filter(rev, _filterParameters))
-        return;
-    [self addToInbox: rev];
->>>>>>> 399d4779
 }
 
 
