//
//  CBLView+Internal.h
//  CouchbaseLite
//
//  Created by Jens Alfke on 12/8/11.
//  Copyright (c) 2011-2013 Couchbase, Inc. All rights reserved.
//

#import <Foundation/Foundation.h>
#import "CBLDatabase+Internal.h"
#import "CBLView.h"
#import "CBLQuery.h"
@class CBForestMapReduceIndex;


#define kViewIndexPathExtension @"viewindex"


/** Standard query options for views. */
@interface CBLQueryOptions : NSObject
{
    @public
    const struct CBLGeoRect* bbox;
    unsigned prefixMatchLevel;
    unsigned skip;
    unsigned limit;
    unsigned groupLevel;
    CBLContentOptions content;
    BOOL descending;
    BOOL includeDocs;
    BOOL updateSeq;
    BOOL localSeq;
    BOOL inclusiveStart;
    BOOL inclusiveEnd;
    BOOL reduceSpecified;
    BOOL reduce;                   // Ignore if !reduceSpecified
    BOOL group;
    BOOL fullTextSnippets;
    BOOL fullTextRanking;
    CBLIndexUpdateMode indexUpdateMode;
    CBLAllDocsMode allDocsMode;
}

@property (copy, nonatomic) id startKey;
@property (copy, nonatomic) id endKey;
@property (copy, nonatomic) NSString* startKeyDocID;
@property (copy, nonatomic) NSString* endKeyDocID;
@property (copy, nonatomic) NSArray* keys;
@property (copy, nonatomic) NSPredicate* filter;
@property (copy, nonatomic) NSString* fullTextQuery;

@end

<<<<<<< HEAD
=======
#define kCBLQueryOptionsDefaultLimit UINT_MAX
extern NSString* const kCBLViewChangeNotification;
>>>>>>> a988c3dc

typedef enum {
    kCBLViewCollationUnicode,
    kCBLViewCollationRaw,
    kCBLViewCollationASCII
} CBLViewCollation;


/** Returns YES if the data is meant as a placeholder for the doc's entire data (a "*") */
BOOL CBLValueIsEntireDoc(NSData* valueData);
id CBLParseQueryValue(NSData* collatable);

BOOL CBLRowPassesFilter(CBLDatabase* db, CBLQueryRow* row, const CBLQueryOptions* options);


@interface CBLView ()
{
    @private
    CBLDatabase* __weak _weakDB;
    NSString* _name;
    uint8_t _collation;
}

- (instancetype) initWithDatabase: (CBLDatabase*)db name: (NSString*)name create: (BOOL)create;

- (void) databaseClosing;

+ (NSString*) fileNameToViewName: (NSString*)fileName;

@property (readonly) NSUInteger totalRows;

@property (readonly) MapReduceIndex* index;

@property (readonly) NSString* mapVersion;

@property (readonly) SequenceNumber lastSequenceChangedAt;

#if DEBUG  // for unit tests only
@property (readonly) NSString* indexFilePath;
- (void) setCollation: (CBLViewCollation)collation;
#endif

@end


@interface CBLView (Internal)

@property (readonly) NSArray* viewsInGroup;

/** Compiles a view (using the registered CBLViewCompiler) from the properties found in a CouchDB-style design document. */
- (BOOL) compileFromProperties: (NSDictionary*)viewProps
                      language: (NSString*)language;

/** Updates the view's index (incrementally) if necessary.
    If the index is updated, the other views in the viewGroup will be updated as a bonus.
    @return  200 if updated, 304 if already up-to-date, else an error code */
- (CBLStatus) updateIndex;

/** Updates the view's index (incrementally) if necessary. No other groups will be updated.
    @return  200 if updated, 304 if already up-to-date, else an error code */
- (CBLStatus) updateIndexAlone;

@end


@interface CBLView (Querying)

/** Queries the view. Does NOT first update the index.
    @param options  The options to use.
    @return  An array of CBLQueryRow. */
- (CBLQueryIteratorBlock) _queryWithOptions: (CBLQueryOptions*)options
                                     status: (CBLStatus*)outStatus;
#if DEBUG
- (NSArray*) dump;
#endif

@end


@interface CBLDatabase (ViewIndexing)
- (CBLStatus) updateIndexes: (NSArray*)views
                    forView: (CBLView*)forView;
@end<|MERGE_RESOLUTION|>--- conflicted
+++ resolved
@@ -51,11 +51,8 @@
 
 @end
 
-<<<<<<< HEAD
-=======
-#define kCBLQueryOptionsDefaultLimit UINT_MAX
+
 extern NSString* const kCBLViewChangeNotification;
->>>>>>> a988c3dc
 
 typedef enum {
     kCBLViewCollationUnicode,
