//
//  CBLInternal.h
//  CouchbaseLite
//
//  Created by Pasin Suriyentrakorn on 1/3/17.
//  Copyright © 2017 Couchbase. All rights reserved.
//

#pragma once
#import "c4.h"
#import "Fleece.h"
#import "CBLDatabase.h"
#import "CBLDocument.h"
#import "CBLBlob.h"
#include "c4BlobStore.h"

@class CBLBlobStore, CBLBlobStream;

NS_ASSUME_NONNULL_BEGIN

@protocol CBLJSONCoding <NSObject>

@property (readonly, nonatomic) NSDictionary* jsonRepresentation;

@end

/// CBLDatabase:

@interface CBLDatabase ()

@property (readonly, nonatomic, nullable) C4Database* c4db;
@property (readonly, nonatomic) CBLBlobStore* blobStore;
@property (readonly, nonatomic) NSString* path;     // For unit tests

- (void) document: (CBLDocument*)doc hasUnsavedChanges: (bool)unsaved;

@end

/// CBLProperties:

@interface CBLProperties ()

// Having changes flag
@property (nonatomic) BOOL hasChanges;

// Set the root or the original properties. After calling this method, the current changes will
// be on top of the new root properties and the hasChanges flag will be reset.
- (void) setRootDict: (nullable FLDict)root orProperties: (nullable NSDictionary*) props;

// Reset both current changes and hasChanges flag.
- (void) resetChanges;

- (FLSliceResult)encodeWith:(FLEncoder)encoder error:(NSError **)outError;

// Subclass should implement this to provide the sharedKeys.
- (FLSharedKeys) sharedKeys;

<<<<<<< HEAD
- (nullable NSDictionary *)savedProperties;
=======
// Subclass should implement this to write binary files to disk
- (BOOL)storeBlob:(CBLBlob *)blob
            error:(NSError **)error;

// Subclass should implement this to read binary files to disk
- (nullable CBLBlob *)readBlobWithProperties:(NSDictionary *)properties
                                       error:(NSError **)error;
>>>>>>> abda6e80

@end

/// CBLDocument:

@interface CBLDocument ()

- (instancetype) initWithDatabase: (CBLDatabase*)db
                            docID: (NSString*)docID
                        mustExist: (BOOL)mustExist
                            error: (NSError**)outError;

- (void)changedExternally;
@end

// CBLBlob:

@interface CBLBlob () <CBLJSONCoding>

- (instancetype)initWithProperties:(NSDictionary *)properties
                        dataStream:(CBLBlobStream *)stream
                             error:(NSError **)outError;

- (BOOL)install:(C4BlobStore *)store error:(NSError **)error;

@end


NS_ASSUME_NONNULL_END<|MERGE_RESOLUTION|>--- conflicted
+++ resolved
@@ -55,9 +55,8 @@
 // Subclass should implement this to provide the sharedKeys.
 - (FLSharedKeys) sharedKeys;
 
-<<<<<<< HEAD
 - (nullable NSDictionary *)savedProperties;
-=======
+
 // Subclass should implement this to write binary files to disk
 - (BOOL)storeBlob:(CBLBlob *)blob
             error:(NSError **)error;
@@ -65,7 +64,6 @@
 // Subclass should implement this to read binary files to disk
 - (nullable CBLBlob *)readBlobWithProperties:(NSDictionary *)properties
                                        error:(NSError **)error;
->>>>>>> abda6e80
 
 @end
 
