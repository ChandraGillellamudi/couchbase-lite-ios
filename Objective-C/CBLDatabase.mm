--- conflicted
+++ resolved
@@ -28,7 +28,6 @@
 #import "CBLStringBytes.h"
 #import "CBLStatus.h"
 
-
 using namespace fleece;
 
 #define kDBExtension @"cblite2"
@@ -247,60 +246,32 @@
             return YES;
         
         CBLLog(Database, @"Closing %@ at path %@", self, self.path);
-        
+    
+        [self stopActiveReplications];
+    
+        [self stopLiveQueries];
+    
         _allDocsQuery = nil;
-        
+    
         C4Error err;
         if (!c4db_close(_c4db, &err))
             return convertError(err, outError);
-        
+    
         [self freeC4Observer];
         [self freeC4DB];
-        
+    
         return YES;
-<<<<<<< HEAD
-    
-    CBLLog(Database, @"Closing %@ at path %@", self, self.path);
-    
-    [self stopActiveReplications];
-    
-    [self stopLiveQueries];
-    
-    _allDocsQuery = nil;
-    
-    C4Error err;
-    if (!c4db_close(_c4db, &err))
-        return convertError(err, outError);
-    
-    [self freeC4Observer];
-    [self freeC4DB];
-    
-    return YES;
-=======
-    }
->>>>>>> bb2a1916
+    }
 }
 
 
 - (BOOL) delete: (NSError**)outError {
-<<<<<<< HEAD
-    [self mustBeOpen];
-    
-    [self stopActiveReplications];
-    
-    [self stopLiveQueries];
-    
-    C4Error err;
-    if (!c4db_delete(_c4db, &err))
-        return convertError(err, outError);
-    
-    [self freeC4Observer];
-    [self freeC4DB];
-    
-    return YES;
-=======
     CBL_LOCK(self) {
         [self mustBeOpen];
+        
+        [self stopActiveReplications];
+        
+        [self stopLiveQueries];
         
         C4Error err;
         if (!c4db_delete(_c4db, &err))
@@ -311,7 +282,6 @@
         
         return YES;
     }
->>>>>>> bb2a1916
 }
 
 
